--- conflicted
+++ resolved
@@ -31,10 +31,6 @@
 import java.util.Map.Entry;
 import javax.swing.Icon;
 
-<<<<<<< HEAD
-import org.openmicroscopy.shoola.util.ui.UIUtilities;
-=======
->>>>>>> 2d66b97e
 
 //Third-party libraries
 
@@ -255,10 +251,6 @@
 	 * @return See above.
 	 */
 	public String getScriptLabel() { return UIUtilities.toUnix(path+name); }
-<<<<<<< HEAD
-	
-=======
->>>>>>> 2d66b97e
 	
 	/**
 	 * Returns the absolute path to the script.
