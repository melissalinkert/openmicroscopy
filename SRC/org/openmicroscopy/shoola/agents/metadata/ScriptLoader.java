--- conflicted
+++ resolved
@@ -112,13 +112,8 @@
         msg.print(s);
         msg.print(exc);
         registry.getLogger().error(this, msg);
-<<<<<<< HEAD
-        if (exc instanceof ScriptingException) {
-            ScriptingException se = (ScriptingException) exc;
-=======
         if (exc instanceof ProcessException) {
             ProcessException se = (ProcessException) exc;
->>>>>>> 2d66b97e
             s = se.getMessage();
 
             Throwable cause = se.getCause();
