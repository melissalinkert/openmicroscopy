--- conflicted
+++ resolved
@@ -520,13 +520,9 @@
 			un.notifyInfo("Attachment Selection", "The selected file " +
 					"has no extension. It is not possible to upload it.");
 			return;
-<<<<<<< HEAD
-		}*/
-=======
 		}
 		*/
 		//if (generalPane.attachFile(file))
->>>>>>> 2d66b97e
 		generalPane.attachFile(file);
 		saveData(true);
 	}
