--- conflicted
+++ resolved
@@ -165,24 +165,13 @@
         omero::registerObjectFactory(__ic, this);
         omero::rtypes::registerObjectFactory(__ic);
 
-<<<<<<< HEAD
 	// Define our unique identifier (used during close/detach)
-
 	__uuid = util::generate_uuid();
 	Ice::ImplicitContextPtr ctx = __ic->getImplicitContext();
 	if (!ctx) {
 	    throw omero::ClientError(__FILE__,__LINE__,"Ice.ImplicitContext not set to Shared");
 	}
 	ctx->put(omero::constants::CLIENTUUID, __uuid);
-=======
-        // Define our unique identifier (used during close/detach)
-        __uuid = IceUtil::generateUUID();
-        Ice::ImplicitContextPtr ctx = __ic->getImplicitContext();
-        if (!ctx) {
-            throw omero::ClientError(__FILE__,__LINE__,"Ice.ImplicitContext not set to Shared");
-        }
-        ctx->put(omero::constants::CLIENTUUID, __uuid);
->>>>>>> 8aba9e10
 
         // ticket:2951 - sending user group
         std::string group = id.properties->getPropertyWithDefault("omero.group", "");
