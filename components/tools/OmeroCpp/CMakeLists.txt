--- conflicted
+++ resolved
@@ -342,16 +342,12 @@
             ${OMERO_MODEL_HEADERS} ${OMERO_MODEL_SOURCES}
             ${OMERO_API_HEADERS} ${OMERO_API_SOURCES}
             ${OMERO_CLIENT_HEADERS} ${OMERO_CLIENT_SOURCES})
-<<<<<<< HEAD
-target_link_libraries(omero-client Ice IceUtil Glacier2)
-set_target_properties(omero-client PROPERTIES
-                      VERSION ${OME_VERSION_SHORT})
-=======
 target_link_libraries(omero-client
                       "${ICE_LIBRARY}"
                       "${ICEUTIL_LIBRARY}"
                       "${GLACIER2_LIBRARY}")
->>>>>>> c9d40c04
+set_target_properties(omero-client PROPERTIES
+                      VERSION ${OME_VERSION_SHORT})
 
 if(MSVC)
   set_target_properties(omero-client PROPERTIES
