#!/bin/sh
# This script is used for testing the build, primarily for use
# with travis, but may be used by hand as well.

set -e

if [ -z "$ICE_HOME" ]; then
  export ICE_HOME=/usr/share/Ice
fi

# Clean up
clean()
{
    ./build.py clean
}

build_java()
{
    TEST="-p" ./build.py build-default test-compile
}

build_python()
{
    flake8 -v components/tools/OmeroPy/src/omero/plugins
    flake8 -v components/tools/OmeroPy/test
    flake8 -v components/tools/OmeroWeb/omeroweb/webstart
<<<<<<< HEAD
    flake8 -v components/tools/OmeroWeb/omeroweb/webredirect
=======
    flake8 -v components/tools/OmeroWeb/test
>>>>>>> 7a49a675
    ./build.py build-default
    ./build.py -py test -Dtest.with.fail=true
    ./build.py -web test -Dtest.with.fail=true
}

for arg in "$@"
do
    case $arg in
        clean)
            clean ;;
        build-java)
            build_java ;;
        build-python)
            build_python ;;
        *)
            echo "Invalid argument: \"$arg\"" >&2
            exit 1
            ;;
    esac
done

exit 0<|MERGE_RESOLUTION|>--- conflicted
+++ resolved
@@ -24,11 +24,8 @@
     flake8 -v components/tools/OmeroPy/src/omero/plugins
     flake8 -v components/tools/OmeroPy/test
     flake8 -v components/tools/OmeroWeb/omeroweb/webstart
-<<<<<<< HEAD
     flake8 -v components/tools/OmeroWeb/omeroweb/webredirect
-=======
     flake8 -v components/tools/OmeroWeb/test
->>>>>>> 7a49a675
     ./build.py build-default
     ./build.py -py test -Dtest.with.fail=true
     ./build.py -web test -Dtest.with.fail=true
