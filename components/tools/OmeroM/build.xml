--- conflicted
+++ resolved
@@ -64,13 +64,8 @@
     </target>
 
     <!-- Disable the tests that cause ./build.py test-unit to fail -->
-<<<<<<< HEAD
     <target name="test-unit" description="No-op"/>
     <target name="test" description="No-op"/>
-=======
-    <target name="test-unit" description="No-Op"/>
-    <target name="test" description="No-op"/>
     <target name="integration" description="No-op"/>
->>>>>>> 02422c58
 
 </project>