--- conflicted
+++ resolved
@@ -35,12 +35,9 @@
 
 from django.conf import settings
 from django.template import loader as template_loader
-<<<<<<< HEAD
 from django.http import HttpResponse, HttpResponseRedirect
 from django.http import HttpResponseServerError, HttpResponseNotFound
-=======
-from django.http import HttpResponse, HttpResponseRedirect, HttpResponseServerError, HttpResponseNotFound, HttpResponseForbidden
->>>>>>> f21ade3d
+from django.http import HttpResponseForbidden
 from django.shortcuts import render_to_response
 from django.template import RequestContext
 from django.views.defaults import page_not_found
@@ -159,14 +156,13 @@
 ##############################################################################
 # handlers
 
-<<<<<<< HEAD
-=======
+
 def csrf_failure(request, reason=""):
     logger.error('csrf_failure: Forbidden')
-    t = template_loader.get_template("403_csrf.html") 
+    t = template_loader.get_template("403_csrf.html")
     c = RequestContext(request, {})
     return HttpResponseForbidden(t.render(c))
->>>>>>> f21ade3d
+
 
 def handler500(request):
     """
