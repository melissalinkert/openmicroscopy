#!/usr/bin/env python
# 
# 
# 
# Copyright (c) 2008 University of Dundee. 
# 
# This program is free software: you can redistribute it and/or modify
# it under the terms of the GNU Affero General Public License as
# published by the Free Software Foundation, either version 3 of the
# License, or (at your option) any later version.
# 
# This program is distributed in the hope that it will be useful,
# but WITHOUT ANY WARRANTY; without even the implied warranty of
# MERCHANTABILITY or FITNESS FOR A PARTICULAR PURPOSE.  See the
# GNU Affero General Public License for more details.
# 
# You should have received a copy of the GNU Affero General Public License
# along with this program.  If not, see <http://www.gnu.org/licenses/>.
# 
# Author: Aleksandra Tarkowska <A(dot)Tarkowska(at)dundee(dot)ac(dot)uk>, 2008.
# 
# Version: 1.0
#

import os.path

from django.conf import settings
from django.conf.urls.defaults import *
from django.views.static import serve
from django.contrib.staticfiles.urls import staticfiles_urlpatterns

# error handler
handler404 = "omeroweb.feedback.views.handler404"
handler500 = "omeroweb.feedback.views.handler500"

# url patterns
urlpatterns = patterns('',
    
<<<<<<< HEAD
    url( r'^$', 'omeroweb.webstart.views.index', name="index" ),
    
    (r'^favicon\.ico$', 'django.views.generic.simple.redirect_to', {'url': '/static/common/image/ome.ico'}),
=======
    (r'^favicon\.ico$', 'django.views.generic.simple.redirect_to', {'url': '%swebgateway/img/ome.ico' % settings.STATIC_URL}),
    
>>>>>>> 8216aff5
    
    (r'(?i)^webadmin/', include('omeroweb.webadmin.urls')),
    (r'(?i)^webclient/', include('omeroweb.webclient.urls')),
    (r'(?i)^feedback/', include('omeroweb.feedback.urls')),
    (r'(?i)^webgateway/', include('omeroweb.webgateway.urls')),
    (r'(?i)^webtest/', include('omeroweb.webtest.urls')),    
    (r'(?i)^url/', include('omeroweb.webredirect.urls')),
    (r'(?i)^webstart/', include('omeroweb.webstart.urls')),
    
)

for app in settings.ADDITIONAL_APPS:
    regex = '(?i)^%s/' % app
    urlpatterns += patterns('', (regex, include('omeroweb.%s.urls' % app)),)

urlpatterns += staticfiles_urlpatterns()<|MERGE_RESOLUTION|>--- conflicted
+++ resolved
@@ -36,14 +36,9 @@
 # url patterns
 urlpatterns = patterns('',
     
-<<<<<<< HEAD
-    url( r'^$', 'omeroweb.webstart.views.index', name="index" ),
-    
-    (r'^favicon\.ico$', 'django.views.generic.simple.redirect_to', {'url': '/static/common/image/ome.ico'}),
-=======
     (r'^favicon\.ico$', 'django.views.generic.simple.redirect_to', {'url': '%swebgateway/img/ome.ico' % settings.STATIC_URL}),
     
->>>>>>> 8216aff5
+    url( r'^$', 'omeroweb.webstart.views.index', name="index" ),
     
     (r'(?i)^webadmin/', include('omeroweb.webadmin.urls')),
     (r'(?i)^webclient/', include('omeroweb.webclient.urls')),
