{% extends "webclient/base/base_container.html" %}
{% load i18n %}


{% comment %}
<!--
  Copyright (C) 2011-2015 University of Dundee & Open Microscopy Environment.
  All rights reserved.

  This program is free software: you can redistribute it and/or modify
  it under the terms of the GNU Affero General Public License as
  published by the Free Software Foundation, either version 3 of the
  License, or (at your option) any later version.

  This program is distributed in the hope that it will be useful,
  but WITHOUT ANY WARRANTY; without even the implied warranty of
  MERCHANTABILITY or FITNESS FOR A PARTICULAR PURPOSE.  See the
  GNU Affero General Public License for more details.

  You should have received a copy of the GNU Affero General Public License
  along with this program.  If not, see <http://www.gnu.org/licenses/>.
-->
{% endcomment %}

{% comment %}
<!--
  This page is the 'home page' of the 3-column data layout for webclient.
  It loads the tree in the left panel. This is then used to load data into the middle and right panels (via AJAX)
  Plugins for the centre or right panels add themselves as selection listeners to the tree.
-->
{% endcomment %}

{% block script %}
    {{ block.super }}
    <script type="text/javascript" src="{% static "3rdparty/jquery.hotkeys-0.8.js" %}"></script>
    <script type="text/javascript" src="{% static "3rdparty/jquery.jstree-1.0-rc3/jquery.jstree.js" %}"></script>   
    <script type="text/javascript" src="{% static 'webclient/javascript/ome.chgrp.js'|add:url_suffix %}"></script>

    <!-- set-up left panel tabs, jstree etc -->
    <script type="text/javascript">

        if (typeof OME === "undefined") { OME={}; }

        OME.handleNewContainer = function(container_type) {
            
            $("#new_container_type").text(container_type.capitalize());
            var $f = $("#new-container-form");
            var new_container_name = $("input[name='name']", $f).val("");     // clear fields
            var new_container_desc = $("textarea[name='description']", $f).val("");
            $("#new-container-form").dialog('open');
        }

<<<<<<< HEAD
=======
        OME.handleDelete = function() {
            var datatree = $.jstree._focused();
            var selected = datatree.get_selected();

            var del_form = $( "#delete-dialog-form" );
            del_form.dialog( "open" )
                .removeData("clicked_button");
            // clear previous stuff from form
            $.removeData(del_form, "clicked_button");
            $("#delete_contents_form").show();
            del_form.unbind("dialogclose");
            del_form.find("input[type='checkbox']").prop('checked', false);

            // set up form - process all the objects for data-types and children
            var ajax_data = new Array();
            var q = false;
            var dtypes = {};
            var first_parent;   // select this when we're done deleting
            var notOwned = false;
            selected.each(function (i) {
                if (!first_parent) first_parent = datatree._get_parent(this);
                var $this = $(this);
                ajax_data[i] = $this.attr('id').replace("-","=");
                var dtype = $this.attr('rel');
                if (dtype in dtypes) dtypes[dtype] += 1;
                else dtypes[dtype] = 1;
                if (!q && $this.attr('rel').indexOf('image')<0) q = true;
                if (!$this.hasClass('isOwned')) notOwned = true;
            });
            if (notOwned) {
                $("#deleteOthersWarning").show();
            } else {
                $("#deleteOthersWarning").hide();
            }
            var type_strings = [];
            for (var key in dtypes) {
                key = key.replace("-locked", "");
                if (key === "acquisition") key = "Plate Run";
                type_strings.push(key.capitalize() + (dtypes[key]>1 && "s" || ""));
            }
            var type_str = type_strings.join(" & ");    // For delete dialog: E.g. 'Project & Datasets'
            $("#delete_type").text(type_str);
            if (!q) $("#delete_contents_form").hide();  // don't ask about deleting contents

            // callback when delete dialog is closed
            del_form.bind("dialogclose", function(event, ui) {
                if (del_form.data("clicked_button") == "Yes") {
                    var delete_anns = $("#delete_anns").prop('checked');
                    var delete_content = true;      // $("#delete_content").prop('checked');
                    if (delete_content) ajax_data[ajax_data.length] = 'child=true';
                    if (delete_anns) ajax_data[ajax_data.length] = 'anns=true';
                    var url = '{% url 'manage_action_containers' "deletemany" %}'
                    datatree.deselect_all();
                    $.ajax({
                        async : false,
                        url: url,
                        data : ajax_data.join("&"),
                        dataType: "json",
                        type: "POST",
                        success: function(r){
                            if(eval(r.bad)) {
                                  $.jstree.rollback(data.rlbk);
                                  alert(r.errs);
                              } else {
                                  // If deleting 'Plate Run', clear selection
                                  if (type_str.indexOf('Plate Run') > -1) {
                                    OME.clear_selected(true);
                                  } else {
                                    // otherwise, select parent
                                    OME.tree_selection_changed();   // clear center and right panels etc
                                    first_parent.children("a").click();
                                  }
                                  // remove node from tree
                                  datatree.delete_node(selected);
                                  OME.refreshActivities();
                              }
                        },
                        error: function(response) {
                            $.jstree.rollback(data.rlbk);
                            alert("Internal server error. Cannot remove object.");
                        }
                    });
                }
            });

            // Check if delete will attempt to partially delete a Fileset.
            var $deleteYesBtn = $('.delete_confirm_dialog .ui-dialog-buttonset button:nth-child(1)'),
                $deleteNoBtn = $('.delete_confirm_dialog .ui-dialog-buttonset button:nth-child(2) span');
            $.get("{% url 'fileset_check' 'delete' %}?" + OME.get_tree_selection(), function(html){
                if($('div.split_fileset', html).length > 0) {
                    var $del_form_content = del_form.children().hide();
                    del_form.append(html);
                    $deleteYesBtn.hide();
                    $deleteNoBtn.text("Cancel");
                    // On dialog close, clean-up what we changed above
                    del_form.bind("dialogclose", function(event, ui) {
                        $deleteYesBtn.show();
                        $deleteNoBtn.text("No");
                        $("#chgrp_split_filesets", del_form).remove();
                        $del_form_content.show();
                    });
                }
            });
        }

>>>>>>> f9788806
        // Getting text from jsTree nodes shouldn't be this hard, but it is!
        OME.jsTreeNodeText = function($node) {
            return $.trim($node.children("a:eq(0)").text().split("\n")[0]);
        }

        OME.remove_nodes = function(tree, selected) {
            if (selected.length>0) {
                var images = selected.filter('li[id*=image]');      // id='copy_image-123' if just pasted
                var datasets = selected.filter('li[id*=dataset]');
                var plates = selected.filter('li[id*=plate]');
                if (images.length > 0) {
                    tree.move_node(images,$("li#orphaned-0"), undefined, undefined, false, true);
                }
                if (datasets.length > 0) {
                    var nodeText = OME.jsTreeNodeText($(datasets[0])),
                        targetIndex = OME.findTreeIndexForNode(tree, 'dataset', nodeText);
                    tree.move_node(datasets, $("li#experimenter-0"), targetIndex);
                }
                if (plates.length > 0) {
                    var nodeText = OME.jsTreeNodeText($(plates[0])),
                        targetIndex = OME.findTreeIndexForNode(tree, 'plate', nodeText);
                    tree.move_node(plates, $("li#experimenter-0"), targetIndex);
                }
            }
        }

        // If we're going to insert a top-level node under Experimenter, what index should it be?
        // Assumes everything is in order: Projects, Datasets, Screens, Plates.
        OME.findTreeIndexForNode =  function(tree, dtype, name) {
            var nodeTypes = ['project', 'dataset', 'screen', 'plate'],
                topNodes = {'project':[], 'dataset':[], 'screen':[], 'plate':[]};
            if (!topNodes.hasOwnProperty(dtype)) {
                return 0;   // don't recognise the dtype
            }

            // Build our index of current tree nodes, grouped by node type
            var c = tree._get_children('#experimenter-0');
            c.each(function(){
                var $node = $(this),
                    rel = $node.attr('rel').replace("-locked",""),
                    nodeTxt = OME.jsTreeNodeText($node);
                if (topNodes.hasOwnProperty(rel)) {
                    topNodes[rel].push(nodeTxt.toLowerCase());
                }
            });
            name = $.trim(name).toLowerCase();

            // look-up the name we're given, within siblings of the same node type:
            var nodeIndex = 0;
            for (var i=0; i<nodeTypes.length; i++) {
                // E.g. If we're a 'dataset', check position amoung 'dataset's
                if (dtype === nodeTypes[i]) {
                    var siblings = topNodes[dtype];
                    siblings.push(name);
                    siblings.sort();
                    return nodeIndex + $.inArray(name, siblings)
                } else {
                    // if NOT, increment nodeIndex and continue
                    nodeIndex += topNodes[nodeTypes[i]].length;
                }
            }
            return nodeIndex
        };

        // Stuff to do on load...
        $(function() 
            {
                var copy_paste_rdef_url = "{% url 'webgateway.views.copy_image_rdef_json' %}",
                    apply_owners_rdef_url = "{% url 'reset_owners_rdef_json' %}",
                    reset_rdef_json = "{% url 'reset_rdef_json' %}";

                // We truncate images when the left panel resizes...
                $("#left_panel").on('resize', OME.truncateNames);
                // and also when we load new data in the tree
                $("#dataTree").on('load_node.jstree', function() {
                    // wait for images to render, then truncate:
                    setTimeout(OME.truncateNames, 30);
                });

                // Copy the selected Image ID to the 'session' (right-click menu only allows this on 'image')
                var copyRenderingSettings = function(selected) {
                    if (selected.length == 1) {
                        var imageId = selected[0].id.split('-')[1];
                        $.getJSON(copy_paste_rdef_url + "?fromid=" + imageId);
                    }
                }
                // Paste settings from 'session' to selected Images
                var pasteRenderingSettings = function(selected, owner, reset) {
                    var ids = [],
                        rdef_url = copy_paste_rdef_url,
                        rel = selected.attr('rel').replace('-locked','');
                    if (owner) {
                        rdef_url = apply_owners_rdef_url;
                    } else if (reset) {
                        rdef_url = reset_rdef_json;
                    }
                    selected.each(function(){
                        ids.push(this.id.split('-')[1]);
                    });
                    data = {'toids': ids};
                    if (rel === 'dataset' || rel === 'plate' || rel === 'acquisition') {
                        data['to_type'] = rel;
                    }

                    var confirmMsg = "This will save new rendering settings to " +
                        selected.length + " " + rel +
                        (selected.length > 1 ? "s" : "") + ".<br> This cannot be undone.";

                    var rdef_confirm_dialog = OME.confirm_dialog(
                        confirmMsg,
                        function() {
                            var clicked_button_text = rdef_confirm_dialog.data("clicked_button");
                            if (clicked_button_text === "OK") {
                                $.ajax({
                                    type: "POST",
                                    dataType: 'text',
                                    traditional: true,
                                    url: rdef_url,
                                    data: data,
                                    success: function(data){
                                        // update thumbnails
                                        OME.refreshThumbnails();
                                    }
                                });
                            }
                        },
                        "Change Rendering Settings?",
                        ["OK", "Cancel"],
                        350,
                        175
                    );
                }

                var applyOwnerRenderingSettings = function(selected) {
                    pasteRenderingSettings(selected, true);
                };

                var resetRenderingSettings = function(selected) {
                    pasteRenderingSettings(selected, false, true);
                };

                // Handle creation of new Project, Dataset or Screen...
                $("#new-container-form").dialog({
                    autoOpen: false,
                    resizable: true,
                    height: 280,
                    width:420,
                    modal: true,
                    buttons: {
                        "OK": function() {
                             createNewContainer();
                             $( this ).dialog( "close" );
                        },
                        "Cancel": function() {
                            $( this ).dialog( "close" );
                        }
                    }
                });
                // same code is called from closing dialog or 'submit' of form
                $("#new-container-form").submit(function() {
                    $("#new-container-form").dialog( "close" );
                    createNewContainer();
                    return false;
                });
                var createNewContainer = function() {
                    var cont_type = $("#new_container_type").text().toLowerCase();  // E.g. 'project'
                    var $f = $("#new-container-form");
                    var new_container_name = $("input[name='name']", $f).val();
                    var new_container_desc = $("textarea[name='description']", $f).val();
                    if ($.trim(new_container_name).length == 0) {
                        alert("Please enter a Name");
                        return;
                    }
                    // if images under orphaned are selected, note IDs (for adding to new Dataset)
                    var selected = $.jstree._focused().get_selected();
                    var img_ids = [];
                    selected.each(function(){
                        var $this = $(this);
                        if (this.id.split("-")[0] == "image" && $this.parent().parent().attr('rel') == 'orphaned'){
                            if ($this.hasClass("canLink")) {
                                img_ids.push(this.id.split("-")[1]);
                            }
                        }
                    });
                    // if "project" is selected, createDataset under it
                    var url, position = 0;
                    if(selected.length==1 && selected.attr("rel") == "project" && cont_type == "dataset") {
                        url = '{% url 'manage_action_containers' "addnewcontainer" %}project/'+selected.attr("id").split("-")[1]+'/';
                    // otherwise create an orphan of "folder_type" ('project', 'dataset', 'screen' etc. )
                    } else {
                        url = '{% url 'manage_action_containers' "addnewcontainer" %}';
                        // Make sure top level objects get added to jsTree root (current selected may be project, dataset, image or screen)
                        position = OME.findTreeIndexForNode($.jstree._focused(), cont_type, new_container_name);
                        selected = "#experimenter-0";   // Ensure we add node to root
                    }
                    var ajax_data = {
                            "name" : new_container_name,
                            "folder_type" : cont_type,
                            "description" : new_container_desc
                        }
                    if (img_ids.length > 0){
                        ajax_data['img_ids'] = img_ids.join(",");
                    }
                    $.ajax({
                        url: url,
                        //data: $new_cont_form.serialize();
                        data: ajax_data,
                        dataType: "json",
                        type: "POST",
                        success: function(r){
                            var cont_id = cont_type + "-" + r['id'];
                            var node_data = { "attr" : { "rel":cont_type, "id":cont_id, "class":"canLink canDelete"},
                                            "data":new_container_name }
                            // if orphaned imgs moved into new Dataset, remove them...
                            if (cont_type == "dataset") {
                                if (img_ids.length > 0) {node_data.state = "closed"};
                                for (var o=0; o<img_ids.length; o++) {
                                    $("#dataTree").jstree("delete_node", "#image-"+img_ids[o]);
                                }
                            }
                            $("#dataTree").jstree("create", selected, position, node_data,
                                false, true);
                            $("#dataTree").jstree("deselect_all");
                            $("#dataTree").jstree("select_node", "#"+cont_id);
                        }
                    });
                }

                var enableToolbarButton = function(name, enabled) {
                    if (enabled) {
                        $('input#'+name+'Button').removeClass('button-disabled').prop('disabled', false);
                    } else {
                        $('input#'+name+'Button').addClass('button-disabled').prop('disabled', true);
                    }
                };

                var buttonsShowHide = function(selected, inst) {
                    var toolbar_config = {"addproject":false, 'adddataset':false, 'addscreen':false, 'copy':false, 'cut':false, 
                        'paste': false, 'delete':false, 'annotation':false, 'basket':false};
                    // We 'canCreate' top level items, E.g. Project, Dataset, Screen, if the current userId is self or 'All Members'
                    var userId = {{ ome.user_id }},
                        canCreate = (userId === {{ ome.user.id }} || userId === -1);
                    var to_paste = inst.data.crrm.cp_nodes || inst.data.crrm.ct_nodes || false;
                    // These nodes can be Orphans, so creation is not selection-specific
                    if (canCreate) {
                        toolbar_config["addproject"] = true;
                        toolbar_config["adddataset"] = true;
                        toolbar_config['addscreen'] = true;
                    }
                    if(selected.length > 0) {
                        if(selected.hasClass('canDelete')) {
                            toolbar_config['delete'] = true;
                        }
                        if(selected.hasClass('canLink')) {
                            if(selected.attr("id").indexOf("project")>=0) {
                                toolbar_config['adddataset'] = true;
                                if (to_paste && to_paste[0].id.indexOf("dataset")>=0) {  // if wehave a dataset
                                    toolbar_config['paste'] = true;                // allow paste
                                }
                            } else if(selected.attr("id").indexOf("dataset")>=0) {
                                toolbar_config['cut'] = true;
                                if (to_paste && to_paste[0].id.indexOf("image")>=0) {
                                    toolbar_config['paste'] = true;
                                }
                                if (selected.parent().parent().length > 0 && selected.parent().parent().attr('rel').replace("-locked", "").indexOf("experimenter") < 0) {
                                    toolbar_config["copy"] = true;
                                }
                            } else if(selected.attr("id").indexOf("image")>=0) {
                                toolbar_config['basket'] = true;
                                toolbar_config['cut'] = true;
                                if (selected.parent().parent().length > 0 && selected.parent().parent().attr('rel').replace("-locked", "").indexOf("orphaned") < 0) {
                                    toolbar_config["copy"] = true;
                                }
                            } else if(selected.attr("id").indexOf("screen")>=0) {
                                if (to_paste && to_paste[0].id.indexOf("plate")>=0) {
                                    toolbar_config['paste'] = true;
                                }
                            } else if(selected.attr("id").indexOf("plate")>=0) {
                                toolbar_config['copy'] = true;
                                if (selected.parent().parent().length > 0 && selected.parent().parent().attr('rel').replace("-locked", "").indexOf("experimenter") < 0) {
                                    toolbar_config["cut"] = true;
                                }
                            }
                            if ((inst.data.crrm.cp_nodes || inst.data.crrm.ct_nodes) && ($.inArray(selected.attr('rel').replace("-locked", ""), ["project", "dataset", "screen"]) > -1)) {
                                toolbar_config['paste'] = true;
                            }
                        }
                    }
                    
                    for (var btnName in toolbar_config) { 
                        enableToolbarButton(btnName, toolbar_config[btnName])
                    }
                }

                $("body").bind('selection_change.ome', function(event) {
                    var selected = $(this).data("selected_objects.ome"),
                        selId;
                    for (var i=0; i<selected.length; i++) {
                        selId = selected[i].id;
                        if (selId.split("-")[0] === 'well') {
                            $("#dataTree").jstree("deselect_all");
                            // That won't trigger selection event, so we manually disable buttons...
                            enableToolbarButton('delete', false);
                            enableToolbarButton('cut', false);
                            enableToolbarButton('copy', false);
                        }
                    }
                });
                
                $("#delete-dialog-form").dialog({
                    dialogClass: 'delete_confirm_dialog',
                    autoOpen: false,
                    resizable: true,
                    height: 210,
                    width:420,
                    modal: true,
                    buttons: {
                        "Yes": function() {
                            $("#delete-dialog-form").data("clicked_button", "Yes");
                            $( this ).dialog( "close" );
                        },
                        "No": function() {
                            $("#delete-dialog-form").data("clicked_button", "No");
                            $( this ).dialog( "close" );
                        }
                    }
                });

                var jstree = $("#dataTree").jstree({ 
                        // the list of plugins to include
                    "plugins" : [ "themes", "html_data", "ui", "crrm", "dnd", "types", "hotkeys", "contextmenu" ],
                    // Plugin configuration

                    // I usually configure the plugin that handles the data first - in this case JSON as it is most common
                    "html_data" : { 
                        // I chose an ajax enabled tree - again - as this is most common, and maybe a bit more complex
                        // All the options are the same as jQuery's except for `data` which CAN (not should) be a function
                        "ajax" : {
                            // the URL to fetch the data
                            "url" : function(n) {
                                var url;
                                if (n.attr) {
                                    var parent = this._get_parent(n);
                                    if ($.inArray($(parent).attr("rel").replace("-locked", ""), ["project", "screen"]) > -1) {
                                        url = "{% url 'load_data' %}"+$(parent).attr("rel").replace("-locked", "")+"/"+$(parent).attr("id").split("-")[1]+"/"+n.attr("rel").replace("-locked", "")+"/"+n.attr("id").split("-")[1]+"/";
                                    } else {
                                        url = "{% url 'load_data' %}"+n.attr("rel").replace("-locked", "")+"/"+n.attr("id").split("-")[1]+"/";
                                    }
                                } else {
                                    url = "{% url 'load_data' %}";
                                }
                                return url;
                            },
                            // this function is executed in the instance's scope (this refers to the tree instance)
                            // the parameter is the node being loaded (may be -1, 0, or undefined when loading the root nodes)
                            "data" : function (n) {
                                var r = { "view" : "tree" };
                                if (n.attr && $.inArray(n.attr("rel").replace("-locked", ""), ["dataset", "orphaned"]) > -1) {
                                    // pagination supported for 'dataset' and 'orphaned'...
                                    var page = n.data("page") || null;      // this data is added by OME.doPagination()
                                    if (page) r["page"] = page;
                                } 
                                return r;
                            }
                        }
                    },
                    // Using types - most of the time this is an overkill
                    // Still meny people use them - here is how
                    "types" : {
                        // I want only `drive` nodes to be root nodes 
                        // This will prevent moving or creating any other type as a root node
                        "max_depth" : -1,
                        "max_children" : -1,
                        "valid_children" : [ "experimenter", "experimenter-locked" ],
                        "types" : {
                            "experimenter" : {
                                "valid_children" : [ "project", "project-locked", "dataset", "dataset-locked", "screen", "screen-locked", "plate", "plate-locked" ],
                                "icon" : {
                                    "image" : '{% static "webclient/image/icon_user.png" %}'
                                },
                                "create_node" : true,
                                "start_drag" : false,
                                "move_node" : false,
                                "delete_node" : false,
                                "remove" : false
                            },
                            "experimenter-locked" : {
                                "valid_children" : [ "project", "project-locked", "dataset", "dataset-locked", "screen", "screen-locked", "plate", "plate-locked" ],
                                "icon" : {
                                    "image" : '{% static "webclient/image/icon_user.png" %}'
                                },
                                "start_drag" : false
                            },
                            "project" : {
                                "valid_children" : [ "dataset", "dataset-locked" ],
                                "icon" : {
                                    "image" : '{% static "webclient/image/folder16.png" %}'
                                },
                                "start_drag" : false
                            },
                            "project-locked" : {
                                "valid_children" : [ "dataset", "dataset-locked" ],
                                "icon" : {
                                    "image" : '{% static "webclient/image/folder16.png" %}'
                                },
                                "start_drag" : false
                            },
                            "dataset" : {
                                "valid_children" : [ "image", "image-locked" ],
                                "icon" : {
                                    "image" : '{% static "webclient/image/folder_image16.png" %}'
                                },
                                "start_drag" : function(obj){return obj.hasClass('canLink');}
                            },
                            "dataset-locked" : {
                                "valid_children" : [ "image", "image-locked" ],
                                "icon" : {
                                    "image" : '{% static "webclient/image/folder_image16.png" %}'
                                },
                                "start_drag" : function(obj){return obj.hasClass('canLink');}
                            },
                            "image" : {
                                "valid_children" : "none",
                                "icon" : {
                                    "image" : '{% static "webclient/image/image16.png" %}'
                                },
                                "start_drag" : function(obj){return obj.hasClass('canLink');}
                            },
                            "image-locked" : {
                                "valid_children" : "none",
                                "icon" : {
                                    "image" : '{% static "webclient/image/image16.png" %}'
                                },
                                "start_drag" : function(obj){return obj.hasClass('canLink');}
                            },
                            "screen" : {
                                "valid_children" : [ "plate", "plate-locked" ],
                                "icon" : {
                                    "image" : '{% static "webclient/image/folder_screen16.png" %}'
                                },
                                "start_drag" : false
                            },
                            "screen-locked" : {
                                "valid_children" : [ "plate", "plate-locked" ],
                                "icon" : {
                                    "image" : '{% static "webclient/image/folder_screen16.png" %}'
                                },
                                "start_drag" : false
                            },
                            "plate" : {
                                "valid_children" : "acquisition",
                                "icon" : {
                                    "image" : '{% static "webclient/image/folder_plate16.png" %}'
                                },
                                "start_drag" : function(obj){return obj.hasClass('canLink');}
                            },
                            "plate-locked" : {
                                "valid_children" : "acquisition",
                                "icon" : {
                                    "image" : '{% static "webclient/image/folder_plate16.png" %}'
                                },
                                "start_drag" : function(obj){return obj.hasClass('canLink');}
                            },
                            "acquisition" : {
                                "valid_children" : "none",
                                "icon" : {
                                    "image" : '{% static "webclient/image/image16.png" %}'
                                },
                                "create_node" : false
                            },
                            "acquisition-locked" : {
                                "valid_children" : "none",
                                "icon" : {
                                    "image" : '{% static "webclient/image/image16.png" %}'
                                },
                                "start_drag" : false
                            },
                            "orphaned" : {
                                "valid_children" : [ "image", "image_locked" ],
                                "icon" : {
                                    "image" : '{% static "webclient/image/folder_yellow16.png" %}'
                                },
                                "create_node" : false
                            }
                        }
                    },
                    "crrm" : {
                        "move" : {
                            "check_move" : function (m) {
                                var p = this._get_parent(m.r);
                                if(!p) return false;
                                if (p == -1) return true;
                                if ($.inArray(m.r.attr("rel").replace("-locked", ""), ["orphaned"]) > -1)
                                    return false;
                                if ($.inArray(p.attr("rel").replace("-locked", ""), ["orphaned"]) > -1)
                                    return false;
                                if (!m.cr.hasClass("canLink"))
                                    return false;
                                return true;
                            }
                        }
                    },
                    
                    // For UI & core - the nodes to initially select and open will be overwritten by the cookie plugin
                    // the UI plugin - it handles selecting/deselecting/hovering nodes
                    "ui" : {
                        "select_limit" : -1,
                        "select_multiple_modifier": OME.multi_key(),
                        "selected_parent_close": "select_parent",
                        "disable_selecting_children": true,
                        "select_prev_on_delete": false,
                        "initially_select" : [ {% if init.initially_select %}{% for s in init.initially_select%}"{{s}}",{% endfor %}""{% else %}"experimenter-0"{% endif %}  ],
                    },
                    // the core plugin - not many options here
                    "core" : { 
                        // just open those two nodes up
                        // as this is an AJAX enabled tree, both will be downloaded from the server
                        "initially_open" : [ {% for p in init.initially_open %}"{{ p }}",{% endfor %} "experimenter-0" ]
                    },
                    "contextmenu" : {
                        "select_node":true,
                        "show_at_node":false,
                        "items" : function(obj){
                            var config = {};
                                                            
                            config["create"] = {
                                "label" : "Create new",
                                "submenu": {
                                    "project": {
                                        "label" : "Project",
                                        "icon"  : '{% static "webclient/image/folder16.png" %}',
                                        action: function (obj) {OME.handleNewContainer("project"); },
                                    },
                                    "dataset": {
                                        "label" : "Dataset",
                                        "icon"  : '{% static "webclient/image/folder_image16.png" %}',
                                        action: function (obj) {OME.handleNewContainer("dataset"); },
                                      },
                                      "screen": {
                                        "label" : "Screen",
                                        "icon"  : '{% static "webclient/image/folder_screen16.png" %}',
                                        action: function (obj) {OME.handleNewContainer("screen"); },
                                      }
                                }
                            };
                            
                            config["ccp"] = {
                                "label"     : "Edit",
                                "action"    : false,
                                "submenu"   : {
                                    "cut"   :{
                                        "label" : "Cut Link",
                                        "icon"  : '{% static "webclient/image/icon_basic_cut_16.png" %}',
                                        "action": function() {
                                            var tree = this,
                                                selected = this.get_selected();
                                            tree.cut(selected);     // jsTree 'cut' doesn't remove...
                                            OME.remove_nodes(this, selected);
                                        }
                                    },
                                    "copy"  : {
                                        "label" : "Copy Link",
                                        "icon"  : '{% static "webclient/image/icon_basic_copy_16.png" %}',
                                        "action": function() {
                                            this.copy(this.get_selected());
                                        }
                                    },
                                    "paste": {
                                        "label" : "Paste Link",
                                        "icon"  : '{% static "webclient/image/icon_basic_paste_16.png" %}',
                                        "action": function() {
                                            this.paste(this.get_selected());
                                        }
                                    },
                                }
                            };
                            
                            config["delete"] = {
                                "label" : "Delete",
                                "icon"  : '{% static "webclient/image/icon_basic_delete_16.png" %}',
                                "action": OME.handleDelete
                            };
                            
                            config["chgrp"] = {
                                "label" : "Move to Group...",
                                "icon"  : '{% static "webclient/image/icon_basic_user_16.png" %}',
                                "action": function() {
                                    OME.handleChgrp("{% url 'webindex' %}", "{% static 'webclient' %}");
                                }
                            };
                            
                            config["basket"] = {
                                "label" : "Add to Basket",
                                "icon"  : '{% static "webclient/image/icon_basic_basket_16.png" %}',                                    
                                "action": function(){
                                    OME.addToBasket(this.get_selected(), '{% url 'update_basket' %}');
                                }
                            };

                            config["renderingsettings"] = {
                                "label" : "Rendering Settings...",
                                "action" : false,
                                "submenu" : {
                                    "copy_rdef"  : {
                                        "label" : "Copy",
                                        "icon"  : '{% static "webclient/image/icon_basic_copy_16.png" %}',
                                        "action": copyRenderingSettings
                                    },
                                    "paste_rdef": {
                                        "label" : "Paste and Save",
                                        "icon"  : '{% static "webclient/image/icon_basic_paste_16.png" %}',
                                        "action": function() {
                                            pasteRenderingSettings(this.get_selected());
                                        }
                                    },
                                    "reset_rdef": {
                                        "label" : "Set Imported and Save",
                                        "icon"  : '{% static "webclient/image/icon_basic_paste_16.png" %}',
                                        "action": function() {
                                            resetRenderingSettings(this.get_selected());
                                        }
                                    },
                                    "owner_rdef": {
                                        "label" : "Set Owner's and Save",
                                        "icon"  : '{% static "webclient/image/icon_basic_paste_16.png" %}',
                                        "action": function() {
                                            applyOwnerRenderingSettings(this.get_selected());
                                        }
                                    }
                                }
                            };
                            
                            // use canLink, canDelete etc classes on each node to enable/disable right-click menu
                            if(!obj.hasClass('canDelete')) {
                                config["delete"]["_disabled"] = true;
                            }
                            if(!obj.hasClass('canChgrp')) {
                                config["chgrp"]["_disabled"] = true;
                            }
                            // if experimenter or orphaned is selected, use 'locked' flag to decide permissions
                            if(obj.attr("id").indexOf("experimenter")>=0 || obj.attr("rel") == 'orphaned') {
                                var canCreate = $("#experimenter-0").attr("rel").indexOf("locked")>=0;
                                // see #8879 config["ccp"]["_disabled"] = true;
                                config["ccp"]["submenu"]["copy"]["_disabled"] = true;
                                config["ccp"]["submenu"]["paste"]["_disabled"] = true;
                                config["ccp"]["submenu"]["cut"]["_disabled"] = true;
                                config["basket"]["_disabled"] = true;
                                if(canCreate) {
                                    // see #8879 config["create"]["_disabled"] = true;
                                    config["create"]["submenu"]["project"]["_disabled"] = true;
                                    config["create"]["submenu"]["dataset"]["_disabled"] = true;
                                    config["create"]["submenu"]["screen"]["_disabled"] = true;
                                }
                            // if we DON'T have canLink, everything else is disabled
                            } else if(!obj.hasClass('canLink')) {
                                // see #8879 config["ccp"]["_disabled"] = true;
                                config["create"]["_disabled"] = true;
                                config["basket"]["_disabled"] = true;
                                config["create"]["submenu"]["project"]["_disabled"] = true;
                                config["create"]["submenu"]["dataset"]["_disabled"] = true;
                                config["create"]["submenu"]["screen"]["_disabled"] = true;
                                config["ccp"]["submenu"]["copy"]["_disabled"] = true;
                                config["ccp"]["submenu"]["paste"]["_disabled"] = true;
                                config["ccp"]["submenu"]["cut"]["_disabled"] = true;
                            } else {
                                // see #8879 otherwise the options depend on type of node...
                                var to_paste = this.data.crrm.cp_nodes || this.data.crrm.ct_nodes || false;
                                if(obj.attr("id").indexOf("project")>=0) {
                                    config["ccp"]["submenu"]["cut"]["_disabled"] = true;
                                    config["ccp"]["submenu"]["copy"]["_disabled"] = true;
                                    config["basket"]["_disabled"] = true;
                                    if (!(to_paste && to_paste[0].id.indexOf("dataset")>=0)) {  // if we don't have a dataset
                                        config["ccp"]["submenu"]["paste"]["_disabled"] = true;  // disable paste
                                    }
                                } else if(obj.attr("id").indexOf("dataset")>=0) {
                                    if (obj.parent().parent().attr('rel').indexOf('experimenter')>=0) {
                                        config["ccp"]["submenu"]["copy"]["_disabled"] = true;
                                    }
                                    if (!(to_paste && to_paste[0].id.indexOf("image")>=0)) {
                                        config["ccp"]["submenu"]["paste"]["_disabled"] = true;
                                    }
                                    // see #8879 config["create"]["_disabled"] = true;
                                    config["basket"]["_disabled"] = true;
                                } else if(obj.attr("id").indexOf("image")>=0) {
                                    if (obj.parent().parent().attr('rel').indexOf('orphaned')>=0) {
                                        config["ccp"]["submenu"]["copy"]["_disabled"] = true;
                                    }
                                    config["ccp"]["submenu"]["paste"]["_disabled"] = true;
                                } else if(obj.attr("id").indexOf("screen")>=0) {
                                    config["ccp"]["submenu"]["cut"]["_disabled"] = true;
                                    config["ccp"]["submenu"]["copy"]["_disabled"] = true;
                                    // see #8879 config["create"]["_disabled"] = true;
                                    config["create"]["submenu"]["project"]["_disabled"] = true;
                                    config["create"]["submenu"]["dataset"]["_disabled"] = true;
                                    config["create"]["submenu"]["screen"]["_disabled"] = true;
                                    config["basket"]["_disabled"] = true;
                                    if (!(to_paste && to_paste[0].id.indexOf("plate")>=0)) {
                                        config["ccp"]["submenu"]["paste"]["_disabled"] = true;
                                    }
                                } else if(obj.attr("id").indexOf("plate")>=0) {
                                    if (obj.parent().parent().attr('rel').indexOf('experimenter')>=0) {
                                        config["ccp"]["submenu"]["cut"]["_disabled"] = true;
                                    }
                                    // see #8879 config["create"]["_disabled"] = true;
                                    config["create"]["submenu"]["project"]["_disabled"] = true;
                                    config["create"]["submenu"]["dataset"]["_disabled"] = true;
                                    config["create"]["submenu"]["screen"]["_disabled"] = true;
                                    config["ccp"]["submenu"]["paste"]["_disabled"] = true;
                                    config["basket"]["_disabled"] = true;
                                } else if(obj.attr("id").indexOf("acquisition")>=0) {
                                    // see #8879 config["ccp"]["_disabled"] = true;
                                    config["ccp"]["submenu"]["cut"]["_disabled"] = true;
                                    config["ccp"]["submenu"]["copy"]["_disabled"] = true;
                                    config["ccp"]["submenu"]["paste"]["_disabled"] = true;
                                    config["basket"]["_disabled"] = true;
                                    config["chgrp"]["_disabled"] = true;
                                    // see #8879 config["create"]["_disabled"] = true;
                                    config["create"]["submenu"]["project"]["_disabled"] = true;
                                    config["create"]["submenu"]["dataset"]["_disabled"] = true;
                                    config["create"]["submenu"]["screen"]["_disabled"] = true;
                                } else {
                                    // see #8879 config["ccp"]["_disabled"] = true;
                                    config["ccp"]["submenu"]["cut"]["_disabled"] = true;
                                    config["ccp"]["submenu"]["copy"]["_disabled"] = true;
                                    config["ccp"]["submenu"]["paste"]["_disabled"] = true;
                                    // see #8879 config["create"]["_disabled"] = true;
                                    config["create"]["submenu"]["project"]["_disabled"] = true;
                                    config["create"]["submenu"]["dataset"]["_disabled"] = true;
                                    config["create"]["submenu"]["screen"]["_disabled"] = true;
                                    config["basket"]["_disabled"] = true;
                                    config["delete"]["_disabled"] = true;
                                }
                            }
                            // Handle rendering settings options. Disabled by default...
                            config["renderingsettings"]["_disabled"] = true;
                            config["renderingsettings"]["submenu"]["copy_rdef"]["_disabled"] = true;
                            config["renderingsettings"]["submenu"]["paste_rdef"]["_disabled"] = true;
                            config["renderingsettings"]["submenu"]["owner_rdef"]["_disabled"] = true;
                            config["renderingsettings"]["submenu"]["reset_rdef"]["_disabled"] = true;
                            if(obj.attr("id").indexOf("image")>=0) {
                                // ...if it's an image, we can copy settings
                                config["renderingsettings"]["_disabled"] = false;
                                config["renderingsettings"]["submenu"]["copy_rdef"]["_disabled"] = false;
                            }
                            if($.inArray(obj.attr("rel").replace('-locked',''), ["image", "dataset", "plate", "acquisition"])>=0) {
                                // if 'canAnnotate' then we can paste settings to image/dataset/plate
                                if(obj.hasClass('canAnnotate')) {
                                    config["renderingsettings"]["_disabled"] = false;
                                    config["renderingsettings"]["submenu"]["paste_rdef"]["_disabled"] = false;
                                    config["renderingsettings"]["submenu"]["owner_rdef"]["_disabled"] = false;
                                    config["renderingsettings"]["submenu"]["reset_rdef"]["_disabled"] = false;
                                }
                            }
                            
                            return config;
                        }
                    },

                    // include hotkeys plugin code
                    {% include 'webclient/data/includes/hotkeys.js' %}

                })
                .delegate("a", "click.jstree", function (e) {
                    var data = $.jstree._focused();
                    if(!data.is_open() && data.get_selected().length < 2) {
                        data.open_node(data.get_selected());
                    }
                    
                })
                .delegate("a", "dblclick", function(e) {
                    var $this = $(this),
                        obj_rel = $this.parent().attr('rel'),
                        ob_id = $this.parent().attr('id'),
                        iid;
                    if ((obj_rel=='image') || (obj_rel=='image-locked')) {
                        iid = ob_id.split("-")[1];
                        OME.openPopup("{% url 'web_image_viewer' 0 %}".replace('/0/', "/" + iid + "/"));
                    }
                })
                .bind("select_node.jstree deselect_node.jstree", function (e, data) {
                    buttonsShowHide(data.inst.data.ui.last_selected, data.inst);
                    OME.tree_selection_changed(data, e);
                })
                .bind("open_node.jstree", function (e, data) {

                })
                .bind("move_node.jstree", function (e, data) {
                    // We don't do 'move' in the way that jsTree expects now.
                    // We 'Cut', which copies and removes. Then 'Paste' to move to new destination.
                    // So 'move' doesn't need to remove the old parent any more...
                    var refresh = false;
                    data.rslt.o.each(function (i) {
                        var remove = false;
                        var url;
                        if (data.inst.data.crrm.cp_nodes) {
                            url = '{% url 'manage_action_containers' "paste" %}'+$(this).attr("rel").replace("-locked","")+'/'+$(this).attr("id").split("-")[1]+'/'
                            d = {
                                "destination" : data.rslt.np.attr("rel").replace("-locked","") +'-'+data.rslt.np.attr("id").split("-")[1]
                            }
                        } else  {
                            // 'cr' is destination, 'op' is current parent
                            if (data.rslt.cr.attr('rel')!="orphaned") {
                                url = '{% url 'manage_action_containers' "move" %}'+$(this).attr("rel").replace("-locked","")+'/'+$(this).attr("id").split("-")[1]+'/';
                                var p = "orphaned-0";
                                // ...but parent may be project if we are orphaning a dataset or drag'n'drop image
                                if (data.rslt.op.attr("rel")) {
                                    p = data.rslt.op.attr("rel").replace("-locked","")+'-'+data.rslt.op.attr("id").split("-")[1];
                                }
                                var d = {
                                    "parent" : p,
                                    "destination" : data.rslt.np.attr("rel").replace("-locked","") +'-'+data.rslt.np.attr("id").split("-")[1]
                                };
                                if (data.inst.get_container().find('#'+this.id).length > 1 ) data.inst.delete_node(this);
                            } else {
                                url = '{% url 'manage_action_containers' "remove" %}'+$(this).attr("rel").replace("-locked","")+'/'+$(this).attr("id").split("-")[1]+'/'
                                d = {
                                    "parent" : data.rslt.op.attr("rel").replace("-locked","")+'-'+data.rslt.op.attr("id").split("-")[1]
                                };
                            }
                        }
                        $.ajax({
                            async : false,
                            url: url,
                            data : d,
                            dataType: "json",
                            type: "POST",
                            success: function(r){
                                if(eval(r.bad)) {
                                      if (data.rslt.o.length === 1) {
                                          // only safe to rollback for single objects
                                          $.jstree.rollback(data.rlbk);
                                      };
                                      // alert(r.errs);  // We've already handled the error - don't need to notify user
                                  }
                                  else {
                                      refresh = true;
                                      if(data.rslt.cy && $(data.rslt.oc).children("UL").length) {
                                          data.inst.refresh(data.inst._get_node(data.rslt.oc));
                                      }
                                  }
                            },
                            error: function(response) {
                                $.jstree.rollback(data.rlbk);
                            }
                        });
                    });
                    OME.clear_selected(true);   // clear center and right panels etc
                    if (refresh) {
                        data.inst.deselect_all();
                        // refresh source
                        if (!data.inst.is_leaf(data.rslt.op)) {
                            data.inst.refresh(data.inst._get_node('#orphaned-0'));
                        }
                        //refresh destination (will already be expanded, even if orphaned)
                        if (!data.inst.is_leaf(data.rslt.cr) && $.inArray(data.rslt.cr.attr("rel").replace("-locked", ""), ["dataset", "orphaned"]) > -1) {
                            data.inst.refresh(data.inst._get_node('#'+data.rslt.cr.attr('id')));
                        }
                        // select the destination (select source if destination is orphaned)
                        if (data.rslt.cr.attr("rel").replace("-locked", "") === "orphaned") {
                            data.inst.select_node(data.rslt.op);
                        } else {
                            data.inst.select_node(data.rslt.cr);
                        }
                    }
                })
            });
            
    </script>

    <!-- configure toolbar buttons -->
    <script type="text/javascript">
    
    $(function () {
        $(".toolbar input").click(function () {
            switch(this.id) {
                case "addprojectButton":
                    OME.handleNewContainer("project");
                    break;
                case "adddatasetButton":
                    OME.handleNewContainer("dataset");
                    break;
                case "addscreenButton":
                    OME.handleNewContainer("screen");
                    break;
                case "copyButton":
                    $("#dataTree").jstree('copy', $.jstree._focused().get_selected());
                    break;
                case "cutButton":
                    $("#dataTree").jstree('cut', $.jstree._focused().get_selected());
                    var tree = $.jstree._focused(),
                        selected = tree.get_selected();
                    tree.cut(selected);     // jsTree 'cut' doesn't remove...
                    OME.remove_nodes(tree, selected);
                    break;
                case "pasteButton":
                    $("#dataTree").jstree('paste', $.jstree._focused().get_selected());
                    break;
                case "deleteButton":
                        OME.handleDelete();
                    break;
                case "basketButton":
                    OME.addToBasket($.jstree._focused().get_selected(), '{% url 'update_basket' %}');
                    break;
                case "refreshButton":
                    // clear selection of center/right panels, refresh and notify
                    OME.clear_selected(true);   // force refresh: true
                    $("#dataTree").jstree("refresh");
                    data = $.jstree._focused().get_selected();
                    OME.tree_selection_changed(data);
                    break;
                default:
                    break;
            }
        });
    });
    </script>

    <!-- set up the middle panel to only show the div chosen by <select> -->
    {% include "webclient/data/includes/center_plugin_init.js.html" %}

    <!-- include code to handle primary 'thumbs' middle plugin -->
    {% include "webclient/data/includes/center_plugin.thumbs.js.html" %}

    {% for cp in ome.center_plugins %}
        {% include cp.include %}
    {% endfor %}



{% endblock %}


{% block left %}

    <div id="left_panel_tabs" class="absolute_fill ui-tabs">
	
		
        <ul id="left_panel_tab_list" class="ui-tabs-nav">
			
			<!-- Remember to update this in public/public.html as well. We should change this, but for the meantime, you need to manually update the menu there too -->
			
	        <li id="explore_tab" class="ui-state-default ui-tabs-active"><a class="ui-tabs-anchor" title="Explore">{% trans "Explore" %}</a></li>
	        <li id="tags_tab" class="ui-state-default"><a href="{% url 'load_template' 'usertags' %}" class="ui-tabs-anchor">{% trans "Tags" %}</a></li>
	        <li id="public_tab" class="ui-state-default"><a href="{% url 'load_template' 'public' %}" class="ui-tabs-anchor">{% trans "Public" %}</a></li>
       
	    </ul>
		
		
		
		<!--
		<div id="navigator">
			<a href="#" id="back">Back</a>
			<a href="#" id="forward">Back</a>
			<dl>
				<dt>Groups</dt>
			</dl>
			<a href="#" id="settings">Settings</a>
		</div>
		-->
		
		
		


        <!-- toolbar above tree -->
        <div id="Projects">
            <ul class="toolbar">
					
			<li><input id="addprojectButton" class="button button-disabled" type="image" src="{% static "webclient/image/folder16.png" %}" alt="Create new project" title="Create new Project" /></li>
			<li><input id="adddatasetButton" class="button button-disabled" type="image" src="{% static "webclient/image/folder_image16.png" %}" alt="Create new dataset" title="Create new Dataset" /></li>
			<li><input id="addscreenButton" class="button button-disabled" type="image" src="{% static "webclient/image/folder_screen16.png" %}" alt="Create new screen" title="Create new Screen" /></li>
			
			<li class="seperator"></li>
			
			<li><input id="cutButton" class="button button-disabled" type="image" src="{% static "webclient/image/icon_toolbar_cut.png" %}" alt="Cut Link" title="Cut Link" /> </li>
            <li><input id="copyButton" class="button button-disabled" type="image" src="{% static "webclient/image/icon_toolbar_copy.png" %}" alt="Copy Link" title="Copy a link to the selected object" /> </li>
			<li><input id="pasteButton" class="button button-disabled" type="image" src="{% static "webclient/image/icon_toolbar_paste.png" %}" alt="Paste Link" title="Paste the copied link" /> </li>
			
			<li class="seperator">
			
			<li><input id="deleteButton" class="button button-disabled" type="image" src="{% static "webclient/image/icon_toolbar_delete.png" %}" alt="Delete" title="Delete" /> </li>
			<li><input id="basketButton" class="button button-disabled" type="image" src="{% static "webclient/image/icon_toolbar_basket.png" %}" alt="Add to basket" title="Add to basket"></li>
			
			<li class="seperator"></li>
			
			<li><input id="refreshButton" class="button" type="image" src="{% static "webclient/image/icon_toolbar_refresh.png" %}" alt="Refresh" title="Refresh"> </li>
					
            </ul>
            

            <div class="clear"> </div>

            <div id="tree_details" class="left_panel_inner">
                <div class="dataTree" id="dataTree"></div>
            </div>
        </div>

        <!-- hidden form for delete dialogs -->
<<<<<<< HEAD
        <div id="delete-dialog-form" title="Delete" style="display:none"
                data-url="{% url 'manage_action_containers' 'deletemany' %}"
                data-fileset-check-url="{% url 'fileset_check' 'delete' %}">
=======
        <div id="delete-dialog-form" title="Delete" style="display:none">
            <p id="deleteOthersWarning" class='error' style="font-size: 120%; font-weight: bold">
                Warning: Some objects you selected are owned by other users.
            </p>
>>>>>>> f9788806
            <p>Are you sure you want to delete the selected <span id="delete_type">Images</span>?</p>
            <p>If yes:</p>
            <form>
            <fieldset style="border: 0px solid white">
                <input type="checkbox" name="delete_anns" id="delete_anns" />
                Also delete any Annotations that become 'orphans'?<br/>
            </fieldset>
            </form>
        </div>

        <!-- hidden dialog for new Container -->
        <form id="new-container-form" title="New..." style="display:none">
            <p>Create a new <span id="new_container_type">Container</span>...</p>
            <p>
                <label for="id_name">Name:</label>
                {{ new_container_form.name }}
            </p>
            <p style="margin-bottom: 5px">
                <label for="id_description">Description:</label><br />
                {{ new_container_form.description }}
            </p>
        </form>

        <!-- hidden form for chgrp -->
        <form id="chgrp-form" title="Move to Group" action="{% url 'chgrp' %}" style="display:none" method="POST">{% csrf_token %}
        </form>

    </div>
{% endblock %}

<|MERGE_RESOLUTION|>--- conflicted
+++ resolved
@@ -50,114 +50,6 @@
             $("#new-container-form").dialog('open');
         }
 
-<<<<<<< HEAD
-=======
-        OME.handleDelete = function() {
-            var datatree = $.jstree._focused();
-            var selected = datatree.get_selected();
-
-            var del_form = $( "#delete-dialog-form" );
-            del_form.dialog( "open" )
-                .removeData("clicked_button");
-            // clear previous stuff from form
-            $.removeData(del_form, "clicked_button");
-            $("#delete_contents_form").show();
-            del_form.unbind("dialogclose");
-            del_form.find("input[type='checkbox']").prop('checked', false);
-
-            // set up form - process all the objects for data-types and children
-            var ajax_data = new Array();
-            var q = false;
-            var dtypes = {};
-            var first_parent;   // select this when we're done deleting
-            var notOwned = false;
-            selected.each(function (i) {
-                if (!first_parent) first_parent = datatree._get_parent(this);
-                var $this = $(this);
-                ajax_data[i] = $this.attr('id').replace("-","=");
-                var dtype = $this.attr('rel');
-                if (dtype in dtypes) dtypes[dtype] += 1;
-                else dtypes[dtype] = 1;
-                if (!q && $this.attr('rel').indexOf('image')<0) q = true;
-                if (!$this.hasClass('isOwned')) notOwned = true;
-            });
-            if (notOwned) {
-                $("#deleteOthersWarning").show();
-            } else {
-                $("#deleteOthersWarning").hide();
-            }
-            var type_strings = [];
-            for (var key in dtypes) {
-                key = key.replace("-locked", "");
-                if (key === "acquisition") key = "Plate Run";
-                type_strings.push(key.capitalize() + (dtypes[key]>1 && "s" || ""));
-            }
-            var type_str = type_strings.join(" & ");    // For delete dialog: E.g. 'Project & Datasets'
-            $("#delete_type").text(type_str);
-            if (!q) $("#delete_contents_form").hide();  // don't ask about deleting contents
-
-            // callback when delete dialog is closed
-            del_form.bind("dialogclose", function(event, ui) {
-                if (del_form.data("clicked_button") == "Yes") {
-                    var delete_anns = $("#delete_anns").prop('checked');
-                    var delete_content = true;      // $("#delete_content").prop('checked');
-                    if (delete_content) ajax_data[ajax_data.length] = 'child=true';
-                    if (delete_anns) ajax_data[ajax_data.length] = 'anns=true';
-                    var url = '{% url 'manage_action_containers' "deletemany" %}'
-                    datatree.deselect_all();
-                    $.ajax({
-                        async : false,
-                        url: url,
-                        data : ajax_data.join("&"),
-                        dataType: "json",
-                        type: "POST",
-                        success: function(r){
-                            if(eval(r.bad)) {
-                                  $.jstree.rollback(data.rlbk);
-                                  alert(r.errs);
-                              } else {
-                                  // If deleting 'Plate Run', clear selection
-                                  if (type_str.indexOf('Plate Run') > -1) {
-                                    OME.clear_selected(true);
-                                  } else {
-                                    // otherwise, select parent
-                                    OME.tree_selection_changed();   // clear center and right panels etc
-                                    first_parent.children("a").click();
-                                  }
-                                  // remove node from tree
-                                  datatree.delete_node(selected);
-                                  OME.refreshActivities();
-                              }
-                        },
-                        error: function(response) {
-                            $.jstree.rollback(data.rlbk);
-                            alert("Internal server error. Cannot remove object.");
-                        }
-                    });
-                }
-            });
-
-            // Check if delete will attempt to partially delete a Fileset.
-            var $deleteYesBtn = $('.delete_confirm_dialog .ui-dialog-buttonset button:nth-child(1)'),
-                $deleteNoBtn = $('.delete_confirm_dialog .ui-dialog-buttonset button:nth-child(2) span');
-            $.get("{% url 'fileset_check' 'delete' %}?" + OME.get_tree_selection(), function(html){
-                if($('div.split_fileset', html).length > 0) {
-                    var $del_form_content = del_form.children().hide();
-                    del_form.append(html);
-                    $deleteYesBtn.hide();
-                    $deleteNoBtn.text("Cancel");
-                    // On dialog close, clean-up what we changed above
-                    del_form.bind("dialogclose", function(event, ui) {
-                        $deleteYesBtn.show();
-                        $deleteNoBtn.text("No");
-                        $("#chgrp_split_filesets", del_form).remove();
-                        $del_form_content.show();
-                    });
-                }
-            });
-        }
-
->>>>>>> f9788806
         // Getting text from jsTree nodes shouldn't be this hard, but it is!
         OME.jsTreeNodeText = function($node) {
             return $.trim($node.children("a:eq(0)").text().split("\n")[0]);
@@ -1156,16 +1048,12 @@
         </div>
 
         <!-- hidden form for delete dialogs -->
-<<<<<<< HEAD
         <div id="delete-dialog-form" title="Delete" style="display:none"
                 data-url="{% url 'manage_action_containers' 'deletemany' %}"
                 data-fileset-check-url="{% url 'fileset_check' 'delete' %}">
-=======
-        <div id="delete-dialog-form" title="Delete" style="display:none">
             <p id="deleteOthersWarning" class='error' style="font-size: 120%; font-weight: bold">
                 Warning: Some objects you selected are owned by other users.
             </p>
->>>>>>> f9788806
             <p>Are you sure you want to delete the selected <span id="delete_type">Images</span>?</p>
             <p>If yes:</p>
             <form>
