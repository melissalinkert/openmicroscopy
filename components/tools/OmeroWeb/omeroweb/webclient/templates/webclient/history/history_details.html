{% load i18n %}
{% load common_filters %}
{% load common_tags %}


{% comment %}
<!--
  Copyright (C) 2011 University of Dundee & Open Microscopy Environment.
  All rights reserved.

  This program is free software: you can redistribute it and/or modify
  it under the terms of the GNU Affero General Public License as
  published by the Free Software Foundation, either version 3 of the
  License, or (at your option) any later version.

  This program is distributed in the hope that it will be useful,
  but WITHOUT ANY WARRANTY; without even the implied warranty of
  MERCHANTABILITY or FITNESS FOR A PARTICULAR PURPOSE.  See the
  GNU Affero General Public License for more details.

  You should have received a copy of the GNU Affero General Public License
  along with this program.  If not, see <http://www.gnu.org/licenses/>.
-->
{% endcomment %}

    <script type="text/javascript" src="{% static "3rdparty/jquery.tablesorter/jquery.tablesorter.js" %}"></script>
    <script type="text/javascript" src="{% static "3rdparty/jquery.quicksearch.js" %}"></script>
    
    <script type="text/javascript">
        $(document).ready(function(){

            // double-click handler on image - launches image viewer
            //$("table#dataTable tbody tr").dblclick(function(event) {
                // TODO: path to the object should be rendered on the server side
            //});

            // single click handler on image (container). Selection then update toolbar & metadata pane
            $("table#dataTable tbody tr").click(function(event) {
                handleClickSelection(event);
            });
            
            // handles selection for 'clicks' (not drags) including multi-select for shift and meta keys
            var handleClickSelection = function(event) {

                var $clickedRow = $(event.target).parents('tr:first');
                var $clickedImage = $clickedRow.find('img');

                var rows = $("table#dataTable tbody tr");
                var $images = $("table#dataTable tbody tr td img");

                var primaryIndex = -1;
                var selIndex = rows.index($clickedRow.get(0));
                
                if ( event.shiftKey ) {
                    
                }
                else if (event.metaKey) {
                    
                }
                else {
                    rows.removeClass("ui-selected");
                    $clickedRow.addClass("ui-selected");
                    primaryIndex = selIndex;
                    history_selection_changed($clickedRow);
                    
                }
            }
            
            // plugin to handle drag-select of images
            $("table#dataTable tbody").selectable({
                filter: 'tr',
                distance: 2,
                stop: function(){  
                    var selected = $('tr.ui-selected', this);
                    multipleAnnotation(selected, null, '{% url batch_annotate %}');
                },
                start: function(){
                }
            });

            
            $("#dataTable").tablesorter( {sortList: [[1,0]]} ); 

            $('input#id_search').quicksearch('table#dataTable tbody tr', {
                'delay': 300,
                'loader': 'span.loading'
            });
        });
    </script>
    
<<<<<<< HEAD
    <h1 id="data">{{ controller.displayDate }} {% if controller.day_items_size %}{{ controller.total_items_size }} {% plural controller.total_items_size 'item' 'items' %}{% endif %}</h1>
    
    <div id="toolbar" class="toolbar_noborder"></div>
=======
	
	
	
	
	
	
<div id="history">	

	
	{% comment %}
	<div id="toolbar" class="toolbar_noborder"></div>
	{% endcomment %}
	
>>>>>>> 119357c2
    <div class="clear"> </div>

    <div>
        {% if controller.day_items_size %}
        
        <table id="dataTable" class="tablesorter">
            <thead> 
                <tr> 
                    <th class="table_images">{% trans "Object" %}</th> 
                    <th class="table_desc">{% trans "Name" %}</th> 
                    <th class="table_date">{% trans "Date" %}</th> 
                </tr> 
            </thead>
            <tbody>
            {% for i in controller.day_items %}
            {% for c in i.project %}
                <tr id="project-{{ c.id }}">
                    <td class="image">
                        <img id="{{ c.id }}" src="{% static "webgateway/img/folder16.png" %}" alt="project" title="{{ c.name }}"/>
                        <input type="checkbox" name="project" id="{{ c.id }}" class="hide">      
                    </td>
                    <td class="desc"><a>{{ c.name|truncatebefor:"65" }}</a></td>
                    <td class="date">{{ c.getDate }}</td>                    
                </tr>
            {% endfor %}
            {% for c in i.screen %}
                <tr id="screen-{{ c.id }}">
                    <td class="image">
                        <img id="{{ c.id }}" src="{% static "webgateway/img/folder_screen32.png" %}" alt="screen" title="{{ c.name }}"/>
                        <input type="checkbox" name="screen" id="{{ c.id }}" class="hide">      
                    </td>
                    <td class="desc"><a>{{ c.name|truncatebefor:"65" }}</a></td>
                    <td class="date">{{ c.getDate }}</td>                    
                </tr>
            {% endfor %}
            {% for c in i.dataset %}
                <tr id="dataset-{{ c.id }}">
                    <td class="image">
                        <img id="{{ c.id }}" src="{% static "webgateway/img/folder_image16.png" %}" alt="dataset" title="{{ c.name }}"/>
                        <input type="checkbox" name="dataset" id="{{ c.id }}" class="hide">      
                    </td>
                    <td class="desc"><a>{{ c.name|truncatebefor:"65" }}</a></td>
                    <td class="date">{{ c.getDate }}</td>                    
                </tr>
            {% endfor %}
            {% for c in i.plate %}
                <tr id="plate-{{ c.id }}">
                    <td class="image">
                        <img id="{{ c.id }}" src="{% static "webgateway/img/folder_plate32.png" %}" alt="plate" title="{{ c.name }}"/>
                        <input type="checkbox" name="plate" id="{{ c.id }}" class="hide">      
                    </td>
                    <td class="desc"><a>{{ c.name|truncatebefor:"65" }}</a></td>
                    <td class="date">{{ c.getDate }}</td>                    
                </tr>
            {% endfor %}
            {% for c in i.image %}
                <tr id="image-{{ c.id }}" >
                    <td class="image">
                        <img id="{{ c.id }}" src="{% url render_thumbnail_resize 32 c.id  %}" alt="image" title="{{ c.name }}"/>
                        <input type="checkbox" name="image" id="{{ c.id }}" class="hide">      
                    </td>
                    <td class="desc"><a>{{ c.name|truncatebefor:"65" }}</a></td>
                    <td class="date">{{ c.getDate }}</td>                    
                </tr>
            {% endfor %}
            {% endfor %}
            </tbody>
        </table>
        
        {% else %}
            <p class="center_message message_nodata">{% trans "No data." %}</p>
        {% endif %}

<<<<<<< HEAD
        {% if manager.c_size %}<div>
            <p>{% trans "Legend" %}: <img src="{% static "webclient/image/folder16.png" %}" %}" title="Project" alt="project"/> - {% trans "Project" %}; <img src="{% static "webclient/image/folder_image16.png" %}" %}" title="Dataset" alt="dataset"/> - {% trans "Dataset" %}; <img src="{% static "webclient/image/folder_screen16.png" %}" %}" title="Screen" alt="screen"/> - {% trans "Screen; <img src="{% static "webclientimage/folder_plate16.png" title="Plate" alt="plate"/> - {% trans "Plate;</p>
        </div>{% endif %}
=======
        {% if manager.c_size %}
		<div>
            <p class="legend">
				{% trans "Legend" %}: 
				<img src="{% static "webclient/image/folder16.png" %}" title="Project" alt="project" /> - {% trans "Project" %}; 
				<img src="{% static "webclient/image/folder_image16.png" %}" title="Dataset" alt="dataset" /> - {% trans "Dataset" %};
				<img src="{% static "webclient/image/folder_screen16.png" %}" title="Screen" alt="screen" /> - {% trans "Screen" %};
				<img src="{% url webstatic "image/folder_plate16.png" %}" title="Plate" alt="plate"/> - {% trans "Plate" %};
			</p>
        </div>
		{% endif %}
>>>>>>> 119357c2

        {% include "webclient/history/history_paging.html" %}
        
    </div>
    
</div><|MERGE_RESOLUTION|>--- conflicted
+++ resolved
@@ -88,11 +88,6 @@
         });
     </script>
     
-<<<<<<< HEAD
-    <h1 id="data">{{ controller.displayDate }} {% if controller.day_items_size %}{{ controller.total_items_size }} {% plural controller.total_items_size 'item' 'items' %}{% endif %}</h1>
-    
-    <div id="toolbar" class="toolbar_noborder"></div>
-=======
 	
 	
 	
@@ -106,7 +101,6 @@
 	<div id="toolbar" class="toolbar_noborder"></div>
 	{% endcomment %}
 	
->>>>>>> 119357c2
     <div class="clear"> </div>
 
     <div>
@@ -180,11 +174,6 @@
             <p class="center_message message_nodata">{% trans "No data." %}</p>
         {% endif %}
 
-<<<<<<< HEAD
-        {% if manager.c_size %}<div>
-            <p>{% trans "Legend" %}: <img src="{% static "webclient/image/folder16.png" %}" %}" title="Project" alt="project"/> - {% trans "Project" %}; <img src="{% static "webclient/image/folder_image16.png" %}" %}" title="Dataset" alt="dataset"/> - {% trans "Dataset" %}; <img src="{% static "webclient/image/folder_screen16.png" %}" %}" title="Screen" alt="screen"/> - {% trans "Screen; <img src="{% static "webclientimage/folder_plate16.png" title="Plate" alt="plate"/> - {% trans "Plate;</p>
-        </div>{% endif %}
-=======
         {% if manager.c_size %}
 		<div>
             <p class="legend">
@@ -196,7 +185,6 @@
 			</p>
         </div>
 		{% endif %}
->>>>>>> 119357c2
 
         {% include "webclient/history/history_paging.html" %}
         
