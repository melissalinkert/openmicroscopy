{% load i18n %}


{% comment %}
<!--
  Copyright (C) 2011 University of Dundee & Open Microscopy Environment.
  All rights reserved.

  This program is free software: you can redistribute it and/or modify
  it under the terms of the GNU Affero General Public License as
  published by the Free Software Foundation, either version 3 of the
  License, or (at your option) any later version.

  This program is distributed in the hope that it will be useful,
  but WITHOUT ANY WARRANTY; without even the implied warranty of
  MERCHANTABILITY or FITNESS FOR A PARTICULAR PURPOSE.  See the
  GNU Affero General Public License for more details.

  You should have received a copy of the GNU Affero General Public License
  along with this program.  If not, see <http://www.gnu.org/licenses/>.
-->
{% endcomment %}

    <link rel="stylesheet" href="{% static "webclient/css/layout.css" %}" type="text/css" media="screen"/>

    <link rel="stylesheet" type="text/css" href="{% static "3rdparty/panojs/panojs.css" %}" media="all" />

    <link rel="stylesheet" href="{% static "webgateway/css/ome.gs_slider.css" %}" type="text/css" media="screen"/>
    <link rel="stylesheet" href="{% static "webgateway/css/ome.viewport.css" %}" type="text/css" media="screen"/>


    <script type="text/javascript" src="{% static "webgateway/js/ome.viewport.js" %}"></script>
    <script type="text/javascript" src="{% static "webgateway/js/ome.viewportImage.js" %}"></script>
    <script type="text/javascript" src="{% static "webgateway/js/ome.gs_slider.js" %}"></script>
    <script type="text/javascript" src="{% static "webgateway/js/ome.gs_utils.js" %}"></script>
    
    <!-- big images -->
    <script type="text/javascript" src="{% static "3rdparty/panojs/utils.js" %}"></script>    
    <script type="text/javascript" src="{% static "3rdparty/panojs/PanoJS.js" %}"></script>
    <script type="text/javascript" src="{% static "3rdparty/panojs/controls.js" %}"></script>
    <script type="text/javascript" src="{% static "3rdparty/panojs/pyramid_Bisque.js" %}"></script>
    <script type="text/javascript" src="{% static "3rdparty/panojs/pyramid_imgcnv.js" %}"></script>
    <script type="text/javascript" src="{% static "3rdparty/panojs/pyramid_Zoomify.js" %}"></script>        
    <script type="text/javascript" src="{% static "webgateway/js/ome.panojs.control_thumbnail.js" %}"></script>
    <script type="text/javascript" src="{% static "3rdparty/panojs/control_info.js" %}"></script>
    <script type="text/javascript" src="{% static "3rdparty/panojs/control_svg.js" %}"></script>
    <script type="text/javascript" src="{% static "3rdparty/jquery.mousewheel.js" %}"></script>


    <script type="text/javascript">
        $(document).ready(function() {
            {% if share_id %}
            var viewport = $.WeblitzViewport($("#viewport"), "{% url webindex %}{{ share_id }}", {'mediaroot': '{{ STATIC_URL }}' } );
            viewport.load({{ imageId }}, null, location.search);
            {% else %}
            var viewport = $.WeblitzViewport($("#viewport"), "{% url webindex %}", {'mediaroot': '{{ STATIC_URL }}' } );
            viewport.load({{ manager.image.id }});
            {% endif %}
        });
    </script>


    <!-- VIEWER "Preview"-->

<<<<<<< HEAD
<!-- open-image link -->
<div style="padding-bottom:6px">{% trans "Launch full viewer" %} <a href="#" onclick="return openPopup('{% url webgateway_full_viewer manager.image.id %}')"><img src="{% static "webclient/image/kview16.png" %}" alt="View" title="Open full viewer"/></a></div>
=======
    <!-- open-image link -->
    <div style="padding-bottom:6px">{% trans "Launch full viewer" %} <a href="#" onclick="return openPopup('{% if share_id %}{% url web_image_viewer share_id manager.image.id %}{% else %}{% url web_image_viewer manager.image.id %}{% endif %}')"><img src="{% static "webclient/image/kview16.png" %}" alt="View" title="Open full viewer"/></a></div>
>>>>>>> e64f6c2d


    <div class="miniview" id="viewport"></div>
<|MERGE_RESOLUTION|>--- conflicted
+++ resolved
@@ -62,13 +62,8 @@
 
     <!-- VIEWER "Preview"-->
 
-<<<<<<< HEAD
-<!-- open-image link -->
-<div style="padding-bottom:6px">{% trans "Launch full viewer" %} <a href="#" onclick="return openPopup('{% url webgateway_full_viewer manager.image.id %}')"><img src="{% static "webclient/image/kview16.png" %}" alt="View" title="Open full viewer"/></a></div>
-=======
     <!-- open-image link -->
     <div style="padding-bottom:6px">{% trans "Launch full viewer" %} <a href="#" onclick="return openPopup('{% if share_id %}{% url web_image_viewer share_id manager.image.id %}{% else %}{% url web_image_viewer manager.image.id %}{% endif %}')"><img src="{% static "webclient/image/kview16.png" %}" alt="View" title="Open full viewer"/></a></div>
->>>>>>> e64f6c2d
 
 
     <div class="miniview" id="viewport"></div>
