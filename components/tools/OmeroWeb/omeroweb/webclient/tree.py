--- conflicted
+++ resolved
@@ -1678,19 +1678,12 @@
         ann['link'] = {}
         ann['link']['id'] = link.id.val
         ann['link']['owner'] = {'id': link.details.owner.id.val}
-<<<<<<< HEAD
         # Parent (Well & Acquisition have no Name)
-        ann['link']['parent'] = {'id': link.parent.id.val,
-                                 'class': link.parent.__class__.__name__}
-        if hasattr(link.parent, 'name'):
-            ann['link']['parent']['name'] = unwrap(link.parent.name)
-=======
-        # Parent (Acquisition has no Name)
         if link.parent.isLoaded():
             ann['link']['parent'] = {'id': link.parent.id.val,
-                                     'name': unwrap(link.parent.name),
                                      'class': link.parent.__class__.__name__}
->>>>>>> eed55a24
+            if hasattr(link.parent, 'name'):
+                ann['link']['parent']['name'] = unwrap(link.parent.name)
         linkCreation = link.details.creationEvent._time
         ann['link']['date'] = _marshal_date(unwrap(linkCreation))
         p = link.details.permissions
