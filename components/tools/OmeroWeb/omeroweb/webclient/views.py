#!/usr/bin/env python
# 
# 
# 
# Copyright (c) 2008-2011 University of Dundee.
# 
# This program is free software: you can redistribute it and/or modify
# it under the terms of the GNU Affero General Public License as
# published by the Free Software Foundation, either version 3 of the
# License, or (at your option) any later version.
# 
# This program is distributed in the hope that it will be useful,
# but WITHOUT ANY WARRANTY; without even the implied warranty of
# MERCHANTABILITY or FITNESS FOR A PARTICULAR PURPOSE.  See the
# GNU Affero General Public License for more details.
# 
# You should have received a copy of the GNU Affero General Public License
# along with this program.  If not, see <http://www.gnu.org/licenses/>.
# 
# Author: Aleksandra Tarkowska <A(dot)Tarkowska(at)dundee(dot)ac(dot)uk>, 2008.
# 
# Version: 1.0
#

''' A view functions is simply a Python function that takes a Web request and 
returns a Web response. This response can be the HTML contents of a Web page, 
or a redirect, or the 404 and 500 error, or an XML document, or an image... 
or anything.'''

import sys
import copy
import re
import os
import calendar
import cStringIO
import datetime
import httplib
import Ice
import locale
import logging
import traceback

import shutil
import zipfile
import glob

from time import time
from thread import start_new_thread

from omero_version import omero_version
import omero, omero.scripts 
from omero.rtypes import *

from django.conf import settings
from django.contrib.sessions.backends.cache import SessionStore
from django.core import template_loader
from django.core.cache import cache
from django.http import HttpResponse, HttpResponseRedirect, HttpResponseServerError
from django.shortcuts import render_to_response
from django.template import RequestContext as Context
from django.utils import simplejson
from django.views.defaults import page_not_found, server_error
from django.views import debug
from django.core.urlresolvers import reverse
from django.utils.translation import ugettext_lazy as _
from django.utils.encoding import smart_str
from django.core.servers.basehttp import FileWrapper

from webclient.webclient_gateway import OmeroWebGateway
from omeroweb.webclient.webclient_utils import string_to_dict

from webclient_http import HttpJavascriptRedirect, HttpJavascriptResponse, HttpLoginRedirect

from webclient_utils import _formatReport, _purgeCallback
from forms import ShareForm, BasketShareForm, ShareCommentForm, \
                    ContainerForm, ContainerNameForm, ContainerDescriptionForm, \
                    CommentAnnotationForm, TagsAnnotationForm, \
                    UsersForm, ActiveGroupForm, HistoryTypeForm, \
                    MetadataFilterForm, MetadataDetectorForm, MetadataChannelForm, \
                    MetadataEnvironmentForm, MetadataObjectiveForm, MetadataObjectiveSettingsForm, MetadataStageLabelForm, \
                    MetadataLightSourceForm, MetadataDichroicForm, MetadataMicroscopeForm, \
                    FilesAnnotationForm, WellIndexForm

from controller import BaseController
from controller.index import BaseIndex
from controller.basket import BaseBasket
from controller.container import BaseContainer
from controller.help import BaseHelp
from controller.history import BaseCalendar
from controller.impexp import BaseImpexp
from controller.search import BaseSearch
from controller.share import BaseShare

from omeroweb.webadmin.custom_models import Server

from omeroweb.webadmin.forms import LoginForm
from omeroweb.webadmin.webadmin_utils import _checkVersion, _isServerOn, toBoolean, upgradeCheck

from omeroweb.webgateway.views import getBlitzConnection
from omeroweb.webgateway import views as webgateway_views

from omeroweb.feedback.views import handlerInternalError

logger = logging.getLogger(__name__)

connectors = {}
share_connectors = {}

logger.info("INIT '%s'" % os.getpid())


################################################################################
# Blitz Gateway Connection

def getShareConnection (request, share_id):
    browsersession_key = request.session.session_key
    share_conn_key = "S:%s#%s#%s" % (browsersession_key, request.session.get('server'), share_id)
    share = getBlitzConnection(request, force_key=share_conn_key, useragent="OMERO.web")
    share.attachToShare(share_id)
    request.session['shares'][share_id] = share._sessionUuid
    request.session.modified = True    
    logger.debug('shared connection: %s : %s' % (share_id, share._sessionUuid))
    return share

################################################################################
# decorators

def isUserConnected (f):
    def wrapped (request, *args, **kwargs):
        #this check the connection exist, if not it will redirect to login page
        server = string_to_dict(request.REQUEST.get('path')).get('server',request.REQUEST.get('server', None))
        url = request.REQUEST.get('url')
        if url is None or len(url) == 0:
            url = request.get_full_path()
        
        conn = None
        try:
            conn = getBlitzConnection(request, useragent="OMERO.web")
        except Exception, x:
            logger.error(traceback.format_exc())
        
        if conn is None:
            # TODO: Should be changed to use HttpRequest.is_ajax()
            # http://docs.djangoproject.com/en/dev/ref/request-response/
            # Thu  6 Jan 2011 09:57:27 GMT -- callan at blackcat dot ca
            if request.is_ajax():
                return HttpResponseServerError(reverse("weblogin"))
            _session_logout(request, request.REQUEST.get('server', None))
            if server is not None:
                return HttpLoginRedirect(reverse("weblogin")+(("?url=%s&server=%s") % (url,server)))
            return HttpLoginRedirect(reverse("weblogin")+(("?url=%s") % url))
        
        conn_share = None
        share_id = kwargs.get('share_id', None)
        if share_id is not None:
            sh = conn.getShare(share_id)
            if sh is not None:
                try:
                    if sh.getOwner().id != conn.getEventContext().userId:
                        conn_share = getShareConnection(request, share_id)
                except Exception, x:
                    logger.error(traceback.format_exc())
        
        sessionHelper(request)
        navHelper(request, conn)
        kwargs["error"] = request.REQUEST.get('error')
        kwargs["conn"] = conn
        kwargs["conn_share"] = conn_share
        kwargs["url"] = url
        return f(request, *args, **kwargs)
    return wrapped


def navHelper(request, conn):
    
    from django.conf import settings
    top_links = settings.TOP_LINKS
    links = []
    for tl in top_links:
        try:
            label = tl[0]
            link_id = tl[1]
            link = reverse(link_id)
            links.append( {"label":label, "link":link} )
        except:
            logger.error("Failed to reverse() tab_link: %s" % tl)
    if request.session.get('nav') is None:
        request.session['nav'] = {}
    request.session['nav']['top_links'] = links
    request.session.modified = True


def sessionHelper(request):
    """
    Makes sure that various dictionaries exist under request.session, so that we don't have to check each time.
    they are used. These are:
    - 'callback'    Used to hold job handles and extra data for delete and scripts. Added in manage_action_containers and script_run,
                    Accessed in progress and status views.
    - 'shares'      Reset in login and change_active_group, added to in get_share_connection. Not accessed Anyware??
    - 'imageInBasket'   Reset in login, change_active_group and empty_basket. Changed in update_basket. Used in controller/basket.py load_basket().
    - 'nav'         This is a collection of parameters required for rendering various templates. Passed to the template context
                    using context = {'nav':request.session['nav']... etc.
    
    """
    changes = False
    if request.session.get('callback') is None:
        request.session['callback'] = dict()
        changes = True
    if request.session.get('shares') is None:
        request.session['shares'] = dict()
        changes = True
    if request.session.get('imageInBasket') is None:
        request.session['imageInBasket'] = set()
        changes = True
    #if request.session.get('datasetInBasket') is None:
    #    request.session['datasetInBasket'] = set()
    if request.session.get('nav') is None:
        if request.session.get('server') is not None:
            blitz = Server.get(pk=request.session.get('server'))
        elif request.session.get('host') is not None:
            blitz = Server.get(host=request.session.get('host'))
        blitz = "%s:%s" % (blitz.host, blitz.port)
        request.session['nav']={"blitz": blitz, "menu": "mydata", "view": "tree", "basket": 0, "experimenter":None}
        changes = True
    if changes:
        request.session.modified = True
        
################################################################################
# views controll

def login(request):
    """
    Webclient Login - Also can be used by other Apps to log in to OMERO. 
    Uses the 'server' id from request to lookup the server-id (index), host and port from settings. E.g. "localhost", 4064.
    Stores these details, along with username, password etc in the request.session.
    Resets other data parameters in the request.session.
    Tries to get connection to OMERO and if this works, then we are redirected to the 'index' page or url specified in REQUEST.
    If we can't connect, the login page is returned with appropriate error messages.
    """
    request.session.modified = True
    if request.REQUEST.get('server'):
        blitz = Server.get(pk=request.REQUEST.get('server'))
        request.session['server'] = blitz.id
        request.session['host'] = blitz.host
        request.session['port'] = blitz.port
        request.session['username'] = smart_str(request.REQUEST.get('username',None))
        request.session['password'] = smart_str(request.REQUEST.get('password',None))
        request.session['ssl'] = (True, False)[request.REQUEST.get('ssl') is None]
        request.session['shares'] = dict()
        request.session['imageInBasket'] = set()
        blitz_host = "%s:%s" % (blitz.host, blitz.port)
        request.session['nav']={"error": None, "blitz": blitz_host, "menu": "start", "view": "icon", "basket": 0, "experimenter":None, 'callback':dict()}
        
    error = request.REQUEST.get('error')
    
    conn = None
    # TODO: version check should be done on the low level, see #5983
    if _checkVersion(request.session.get('host'), request.session.get('port')):
        try:
            conn = getBlitzConnection(request, useragent="OMERO.web")
        except Exception, x:
            error = x.__class__.__name__
    
    if conn is not None:
        upgradeCheck()
        request.session['version'] = conn.getServerVersion()
        if request.REQUEST.get('noredirect'):
            return HttpResponse('OK')
        url = request.REQUEST.get("url")
        if url is not None and len(url) != 0:
            return HttpResponseRedirect(url)
        else:
            return HttpResponseRedirect(reverse("webindex"))
    else:
        if request.method == 'POST' and request.REQUEST.get('server'):
            if not _isServerOn(request.session.get('host'), request.session.get('port')):
                error = "Server is not responding, please contact administrator."
            elif not _checkVersion(request.session.get('host'), request.session.get('port')):
                error = "Client version does not match server, please contact administrator."
            else:
                error = "Connection not available, please check your user name and password."
        url = request.REQUEST.get("url")
        request.session['server'] = request.REQUEST.get('server')
        
        template = "webclient/login.html"
        if request.method == 'POST':
            form = LoginForm(data=request.REQUEST.copy())
        else:
            blitz = Server.get(request.session.get('server'))
            if blitz is not None:
                initial = {'server': unicode(blitz.id)}
                form = LoginForm(initial=initial)
            else:
                form = LoginForm()
        
        context = {"version": omero_version, 'error':error, 'form':form, 'url': url}
        if url is not None and len(url) != 0:
            context['url'] = url
        
        t = template_loader.get_template(template)
        c = Context(request, context)
        rsp = t.render(c)
        return HttpResponse(rsp)

@isUserConnected
def index(request, **kwargs):
    """
    The webclient home page. 
    Viewing this page doesn't perform any action. All we do here is assemble various data for display, including form for changing current group.
    Last imports, tag cloud etc are retrived via separate AJAX calls.
    """
    template = "webclient/index/index.html"
    
    request.session['nav']['error'] = request.REQUEST.get('error')
    
    conn = None
    try:
        conn = kwargs["conn"]
    except:
        logger.error(traceback.format_exc())
        return handlerInternalError("Connection is not available. Please contact your administrator.")
    
    url = None
    try:
        url = kwargs["url"]
    except:
        logger.error(traceback.format_exc())
    
    try:
        if request.session['nav']['menu'] != 'start':
            request.session['nav']['menu'] = 'home'
    except:
        request.session['nav']['menu'] = 'start'
    
    controller = BaseIndex(conn)
    #controller.loadData()
    form_active_group = ActiveGroupForm(initial={'activeGroup':controller.eContext['context'].groupId, 'mygroups': controller.eContext['allGroups'], 'url':url})
    
    context = {'nav':request.session['nav'], 'controller':controller, 'eContext': controller.eContext, 'form_active_group':form_active_group}

    t = template_loader.get_template(template)
    c = Context(request, context)
    rsp = t.render(c)
    return HttpResponse(rsp)

@isUserConnected
def index_context(request, **kwargs):
    """ NOT USED? TODO: remove this, url and template """

    template = "webclient/index/index_context.html"
    conn = None
    try:
        conn = kwargs["conn"]
    except:
        logger.error(traceback.format_exc())
        return handlerInternalError("Connection is not available. Please contact your administrator.")
    
    controller = BaseIndex(conn)
    #controller.loadData()
    
    context = {'nav':request.session['nav'], 'controller':controller}
    t = template_loader.get_template(template)
    c = Context(request, context)
    rsp = t.render(c)
    return HttpResponse(rsp)

@isUserConnected
def index_last_imports(request, **kwargs):
    """
    Gets the most recent imports - Used in an AJAX call by home page.
    """
    template = "webclient/index/index_last_imports.html"
    conn = None
    try:
        conn = kwargs["conn"]
    except:
        logger.error(traceback.format_exc())
        return handlerInternalError("Connection is not available. Please contact your administrator.")
    
    controller = BaseIndex(conn)
    controller.loadLastAcquisitions()
    
    context = {'controller':controller, 'eContext': controller.eContext }
    t = template_loader.get_template(template)
    c = Context(request, context)
    rsp = t.render(c)
    return HttpResponse(rsp)

@isUserConnected
def index_most_recent(request, **kwargs):
    """ Gets the most recent 'shares' and 'share' comments. Used by the homepage via AJAX call """

    template = "webclient/index/index_most_recent.html"
    conn = None
    try:
        conn = kwargs["conn"]
    except:
        logger.error(traceback.format_exc())
        return handlerInternalError("Connection is not available. Please contact your administrator.")
    
    controller = BaseIndex(conn)
    controller.loadMostRecent()
    
    context = {'controller':controller, 'eContext': controller.eContext }
    t = template_loader.get_template(template)
    c = Context(request, context)
    rsp = t.render(c)
    return HttpResponse(rsp)

@isUserConnected
def index_tag_cloud(request, **kwargs):
    """ Gets the most used Tags. Used by the homepage via AJAX call """

    template = "webclient/index/index_tag_cloud.html"
    conn = None
    try:
        conn = kwargs["conn"]
    except:
        logger.error(traceback.format_exc())
        return handlerInternalError("Connection is not available. Please contact your administrator.")
    
    controller = BaseIndex(conn)
    controller.loadTagCloud()
    
    context = {'controller':controller, 'eContext': controller.eContext }
    t = template_loader.get_template(template)
    c = Context(request, context)
    rsp = t.render(c)
    return HttpResponse(rsp)

@isUserConnected
def change_active_group(request, **kwargs):
    """
    Changes the active group of the OMERO connection, using conn.changeActiveGroup() with 'active_group' from request.REQUEST.
    First we log out and log in again, to force closing of any processes?
    TODO: This requires usage of request.session.get('password'), which should be avoided.
    Finally this redirects to the 'url'.
    """
    try:
        conn = kwargs["conn"]
    except:
        logger.error(traceback.format_exc())
        return handlerInternalError("Connection is not available. Please contact your administrator.")
    
    url = None
    try:
        url = kwargs["url"]
    except:
        logger.error(traceback.format_exc())
    
    server = request.session.get('server')
    username = request.session.get('username')
    password = request.session.get('password')
    ssl = request.session.get('ssl')
    version = request.session.get('version')
       
    webgateway_views._session_logout(request, request.session.get('server'))
    
    blitz = Server.get(pk=server) 
    request.session['server'] = blitz.id
    request.session['host'] = blitz.host
    request.session['port'] = blitz.port
    request.session['username'] = username
    request.session['password'] = password
    request.session['ssl'] = (True, False)[request.REQUEST.get('ssl') is None]
    request.session['shares'] = dict()
    request.session['imageInBasket'] = set()
    blitz_host = "%s:%s" % (blitz.host, blitz.port)
    request.session['nav']={"error": None, "blitz": blitz_host, "menu": "start", "view": "icon", "basket": 0, "experimenter":None, 'callback':dict()}
    
    conn = getBlitzConnection(request, useragent="OMERO.web")

    active_group = request.REQUEST.get('active_group')
    if conn.changeActiveGroup(active_group):
        request.session.modified = True                
    else:
        error = 'You cannot change your group becuase the data is currently processing. You can force it by logging out and logging in again.'
        url = reverse("webindex")+ ("?error=%s" % error)
        if request.session.get('nav')['experimenter'] is not None:
            url += "&experimenter=%s" % request.session.get('nav')['experimenter']
    
    request.session['version'] = conn.getServerVersion()
    
    return HttpResponseRedirect(url)

def _session_logout (request, server_id):
    """ 
    Delegates to the webgateway _session_logout, while also using this to log out any share sessions.
    Used internally by logout and 
    """

    webgateway_views._session_logout(request, server_id)
     
    try:
        if request.session.get('shares') is not None:
            for key in request.session.get('shares').iterkeys():
                session_key = "S:%s#%s#%s" % (request.session.session_key,server_id, key)
                webgateway_views._session_logout(request,server_id, force_key=session_key)
        for k in request.session.keys():
            if request.session.has_key(k):
                del request.session[k]      
    except:
        logger.error(traceback.format_exc())
    
@isUserConnected
def logout(request, **kwargs):
    """ Logout of the session and redirects to the homepage (will redirect to login first) """
    _session_logout(request, request.session.get('server'))
    #request.session.set_expiry(1)
    return HttpResponseRedirect(reverse("webindex"))


###########################################################################
@isUserConnected
def load_template(request, menu, **kwargs):
    """
    This view handles most of the top-level pages, as specified by 'menu' E.g. userdata, usertags, history, search etc.
    Query string 'path' that specifies an object to display in the data tree is parsed.
    We also prepare the list of users in the current group, for the switch-user form. Change-group form is also prepared.
    """
    request.session.modified = True
        
    if menu == 'userdata':
        template = "webclient/data/containers.html"
    elif menu == 'usertags':
        template = "webclient/data/container_tags.html"
    else:
        template = "webclient/%s/%s.html" % (menu,menu)
    request.session['nav']['menu'] = menu
    
    request.session['nav']['error'] = request.REQUEST.get('error')
    
    conn = None
    try:
        conn = kwargs["conn"]
    except:
        logger.error(traceback.format_exc())
        return handlerInternalError("Connection is not available. Please contact your administrator.")
    
    url = None
    try:
        url = kwargs["url"]
    except:
        logger.error(traceback.format_exc())
    if url is None:
        url = reverse(viewname="load_template", args=[menu])
    
    #tree support
    init = {'initially_open':[], 'initially_select': None}
    # E.g. path=project=51|dataset=502|image=607:selected
    for k,v in string_to_dict(request.REQUEST.get('path')).items():
        if k.lower() in ('project', 'dataset', 'image', 'screen', 'plate'):
            for i in v.split(","):
                if ":selected" in str(i) and init['initially_select'] is None:
                    init['initially_select'] = k+"-"+i.replace(":selected", "")     # E.g. image-607
                else:
                    init['initially_open'].append(k+"-"+i)          # E.g. ['project-51', 'dataset-502']
<<<<<<< HEAD
    
    
    # search support
    if menu == "search" and request.REQUEST.get('search_query'):
        init['query'] = str(request.REQUEST.get('search_query')).replace(" ", "%20")
    
    
=======
        if init['initially_select'] is None:
            sdict = string_to_dict(request.REQUEST.get('path'))
            k = sdict.keys()[-1]
            init['initially_select'] = k+"-"+sdict[k]
>>>>>>> 4084c47c
    try:
        manager = BaseContainer(conn)
    except AttributeError, x:
        logger.error(traceback.format_exc())
        return handlerInternalError(x)
    
    form_users = None
    filter_user_id = None
    
    s = conn.groupSummary()
    leaders = s["leaders"]
    members = s["colleagues"]
    users = []
    leaders.sort(key=lambda x: x.getOmeName().lower())
    if len(leaders) > 0:
        users.append( ("Owners", leaders) )
    members.sort(key=lambda x: x.getOmeName().lower())
    if len(members) > 0:
        users.append( ("Members", members) )
    users = tuple(users)
    empty_label = None #"*%s (%s)" % (conn.getUser().getFullName(), conn.getUser().omeName)
    if len(users) > 0:
        if request.REQUEST.get('experimenter') is not None and len(request.REQUEST.get('experimenter'))>0:
            form_users = UsersForm(initial={'users': users, 'empty_label':empty_label, 'menu':menu}, data=request.REQUEST.copy())
            if form_users.is_valid():
                filter_user_id = request.REQUEST.get('experimenter', None)
                request.session.get('nav')['experimenter'] = filter_user_id
                form_users = UsersForm(initial={'user':filter_user_id, 'users': users, 'empty_label':empty_label, 'menu':menu})
        else:
            if request.REQUEST.get('experimenter') == "":
                request.session.get('nav')['experimenter'] = None
            filter_user_id = request.session.get('nav')['experimenter'] is not None and request.session.get('nav')['experimenter'] or None
            if filter_user_id is None:
                filter_user_id = conn.getEventContext().userId
            form_users = UsersForm(initial={'user':filter_user_id, 'users': users, 'empty_label':empty_label, 'menu':menu})
            
    else:
        form_users = UsersForm(initial={'users': users, 'empty_label':empty_label, 'menu':menu})
            
    form_active_group = ActiveGroupForm(initial={'activeGroup':manager.eContext['context'].groupId, 'mygroups': manager.eContext['allGroups'], 'url':url})
    
    context = {'nav':request.session['nav'], 'url':url, 'init':init, 'eContext':manager.eContext, 'form_active_group':form_active_group, 'form_users':form_users}
    
    t = template_loader.get_template(template)
    c = Context(request,context)
    logger.debug('TEMPLATE: '+template)
    return HttpResponse(t.render(c))

@isUserConnected
def load_data(request, o1_type=None, o1_id=None, o2_type=None, o2_id=None, o3_type=None, o3_id=None, **kwargs):
    """
    This loads data for the tree, via AJAX calls. 
    The template is specified by query string. E.g. icon, table, tree.
    By default this loads Projects and Datasets.
    E.g. /load_data?view=tree provides data for the tree as <li>.
    """
    request.session.modified = True
    
    # check menu
    menu = request.REQUEST.get("menu")
    if menu is not None:
        request.session['nav']['menu'] = menu
    else:
        menu = request.session['nav']['menu']
    
    # check view
    view = request.REQUEST.get("view")
    if view is not None:
        request.session['nav']['view'] = view
    else:
        view = request.session['nav']['view']
    
    # get connection
    conn = None
    try:
        conn = kwargs["conn"]        
    except:
        logger.error(traceback.format_exc())
        return handlerInternalError("Connection is not available. Please contact your administrator.")
    
    # get url to redirect. Not sure what this is used for?
    url = None
    if o1_type is None and o1_id is None:
        args = [line for line in [o1_type, o1_id, o2_type, o2_id, o3_type, o3_id] if line is not None]
        url = reverse(viewname="load_data", args=args)
    else:
        try:
            url = kwargs["url"]
        except:
            logger.error(traceback.format_exc())
        if url is None:
            url = reverse(viewname="load_template", args=[menu])
    
    # get page 
    try:
        page = int(request.REQUEST['page'])
    except:
        #page = (1, None)[view=="tree"]
        page = 1
        
    # get index of the plate
    try:
        index = int(request.REQUEST['index'])
    except:
        index = 0
        
    # prepare data. E.g. kw = {}  or  {'dataset': 301L}  or  {'project': 151L, 'dataset': 301L}
    kw = dict()
    if o1_type is not None:
        if o1_id is not None and o1_id > 0:
            kw[str(o1_type)] = long(o1_id)
        else:
            kw[str(o1_type)] = bool(o1_id)
    if o2_type is not None and o2_id > 0:
        kw[str(o2_type)] = long(o2_id)
    if o3_type is not None and o3_id > 0:
        kw[str(o3_type)] = long(o3_id)   

    try:
        # we set up the manager with the datatypes & ids we require. Manager loads data below
        manager= BaseContainer(conn, **kw)
    except AttributeError, x:
        logger.error(traceback.format_exc())
        return HttpJavascriptResponse("Object does not exist. Refresh the page.")
        #return handlerInternalError(x)
    
    # prepare forms
    filter_user_id = request.session.get('nav')['experimenter']
    form_well_index = None
        
    # load data & template
    template = None
    if kw.has_key('orphaned'):
        manager.listOrphanedImages(filter_user_id, page)
        if view =='icon':
            template = "webclient/data/containers_icon.html"
        elif view =='table':
            template = "webclient/data/containers_table.html"
        else:
            template = "webclient/data/container_subtree.html"
    elif len(kw.keys()) > 0 :
        if kw.has_key('dataset'):
            manager.listImagesInDataset(kw.get('dataset'), filter_user_id, page)
            if view =='icon':
                template = "webclient/data/containers_icon.html"
            elif view =='table':
                template = "webclient/data/containers_table.html"
            else:
                template = "webclient/data/container_subtree.html"
        elif kw.has_key('plate'):
            fields = manager.plate.getNumberOfFields(kw.get('acquisition', None))
            if fields is not None:
                form_well_index = WellIndexForm(initial={'index':index, 'range':fields})
                if index == 0:
                    index = fields[0]
            template = "webclient/data/plate.html"
    else:
        manager.listContainerHierarchy(filter_user_id)
        if view =='tree':
            template = "webclient/data/containers_tree.html"
        elif view =='icon':
            template = "webclient/data/containers_icon.html"
        elif view =='table':
            template = "webclient/data/containers_table.html"
        else:
            template = "webclient/data/containers.html"

    context = {'nav':request.session['nav'], 'url':url, 'eContext':manager.eContext, 'manager':manager, 'form_well_index':form_well_index, 'index':index}
    
    t = template_loader.get_template(template)
    c = Context(request,context)
    logger.debug('TEMPLATE: '+template)
    return HttpResponse(t.render(c))

@isUserConnected
def load_searching(request, form=None, **kwargs):
    """
    Handles AJAX calls to search 
    """
    request.session.modified = True
    
    # check menu
    menu = request.REQUEST.get("menu")
    if menu is not None:
        request.session['nav']['menu'] = menu
    else:
        menu = request.session['nav']['menu']
    # check view
    view = request.REQUEST.get("view")
    if view is not None:
        request.session['nav']['view'] = view
    else:
        view = request.session['nav']['view']
    
    # get connection
    conn = None
    try:
        conn = kwargs["conn"]        
    except:
        logger.error(traceback.format_exc())
        return handlerInternalError("Connection is not available. Please contact your administrator.")
    
    # get url to redirect
    url = None
    try:
        url = kwargs["url"]
    except:
        logger.error(traceback.format_exc())
    if url is None:
        url = reverse(viewname="load_template", args=[menu])

    # get page    
    try:
        page = int(request.REQUEST['page'])
    except:
        page = 1
    
    manager = BaseSearch(conn)
    # form = 'form' if we are searching. Get query from request...
    if form is not None: 
        query_search = request.REQUEST.get('query').replace("+", " ")
        template = "webclient/search/search_details.html"

        onlyTypes = list()
        if request.REQUEST.get('projects') is not None and request.REQUEST.get('projects') == 'on':
            onlyTypes.append('projects')
        if request.REQUEST.get('datasets') is not None and request.REQUEST.get('datasets') == 'on':
            onlyTypes.append('datasets')
        if request.REQUEST.get('images') is not None and request.REQUEST.get('images') == 'on':
            onlyTypes.append('images')
        if request.REQUEST.get('plates') is not None and request.REQUEST.get('plates') == 'on':
            onlyTypes.append('plates')
        if request.REQUEST.get('screens') is not None and request.REQUEST.get('screens') == 'on':
            onlyTypes.append('screens')
        
        date = request.REQUEST.get('dateperiodinput', None)
        if date is not None:
            date = smart_str(date)

        # by default, if user has not specified any types:
        if len(onlyTypes) == 0:
            onlyTypes = ['images']

        # search is carried out and results are stored in manager.containers.images etc.
        manager.search(query_search, onlyTypes, date)
    else:
        # simply display the search home page.
        template = "webclient/search/search.html"
    
    # batch query for searching wells in plates
    batch_query = request.REQUEST.get('batch_query')
    if batch_query is not None:
        delimiter = request.REQUEST.get('delimiter')
        delimiter = delimiter.decode("string_escape")
        batch_query = batch_query.split("\n")
        batch_query = [query.split(delimiter) for query in batch_query]
        template = "webclient/search/search_details.html"
        manager.batch_search(batch_query)
    
    context = {'nav':request.session['nav'], 'url':url, 'eContext':manager.eContext, 'manager':manager}
        
    t = template_loader.get_template(template)
    c = Context(request,context)
    logger.debug('TEMPLATE: '+template)
    return HttpResponse(t.render(c))

@isUserConnected
def load_data_by_tag(request, o_type=None, o_id=None, **kwargs):
    """ 
    Loads data for the tag tree and center panel.
    Either get the P/D/I etc under tags, or the images etc under a tagged Dataset or Project.
    @param o_type       'tag' or 'project', 'dataset'.
    """

    request.session.modified = True
    
    if request.REQUEST.get("o_type") is not None and len(request.REQUEST.get("o_type")) > 0:
        o_type = request.REQUEST.get("o_type")
        try:
            o_id = long(request.REQUEST.get("o_id"))
        except:
            pass
            
    # check menu
    menu = request.REQUEST.get("menu")
    if menu is not None:
        request.session['nav']['menu'] = menu
    else:
        menu = request.session['nav']['menu']
    
    # check view
    view = request.REQUEST.get("view")
    if view is not None:
        request.session['nav']['view'] = view
    else:
        view = request.session['nav']['view']
    
    # get connection
    conn = None
    try:
        conn = kwargs["conn"]        
    except:
        logger.error(traceback.format_exc())
        return handlerInternalError("Connection is not available. Please contact your administrator.")
    
    # get url to redirect
    url = None
    try:
        url = kwargs["url"]
    except:
        logger.error(traceback.format_exc())
    if url is None:
        url = reverse(viewname="load_data_by_tag")
    
    # get page    
    try:
        page = int(request.REQUEST['page'])
    except:
        page = None
    
    # get index of the plate
    try:
        index = int(request.REQUEST['index'])
    except:
        index = 0
    
    # prepare forms
    filter_user_id = request.session.get('nav')['experimenter']
    
    # prepare data
    kw = dict()
    if o_type is not None and o_id > 0:
        kw[str(o_type)] = long(o_id)
    try:
        manager= BaseContainer(conn, **kw)
    except AttributeError, x:
        logger.error(traceback.format_exc())
        return handlerInternalError(x)

    if o_id is not None:
        if o_type == "tag":
            manager.loadDataByTag()
            if view == "tree":
                template = "webclient/data/container_tags_containers.html"
            elif view == "icon":
                template = "webclient/data/containers_icon.html"
            elif view == "table":
                template = "webclient/data/containers_table.html"
            
        elif o_type == "dataset":
            manager.listImagesInDataset(o_id, filter_user_id)
            template = "webclient/data/container_tags_subtree.html"
    else:
        manager.loadTags(filter_user_id)
        template = "webclient/data/container_tags_tree.html"    
    # load data  
    form_well_index = None    
    
    
    context = {'nav':request.session['nav'], 'url':url, 'eContext':manager.eContext, 'manager':manager, 'form_well_index':form_well_index}
    
    t = template_loader.get_template(template)
    c = Context(request,context)
    logger.debug('TEMPLATE: '+template)
    return HttpResponse(t.render(c))

@isUserConnected
def autocomplete_tags(request, **kwargs):
    """ Autocomplete for tag. Not used now? TODO: remove this? """

    conn = None
    try:
        conn = kwargs["conn"]
    except:
        logger.error(traceback.format_exc())
        return handlerInternalError("Connection is not available. Please contact your administrator.")
    
    eid = conn.getGroupFromContext().isReadOnly() and conn.getEventContext().userId or None
        
    tags = [{'tag': t.textValue,'id':t.id, 'desc':t.description} for t in conn.listTags(eid)]
    json_data = simplejson.dumps(tags)
    return HttpResponse(json_data, mimetype='application/javascript')

@isUserConnected
def open_astex_viewer(request, obj_type, obj_id, **kwargs):
    """
    Opens the Open Astex Viewer applet, to display volume masks in a couple of formats:
    - mrc.map files that are attached to images. obj_type = 'file'
    - Convert OMERO image to mrc on the fly. obj_type = 'image_8bit' or 'image'
        In this case, we may use 'scipy' to scale the image volume. 
    """
    conn = None
    try:
        conn = kwargs["conn"]        
    except:
        logger.error(traceback.format_exc())
        return handlerInternalError("Connection is not available. Please contact your administrator.")
    
    # can only populate these for 'image'
    image = None
    data_storage_mode = None
    pixelRange = None       # (min, max) values of the raw data
    # If we convert to 8bit map, subtract dataOffset, multiply by mapPixelFactor add mapOffset. (used for js contour controls)
    if obj_type == 'file':
        ann = conn.getObject("Annotation", obj_id)
        if ann is None:
            return handlerInternalError("Can't find file Annotation ID %s as data source for Open Astex Viewer." % obj_id)
        # determine mapType by name
        imageName = ann.getFileName()
        if imageName.endswith(".bit"):
            data_url = reverse("open_astex_bit", args=[obj_id])
        else:
            data_url = reverse("open_astex_map", args=[obj_id])

    elif obj_type in ('image', 'image_8bit'):
        image = conn.getObject("Image", obj_id)     # just check the image exists
        if image is None:
            return handlerInternalError("Can't find image ID %s as data source for Open Astex Viewer." % obj_id)
        imageName = image.getName()
        c = image.getChannels()[0]
        # By default, scale to 120 ^3. Also give option to load 'bigger' map or full sized
        DEFAULTMAPSIZE = 120
        BIGGERMAPSIZE = 160
        targetSize = DEFAULTMAPSIZE * DEFAULTMAPSIZE * DEFAULTMAPSIZE
        biggerSize = BIGGERMAPSIZE * BIGGERMAPSIZE * BIGGERMAPSIZE
        imgSize = image.getSizeX() * image.getSizeY() * image.getSizeZ()
        sizeOptions = None  # only give user choice if we need to scale down (and we CAN scale with scipy)
        if imgSize > targetSize:
            try:
                import scipy.ndimage
                sizeOptions = {}
                factor = float(targetSize)/ imgSize
                f = pow(factor,1.0/3)
                sizeOptions["small"] = {'x':image.getSizeX() * f, 'y':image.getSizeY() * f, 'z':image.getSizeZ() * f, 'size':DEFAULTMAPSIZE}
                if imgSize > biggerSize:
                    factor2 = float(biggerSize)/ imgSize
                    f2 = pow(factor2,1.0/3)
                    sizeOptions["medium"] = {'x':image.getSizeX() * f2, 'y':image.getSizeY() * f2, 'z':image.getSizeZ() * f2, 'size':BIGGERMAPSIZE}
                else:
                    sizeOptions["full"] = {'x':image.getSizeX(), 'y':image.getSizeY(), 'z':image.getSizeZ()}
            except ImportError:
                DEFAULTMAPSIZE = 0  # don't try to resize the map (see image_as_map)
                pass
        pixelRange = (c.getWindowMin(), c.getWindowMax())
        contourSliderInit = (pixelRange[0] + pixelRange[1])/2   # best guess as starting position for contour slider

        def calcPrecision(range):
            dec=0
            if (range == 0):    dec = 0
            elif (range < 0.0000001): dec = 10
            elif (range < 0.000001): dec = 9
            elif (range < 0.00001): dec = 8
            elif (range < 0.0001): dec = 7
            elif (range < 0.001): dec = 6
            elif (range < 0.01): dec = 5
            elif (range < 0.1): dec = 4
            elif (range < 1.0): dec = 3
            elif (range < 10.0): dec = 2
            elif (range < 100.0): dec = 1
            return dec
        dec = calcPrecision(pixelRange[1]-pixelRange[0])
        contourSliderIncr = "%.*f" % (dec,abs((pixelRange[1]-pixelRange[0])/128.0))

        if obj_type == 'image_8bit':
            data_storage_mode = 1
            data_url = reverse("webclient_image_as_map_8bit", args=[obj_id, DEFAULTMAPSIZE])
        else:
            if image.getPrimaryPixels().getPixelsType.value == 'float':
                data_storage_mode = 2
            else:
                data_storage_mode = 1   # E.g. uint16 image will get served as 8bit map
            data_url = reverse("webclient_image_as_map", args=[obj_id, DEFAULTMAPSIZE])

    return render_to_response('webclient/annotations/open_astex_viewer.html', {'data_url': data_url, "image": image,
        "sizeOptions":sizeOptions, "contourSliderInit":contourSliderInit, "contourSliderIncr":contourSliderIncr,
        "data_storage_mode": data_storage_mode,'pixelRange':pixelRange}, context_instance=Context(request))


@isUserConnected
def load_metadata_details(request, c_type, c_id, conn, share_id=None, **kwargs):
    """
    This page is the right-hand panel 'general metadata', first tab only.
    Shown for Projects, Datasets, Images, Screens, Plates, Wells, Tags etc.
    The data and annotations are loaded by the manager. Display of appropriate data is handled by the template.
    """

    conn_share = None
    try:
        conn_share = kwargs["conn_share"]
    except:
        logger.error(traceback.format_exc())
        return handlerInternalError("Connection is not available. Please contact your administrator.")

    url = None
    try:
        url = kwargs["url"]
    except:
        logger.error(traceback.format_exc())

    try:
        # the index of a field within a well
        index = int(request.REQUEST['index'])
    except:
        index = 0

    # we only expect a single object, but forms can take multiple objects
    images = c_type == "image" and list(conn.getObjects("Image", [c_id])) or list()
    datasets = c_type == "dataset" and list(conn.getObjects("Dataset", [c_id])) or list()
    projects = c_type == "project" and list(conn.getObjects("Project", [c_id])) or list()
    screens = c_type == "screen" and list(conn.getObjects("Screen", [c_id])) or list()
    plates = c_type == "plate" and list(conn.getObjects("Plate", [c_id])) or list()
    acquisitions = c_type == "acquisition" and list(conn.getObjects("PlateAcquisition", [c_id])) or list()
    wells = list()
    if c_type == "well":
        for w in conn.getObjects("Well", [c_id]):
            w.index=index
            wells.append(w)

    # we simply set up the annotation form, passing the objects to be annotated.
    selected = {'images':c_type == "image" and [c_id] or [],
        'datasets':c_type == "dataset" and [c_id] or [],
        'projects':c_type == "project" and [c_id] or [],
        'screens':c_type == "screen" and [c_id] or [],
        'plates':c_type == "plate" and [c_id] or [],
        'acquisitions':c_type == "acquisition" and [c_id] or [],
        'wells':c_type == "well" and [c_id] or []}

    initial={'selected':selected, 'images':images,  'datasets':datasets, 'projects':projects, 'screens':screens, 'plates':plates, 'acquisitions':acquisitions, 'wells':wells}
    
    form_comment = None
    try:
        if c_type in ("share", "discussion"):
            template = "webclient/annotations/annotations_share.html"
            manager = BaseShare(conn, conn_share, c_id)
            manager.getAllUsers(c_id)
            manager.getComments(c_id)
            form_comment = ShareCommentForm()
        else:
            if conn_share is not None:
                # We are using a share connection to view Images etc
                template = "webclient/annotations/annotations_share.html"
                manager = BaseContainer(conn_share, index=index, **{str(c_type): long(c_id)})
            else:
                template = "webclient/annotations/metadata_general.html"
                manager = BaseContainer(conn, index=index, **{str(c_type): long(c_id)})
                manager.annotationList()
                form_comment = CommentAnnotationForm(initial=initial)
                
    except AttributeError, x:
        logger.error(traceback.format_exc())
        return handlerInternalError(x)    

    if c_type in ("tag"):
        context = {'nav':request.session['nav'], 'url':url, 'eContext': manager.eContext, 'manager':manager}
    else:
        context = {'nav':request.session['nav'], 'url':url, 'eContext':manager.eContext, 'manager':manager, 'form_comment':form_comment, 'index':index}
    context['share_id'] = share_id
    t = template_loader.get_template(template)
    c = Context(request,context)
    logger.debug('TEMPLATE: '+template)
    return HttpResponse(t.render(c))

@isUserConnected
def load_metadata_preview(request, imageId, share_id=None, **kwargs):
    """
    This is the image 'Preview' tab for the right-hand panel. 
    Currently this doesn't do much except launch the view-port plugin using the image Id (and share Id if necessary)
    """
    conn = None
    try:
        conn = kwargs["conn"]        
    except:
        logger.error(traceback.format_exc())
        return handlerInternalError("Connection is not available. Please contact your administrator.")

    conn_share = None
    try:
        conn_share = kwargs["conn_share"]
    except:
        logger.error(traceback.format_exc())
        return handlerInternalError("Connection is not available. Please contact your administrator.")

    url = None
    try:
        url = kwargs["url"]
    except:
        logger.error(traceback.format_exc())

    try:
        # the index of a field within a well
        index = int(request.REQUEST['index'])
    except:
        index = 0

    try:
        template = "webclient/annotations/metadata_preview.html"
        if conn_share is not None:
            manager = BaseContainer(conn_share, index=index, image=long(imageId))
        else:
            manager = BaseContainer(conn, index=index, image=long(imageId))
    except AttributeError, x:
        logger.error(traceback.format_exc())
        return handlerInternalError(x)
    
    context = {'imageId':imageId, 'manager':manager}

    t = template_loader.get_template(template)
    c = Context(request,context)
    logger.debug('TEMPLATE: '+template)
    return HttpResponse(t.render(c))

@isUserConnected
def load_metadata_hierarchy(request, c_type, c_id, **kwargs):
    """
    This loads the ancestors of the specified object and displays them in a static tree.
    Used by an AJAX call from the metadata_general panel.
    """

    conn = None
    try:
        conn = kwargs["conn"]        
    except:
        logger.error(traceback.format_exc())
        return handlerInternalError("Connection is not available. Please contact your administrator.")

    conn_share = None
    try:
        conn_share = kwargs["conn_share"]
    except:
        logger.error(traceback.format_exc())
        return handlerInternalError("Connection is not available. Please contact your administrator.")

    url = None
    try:
        url = kwargs["url"]
    except:
        logger.error(traceback.format_exc())

    try:
        index = int(request.REQUEST['index'])
    except:
        index = 0

    try:
        template = "webclient/annotations/metadata_hierarchy.html"
        if conn_share is not None:
            manager = BaseContainer(conn_share, index=index, **{str(c_type): long(c_id)})
        else:
            manager = BaseContainer(conn, index=index, **{str(c_type): long(c_id)})
    except AttributeError, x:
        logger.error(traceback.format_exc())
        return handlerInternalError(x)

    context = {'manager':manager}

    t = template_loader.get_template(template)
    c = Context(request,context)
    logger.debug('TEMPLATE: '+template)
    return HttpResponse(t.render(c))

@isUserConnected
def load_metadata_acquisition(request, c_type, c_id, share_id=None, **kwargs):  
    """
    The acquisition tab of the right-hand panel. Only loaded for images.
    TODO: urls regex should make sure that c_type is only 'image' OR 'well'
    """
    conn = None
    try:
        conn = kwargs["conn"]        
    except:
        logger.error(traceback.format_exc())
        return handlerInternalError("Connection is not available. Please contact your administrator.")

    conn_share = None
    try:
        conn_share = kwargs["conn_share"]
    except:
        logger.error(traceback.format_exc())
        return handlerInternalError("Connection is not available. Please contact your administrator.")

    url = None
    try:
        url = kwargs["url"]
    except:
        logger.error(traceback.format_exc())

    try:
        index = int(request.REQUEST['index'])
    except:
        index = 0

    try:
        if c_type in ("share", "discussion"):
            template = "webclient/annotations/annotations_share.html"
            manager = BaseShare(conn, conn_share, c_id)
            manager.getAllUsers(c_id)
            manager.getComments(c_id)
        else:
            if conn_share is not None:
                template = "webclient/annotations/metadata_acquisition.html"                
                manager = BaseContainer(conn_share, index=index, **{str(c_type): long(c_id)})
            else:
                template = "webclient/annotations/metadata_acquisition.html"
                manager = BaseContainer(conn, index=index, **{str(c_type): long(c_id)})
    except AttributeError, x:
        logger.error(traceback.format_exc())
        return handlerInternalError(x)

    form_environment = None
    form_objective = None
    form_microscope = None
    form_instrument_objectives = list()
    form_stageLabel = None
    form_filters = list()
    form_dichroics = list()
    form_detectors = list()
    form_channels = list()
    form_lasers = list()

    # various enums we need for the forms (don't load unless needed)
    mediums =  None
    immersions = None
    corrections = None

    if c_type == 'well' or c_type == 'image':
        if conn_share is None:
            manager.originalMetadata()
        manager.channelMetadata()
        for theC, ch in enumerate(manager.channel_metadata):
            logicalChannel = ch.getLogicalChannel()
            if logicalChannel is not None:
                channel = dict()
                channel['form'] = MetadataChannelForm(initial={'logicalChannel': logicalChannel,
                                        'illuminations': list(conn.getEnumerationEntries("IlluminationI")), 
                                        'contrastMethods': list(conn.getEnumerationEntries("ContrastMethodI")), 
                                        'modes': list(conn.getEnumerationEntries("AcquisitionModeI"))})
                lightPath = logicalChannel.getLightPath()
                if lightPath is not None:
                    channel['form_dichroic'] = None
                    channel['form_excitation_filters'] = list()
                    channel['form_emission_filters'] = list()
                    lightPathDichroic = lightPath.getDichroic()
                    if lightPathDichroic is not None:
                        channel['form_dichroic'] = MetadataDichroicForm(initial={'dichroic': lightPathDichroic})
                    filterTypes = list(conn.getEnumerationEntries("FilterTypeI"))
                    for f in lightPath.copyEmissionFilters():
                        channel['form_emission_filters'].append(MetadataFilterForm(initial={'filter': f,'types':filterTypes}))
                    for f in lightPath.copyExcitationFilters():
                        channel['form_excitation_filters'].append(MetadataFilterForm(initial={'filter': f,'types':filterTypes}))
                if logicalChannel.getDetectorSettings()._obj is not None and logicalChannel.getDetectorSettings().getDetector():
                    channel['form_detector_settings'] = MetadataDetectorForm(initial={'detectorSettings':logicalChannel.getDetectorSettings(),
                        'detector': logicalChannel.getDetectorSettings().getDetector(),
                        'types':list(conn.getEnumerationEntries("DetectorTypeI")),
                        'binnings':list(conn.getEnumerationEntries("Binning"))})

                lightSourceSettings = logicalChannel.getLightSourceSettings()
                if lightSourceSettings is not None and lightSourceSettings._obj is not None:
                    if lightSourceSettings.getLightSource() is not None:
                        channel['form_light_source'] = MetadataLightSourceForm(initial={'lightSource': lightSourceSettings.getLightSource(),
                                        'lstypes': list(conn.getEnumerationEntries("LaserType")), 
                                        'mediums': list(conn.getEnumerationEntries("LaserMediumI")),
                                        'pulses': list(conn.getEnumerationEntries("PulseI"))})
                # TODO: We don't display filter sets here yet since they are not populated on Import by BioFormats.
                channel['label'] = ch.getLabel()
                color = ch.getColor()
                channel['color'] = color is not None and color.getHtml() or None
                planeInfo = manager.image and manager.image.getPrimaryPixels().copyPlaneInfo(theC=theC, theZ=0)
                channel['plane_info'] = list(planeInfo)
                form_channels.append(channel)

        try:
            image = manager.well.getWellSample().image()
        except:
            image = manager.image

        if image.getObjectiveSettings() is not None:
            # load the enums if needed and create our Objective Form
            if mediums is None: mediums = list(conn.getEnumerationEntries("MediumI"))
            if immersions is None: immersions = list(conn.getEnumerationEntries("ImmersionI"))
            if corrections is None: corrections = list(conn.getEnumerationEntries("CorrectionI"))
            form_objective = MetadataObjectiveSettingsForm(initial={'objectiveSettings': image.getObjectiveSettings(),
                                    'objective': image.getObjectiveSettings().getObjective(),
                                    'mediums': mediums, 'immersions': immersions, 'corrections': corrections })
        if image.getImagingEnvironment() is not None:
            form_environment = MetadataEnvironmentForm(initial={'image': image})
        if image.getStageLabel() is not None:
            form_stageLabel = MetadataStageLabelForm(initial={'image': image })

        instrument = image.getInstrument()
        if instrument is not None:
            if instrument.getMicroscope() is not None:
                form_microscope = MetadataMicroscopeForm(initial={'microscopeTypes':list(conn.getEnumerationEntries("MicroscopeTypeI")), 'microscope': instrument.getMicroscope()})

            objectives = instrument.getObjectives()
            for o in objectives:
                # load the enums if needed and create our Objective Form
                if mediums is None: mediums = list(conn.getEnumerationEntries("MediumI"))
                if immersions is None: immersions = list(conn.getEnumerationEntries("ImmersionI"))
                if corrections is None: corrections = list(conn.getEnumerationEntries("CorrectionI"))
                obj_form = MetadataObjectiveForm(initial={'objective': o,
                                        'mediums': mediums, 'immersions': immersions, 'corrections': corrections })
                form_instrument_objectives.append(obj_form)
            filters = list(instrument.getFilters())
            if len(filters) > 0:
                for f in filters:
                    form_filter = MetadataFilterForm(initial={'filter': f, 'types':list(conn.getEnumerationEntries("FilterTypeI"))})
                    form_filters.append(form_filter)

            dichroics = list(instrument.getDichroics())
            for d in dichroics:
                form_dichroic = MetadataDichroicForm(initial={'dichroic': d})
                form_dichroics.append(form_dichroic)

            detectors = list(instrument.getDetectors())
            if len(detectors) > 0:
                for d in detectors:
                    form_detector = MetadataDetectorForm(initial={'detectorSettings':None, 'detector': d, 'types':list(conn.getEnumerationEntries("DetectorTypeI"))})
                    form_detectors.append(form_detector)

            lasers = list(instrument.getLightSources())
            if len(lasers) > 0:
                for l in lasers:
                    form_laser = MetadataLightSourceForm(initial={'lightSource': l, 
                                    'lstypes':list(conn.getEnumerationEntries("LaserType")),
                                    'mediums': list(conn.getEnumerationEntries("LaserMediumI")),
                                    'pulses': list(conn.getEnumerationEntries("PulseI"))})
                    form_lasers.append(form_laser)

    # TODO: remove this 'if' since we should only have c_type = 'image'?
    if c_type in ("share", "discussion", "tag"):
        context = {'nav':request.session['nav'], 'url':url, 'eContext': manager.eContext, 'manager':manager}
    else:
        context = {'nav':request.session['nav'], 'url':url, 'eContext':manager.eContext, 'manager':manager, 
        'form_channels':form_channels, 'form_environment':form_environment, 'form_objective':form_objective, 
        'form_microscope':form_microscope, 'form_instrument_objectives': form_instrument_objectives, 'form_filters':form_filters,
        'form_dichroics':form_dichroics, 'form_detectors':form_detectors, 'form_lasers':form_lasers, 'form_stageLabel':form_stageLabel}

    t = template_loader.get_template(template)
    c = Context(request,context)
    logger.debug('TEMPLATE: '+template)
    return HttpResponse(t.render(c))
    

###########################################################################
# ACTIONS

# Annotation in the right-hand panel is handled the same way for single objects (metadata_general.html)
# AND for batch annotation (batch_annotate.html) by 4 forms:
# Comment (this is loaded in the initial page)
# Tags (the empty form is in the initial page but fields are loaded via AJAX)
# Local File (this is loaded in the initial page)
# Existing File (the empty form is in the initial page but field is loaded via AJAX)
#
# In each case, the form itself contains hidden fields to specify the object(s) being annotated
# All forms inherit from a single form that has these fields.

def getObjects(request, conn):
    """ 
    Prepare objects for use in the annotation forms. 
    These objects are required by the form superclass to populate hidden fields, so we know what we're annotating on submission
    """
    images = len(request.REQUEST.getlist('image')) > 0 and list(conn.getObjects("Image", request.REQUEST.getlist('image'))) or list()
    datasets = len(request.REQUEST.getlist('dataset')) > 0 and list(conn.getObjects("Dataset", request.REQUEST.getlist('dataset'))) or list()
    projects = len(request.REQUEST.getlist('project')) > 0 and list(conn.getObjects("Project", request.REQUEST.getlist('project'))) or list()
    screens = len(request.REQUEST.getlist('screen')) > 0 and list(conn.getObjects("Screen", request.REQUEST.getlist('screen'))) or list()
    plates = len(request.REQUEST.getlist('plate')) > 0 and list(conn.getObjects("Plate", request.REQUEST.getlist('plate'))) or list()
    acquisitions = len(request.REQUEST.getlist('acquisition')) > 0 and \
            list(conn.getObjects("PlateAcquisition", request.REQUEST.getlist('acquisition'))) or list()
    wells = list()
    if len(request.REQUEST.getlist('well')) > 0:
        for w in conn.getObjects("Well", request.REQUEST.getlist('well')):
            w.index=index
            wells.append(w)
    return {'image':images, 'dataset':datasets, 'project':projects, 'screen':screens, 'plate':plates, 'acquisitions':acquisitions, 'well':wells}

def getIds(request):
    """ Used by forms to indicate the currently selected objects prepared above """
    selected = {'images':request.REQUEST.getlist('image'), 'datasets':request.REQUEST.getlist('dataset'), \
            'projects':request.REQUEST.getlist('project'), 'screens':request.REQUEST.getlist('screen'), \
            'plates':request.REQUEST.getlist('plate'), 'acquisitions':request.REQUEST.getlist('acquisition'), \
            'wells':request.REQUEST.getlist('well')}
    return selected


@isUserConnected
def batch_annotate(request, conn, **kwargs):
    """
    This page gives a form for batch annotation. 
    Local File form and Comment form are loaded. Other forms are loaded via AJAX
    """

    index = int(request.REQUEST.get('index', 0))

    oids = getObjects(request, conn)
    selected = getIds(request)
    initial = {'selected':selected, 'images':oids['image'], 'datasets': oids['dataset'], 'projects':oids['project'], 
            'screens':oids['screen'], 'plates':oids['plate'], 'acquisitions':oids['acquisitions'], 'wells':oids['well']}
    
    form_comment = CommentAnnotationForm(initial=initial)

    obj_ids = []
    for key in oids:
        obj_ids += ["%s=%s"%(key,o.id) for o in oids[key]]
    obj_string = "&".join(obj_ids)
    
    template = "webclient/annotations/batch_annotate.html"
    context = {'form_comment':form_comment, 'obj_string':obj_string}
    
    t = template_loader.get_template(template)
    c = Context(request,context)
    logger.debug('TEMPLATE: '+template)
    return HttpResponse(t.render(c))


@isUserConnected
def annotate_file(request, conn, **kwargs):
    """ 
    On 'POST', This handles attaching an existing file-annotation(s) and/or upload of a new file to one or more objects 
    Otherwise it generates the form for choosing file-annotations & local files.
    """
    index = int(request.REQUEST.get('index', 0))
    oids = getObjects(request, conn)
    selected = getIds(request)
    initial = {'selected':selected, 'images':oids['image'], 'datasets': oids['dataset'], 'projects':oids['project'], 
            'screens':oids['screen'], 'plates':oids['plate'], 'acquisitions':oids['acquisitions'], 'wells':oids['well']}
    
    obj_count = sum( [len(selected[types]) for types in selected] )
    
    # Get appropriate manager, either to list available Tags to add to single object, or list ALL Tags (multiple objects)
    manager = None
    if obj_count == 1:
        for t in selected:
            if len(selected[t]) > 0:
                o_type = t[:-1]         # "images" -> "image"
                o_id = selected[t][0]
                break
        if o_type in ("dataset", "project", "image", "screen", "plate", "acquisition", "well","comment", "file", "tag", "tagset"):
            if o_type == 'tagset': o_type = 'tag' # TODO: this should be handled by the BaseContainer
            kw = {'index':index}
            if o_type is not None and o_id > 0:
                kw[str(o_type)] = long(o_id)
            try:
                manager = BaseContainer(conn, **kw)
            except AttributeError, x:
                logger.error(traceback.format_exc())
                return handlerInternalError(x)
        elif o_type in ("share", "sharecomment"):
            manager = BaseShare(conn, None, o_id)
    if manager is None:
        manager = BaseContainer(conn)
    
    files = manager.getFilesByObject()
    initial['files'] = files

    if request.method == 'POST':
        # handle form submission
        form_file = FilesAnnotationForm(initial=initial, data=request.REQUEST.copy())
        if form_file.is_valid():
            # Link existing files...
            linked_files = []
            files = form_file.cleaned_data['files']
            if files is not None and len(files)>0:
                linked_files = manager.createAnnotationsLinks('file', files, oids, well_index=index)
            # upload new file
            fileupload = 'annotation_file' in request.FILES and request.FILES['annotation_file'] or None
            if fileupload is not None and fileupload != "":
                upload = manager.createFileAnnotations(fileupload, oids, well_index=index)
                linked_files.append(upload)
            if len(linked_files) == 0:
                return HttpResponse("<div>No Files chosen</div>")
            template = "webclient/annotations/fileanns.html"
            context = {'fileanns':linked_files}
        else:
            return HttpResponse(form_file.errors)

    else:
        form_file = FilesAnnotationForm(initial=initial)
        context = {'form_file': form_file}
        template = "webclient/annotations/files_form.html"
    
    t = template_loader.get_template(template)
    c = Context(request,context)
    logger.debug('TEMPLATE: '+template)
    return HttpResponse(t.render(c))
    
@isUserConnected
def annotate_comment(request, conn, **kwargs):
    """ Handle adding Comments to one or more objects """

    index = int(request.REQUEST.get('index', 0))
    oids = getObjects(request, conn)
    selected = getIds(request)
    initial = {'selected':selected, 'images':oids['image'], 'datasets': oids['dataset'], 'projects':oids['project'], 
            'screens':oids['screen'], 'plates':oids['plate'], 'acquisitions':oids['acquisitions'], 'wells':oids['well']}

    manager = BaseContainer(conn)

    # Handle form submission...
    if request.method == 'POST':
        form_multi = CommentAnnotationForm(initial=initial, data=request.REQUEST.copy())
        if form_multi.is_valid():
            # In each case below, we pass the {'object_type': [ids]} map
            content = form_multi.cleaned_data['comment']
            if content is not None and content != "":
                textAnn = manager.createCommentAnnotations(content, oids, well_index=index)
                template = "webclient/annotations/comment.html"
                context = {'tann': textAnn}
                
                t = template_loader.get_template(template)
                c = Context(request,context)
                logger.debug('TEMPLATE: '+template)
                return HttpResponse(t.render(c))
        else:
            return HttpResponse(str(form_multi.errors))      # TODO: handle invalid form error


@isUserConnected
def annotate_tags(request, conn, **kwargs):
    """ This handles creation AND submission of Tags form, adding new AND/OR existing tags to one or more objects """

    index = int(request.REQUEST.get('index', 0))
    oids = getObjects(request, conn)
    selected = getIds(request)
    obj_count = sum( [len(selected[types]) for types in selected] )

    # Get appropriate manager, either to list available Tags to add to single object, or list ALL Tags (multiple objects)
    manager = None
    if obj_count == 1:
        for t in selected:
            if len(selected[t]) > 0:
                o_type = t[:-1]         # "images" -> "image"
                o_id = selected[t][0]
                break
        if o_type in ("dataset", "project", "image", "screen", "plate", "acquisition", "well","comment", "file", "tag", "tagset"):
            if o_type == 'tagset': o_type = 'tag' # TODO: this should be handled by the BaseContainer
            kw = {'index':index}
            if o_type is not None and o_id > 0:
                kw[str(o_type)] = long(o_id)
            try:
                manager = BaseContainer(conn, **kw)
            except AttributeError, x:
                logger.error(traceback.format_exc())
                return handlerInternalError(x)
        elif o_type in ("share", "sharecomment"):
            manager = BaseShare(conn, None, o_id)

    if manager is None:
        manager = BaseContainer(conn)

    tags = manager.getTagsByObject()
    initial = {'selected':selected, 'images':oids['image'], 'datasets': oids['dataset'], 'projects':oids['project'], 
            'screens':oids['screen'], 'plates':oids['plate'], 'acquisitions':oids['acquisitions'], 'wells':oids['well']}
    initial['tags'] = tags

    if request.method == 'POST':
        # handle form submission
        form_tags = TagsAnnotationForm(initial=initial, data=request.REQUEST.copy())
        # Create new tags or Link existing tags...
        if form_tags.is_valid():
            tag = form_tags.cleaned_data['tag']
            description = form_tags.cleaned_data['description']
            tags = form_tags.cleaned_data['tags']
            linked_tags = []
            if tags is not None and len(tags)>0:
                linked_tags = manager.createAnnotationsLinks('tag', tags, oids, well_index=index)
            if tag is not None and tag != "":
                new_tag = manager.createTagAnnotations(tag, description, oids, well_index=index)
                linked_tags.append(new_tag)
            if len(linked_tags) == 0:
                return HttpResponse("<div>No Tags Added</div>")
            template = "webclient/annotations/tags.html"
            context = {'tags':linked_tags}
        else:
            return HttpResponse(str(form_tags.errors))      # TODO: handle invalid form error

    else:
        form_tags = TagsAnnotationForm(initial=initial)
        context = {'form_tags': form_tags}
        template = "webclient/annotations/tags_form.html"
    
    t = template_loader.get_template(template)
    c = Context(request,context)
    logger.debug('TEMPLATE: '+template)
    return HttpResponse(t.render(c))


@isUserConnected
def manage_action_containers(request, action, o_type=None, o_id=None, **kwargs):
    """
    Handles many different actions on various objects.
    
    @param action:      "addnewcontainer", (creates a new Project, Dataset, Screen)
                        "editname", "savename", "editdescription", "savedescription",  (used as GET and POST for in-line editing)
                        "paste", "move", "remove", "removefromshare", (tree P/D/I moving etc)
                        "delete", "deletemany"      (delete objects)
    @param o_type:      "dataset", "project", "image", "screen", "plate", "acquisition", "well","comment", "file", "tag", "tagset","share", "sharecomment"
    """
    template = None
    
    conn = None
    try:
        conn = kwargs["conn"]
    except:
        logger.error(traceback.format_exc())
        return handlerInternalError("Connection is not available. Please contact your administrator.")
    
    # check menu
    menu = request.REQUEST.get("menu")
    if menu is not None:
        request.session['nav']['menu'] = menu
    else:
        menu = request.session['nav']['menu']
    
    # Url is often used to redirect after performing action.
    url = None
    try:
        url = kwargs["url"]
    except:
        logger.error(traceback.format_exc())
    
    try:
        index = int(request.REQUEST['index'])
    except:
        index = None
    
    manager = None
    if o_type in ("dataset", "project", "image", "screen", "plate", "acquisition", "well","comment", "file", "tag", "tagset"):
        if o_type == 'tagset': o_type = 'tag' # TODO: this should be handled by the BaseContainer
        kw = {'index':index}
        if o_type is not None and o_id > 0:
            kw[str(o_type)] = long(o_id)
        try:
            manager = BaseContainer(conn, **kw)
        except AttributeError, x:
            logger.error(traceback.format_exc())
            return handlerInternalError(x)
    elif o_type in ("share", "sharecomment"):
        manager = BaseShare(conn, None, o_id)
    else:
        manager = BaseContainer(conn)
        
    form = None
    if action == 'addnewcontainer':
        # Used within the jsTree to add a new Project, Dataset etc under a specified parent OR top-level
        if not request.method == 'POST':
            return HttpResponseRedirect(reverse("manage_action_containers", args=["edit", o_type, o_id]))
        if o_type is not None and hasattr(manager, o_type) and o_id > 0: 
            # E.g. Parent o_type is 'project'...
            form = ContainerForm(data=request.REQUEST.copy())
            if form.is_valid():
                logger.debug("Create new in %s: %s" % (o_type, str(form.cleaned_data)))
                name = form.cleaned_data['name']
                description = form.cleaned_data['description']              
                oid = manager.createDataset(name, description)
                rdict = {'bad':'false', 'id': oid}
                json = simplejson.dumps(rdict, ensure_ascii=False)
                return HttpResponse( json, mimetype='application/javascript')
            else:
                d = dict()
                for e in form.errors.iteritems():
                    d.update({e[0]:unicode(e[1])}) 
                rdict = {'bad':'true','errs': d }
                json = simplejson.dumps(rdict, ensure_ascii=False)
                return HttpResponse( json, mimetype='application/javascript')
        elif request.REQUEST.get('folder_type') in ("project", "screen", "dataset"):
            # No parent specified. We can create orphaned 'project', 'dataset' etc.
            form = ContainerForm(data=request.REQUEST.copy())
            if form.is_valid():
                logger.debug("Create new: %s" % (str(form.cleaned_data)))
                name = form.cleaned_data['name']                
                description = form.cleaned_data['description']
                oid = getattr(manager, "create"+request.REQUEST.get('folder_type').capitalize())(name, description)
                rdict = {'bad':'false', 'id': oid}
                json = simplejson.dumps(rdict, ensure_ascii=False)
                return HttpResponse( json, mimetype='application/javascript')
            else:
                d = dict()
                for e in form.errors.iteritems():
                    d.update({e[0]:unicode(e[1])}) 
                rdict = {'bad':'true','errs': d }
                json = simplejson.dumps(rdict, ensure_ascii=False)
                return HttpResponse( json, mimetype='application/javascript')
        else:
            return HttpResponseServerError("Object does not exist")
    elif action == 'edit':
        # form for editing an Object. E.g. Project etc. TODO: not used now? 
        if o_type == "share" and o_id > 0:
            template = "webclient/public/share_form.html"
            manager.getMembers(o_id)
            manager.getComments(o_id)
            experimenters = list(conn.getExperimenters())
            experimenters.sort(key=lambda x: x.getOmeName().lower())
            initial={'message': manager.share.message, 'expiration': "", \
                                    'shareMembers': manager.membersInShare, 'enable': manager.share.active, \
                                    'experimenters': experimenters}
            if manager.share.getExpireDate() is not None:
                initial['expiration'] = manager.share.getExpireDate().strftime("%Y-%m-%d")
            form = ShareForm(initial=initial) #'guests': share.guestsInShare,
            context = {'url':url, 'nav':request.session['nav'], 'eContext': manager.eContext, 'share':manager, 'form':form}
        elif hasattr(manager, o_type) and o_id > 0:
            obj = getattr(manager, o_type)
            template = "webclient/data/container_form.html"
            form = ContainerForm(initial={'name': obj.name, 'description':obj.description})
            context = {'nav':request.session['nav'], 'url':url, 'eContext':manager.eContext, 'manager':manager, 'form':form}
    elif action == 'save':
        # Handles submission of the 'edit' form above. TODO: not used now?
        if not request.method == 'POST':
            return HttpResponseRedirect(reverse("manage_action_containers", args=["edit", o_type, o_id]))
        if o_type == "share":
            experimenters = list(conn.getExperimenters())
            experimenters.sort(key=lambda x: x.getOmeName().lower())
            form = ShareForm(initial={'experimenters':experimenters}, data=request.REQUEST.copy())
            if form.is_valid():
                logger.debug("Update share: %s" % (str(form.cleaned_data)))
                message = form.cleaned_data['message']
                expiration = form.cleaned_data['expiration']
                members = form.cleaned_data['members']
                #guests = request.REQUEST['guests']
                enable = toBoolean(form.cleaned_data['enable'])
                host = request.build_absolute_uri(reverse("load_template", args=["public"]))
                manager.updateShareOrDiscussion(host, request.session.get('server'), message, members, enable, expiration)
                return HttpResponse("DONE")
            else:
                template = "webclient/public/share_form.html"
                context = {'nav':request.session['nav'], 'url':url, 'eContext': manager.eContext, 'share':manager, 'form':form}
        elif o_type == "sharecomment":
            form_sharecomments = ShareCommentForm(data=request.REQUEST.copy())
            if form_sharecomments.is_valid():
                logger.debug("Create share comment: %s" % (str(form_sharecomments.cleaned_data)))
                comment = form_sharecomments.cleaned_data['comment']
                host = request.build_absolute_uri(reverse("load_template", args=["public"]))
                textAnn = manager.addComment(host, request.session['server'], comment)
                template = "webclient/annotations/share_comment.html"
                context = {'cm': textAnn}
            else:
                template = "webclient/annotations/annotation_new_form.html"
                context = {'nav':request.session['nav'], 'url':url, 
                        'eContext': manager.eContext, 'manager':manager, 'form_sharecomments':form_sharecomments}
    elif action == 'editname':
        # start editing 'name' in-line
        if hasattr(manager, o_type) and o_id > 0:
            obj = getattr(manager, o_type)
            template = "webclient/ajax_form/container_form_ajax.html"
            form = ContainerNameForm(initial={'name': ((o_type != ("tag")) and obj.getName() or obj.textValue)})
            context = {'nav':request.session['nav'], 'manager':manager, 'eContext':manager.eContext, 'form':form}
        else:
            return HttpResponseServerError("Object does not exist")
    elif action == 'savename':
        # Save name edit in-line
        if not request.method == 'POST':
            return HttpResponseRedirect(reverse("manage_action_containers", args=["edit", o_type, o_id]))
        if hasattr(manager, o_type) and o_id > 0:
            form = ContainerNameForm(data=request.REQUEST.copy())
            if form.is_valid():
                logger.debug("Update name form:" + str(form.cleaned_data))
                name = form.cleaned_data['name']
                manager.updateName(o_type, o_id, name)                
                rdict = {'bad':'false' }
                json = simplejson.dumps(rdict, ensure_ascii=False)
                return HttpResponse( json, mimetype='application/javascript')
            else:
                d = dict()
                for e in form.errors.iteritems():
                    d.update({e[0]:unicode(e[1])}) 
                rdict = {'bad':'true','errs': d }
                json = simplejson.dumps(rdict, ensure_ascii=False)
                return HttpResponse( json, mimetype='application/javascript')
        else:
            return HttpResponseServerError("Object does not exist")
    elif action == 'editdescription':
        # start editing description in-line
        if hasattr(manager, o_type) and o_id > 0:
            obj = getattr(manager, o_type)
            template = "webclient/ajax_form/container_form_ajax.html"
            form = ContainerDescriptionForm(initial={'description': obj.description})
            context = {'nav':request.session['nav'], 'manager':manager, 'eContext':manager.eContext, 'form':form}
        else:
            return HttpResponseServerError("Object does not exist")
    elif action == 'savedescription':
        # Save editing of description in-line
        if not request.method == 'POST':
            return HttpResponseServerError("Action '%s' on the '%s' id:%s cannot be complited" % (action, o_type, o_id))
        if hasattr(manager, o_type) and o_id > 0:
            form = ContainerDescriptionForm(data=request.REQUEST.copy())
            if form.is_valid():
                logger.debug("Update name form:" + str(form.cleaned_data))
                description = form.cleaned_data['description']
                manager.updateDescription(o_type, o_id, description)                
                rdict = {'bad':'false' }
                json = simplejson.dumps(rdict, ensure_ascii=False)
                return HttpResponse( json, mimetype='application/javascript')
            else:
                d = dict()
                for e in form.errors.iteritems():
                    d.update({e[0]:unicode(e[1])}) 
                rdict = {'bad':'true','errs': d }
                json = simplejson.dumps(rdict, ensure_ascii=False)
                return HttpResponse( json, mimetype='application/javascript')
        else:
            return HttpResponseServerError("Object does not exist")
    elif action == 'paste':
        # Handles 'paste' action from the jsTree. Destination in POST
        destination = request.REQUEST['destination'].split('-')
        rv = manager.paste(destination)
        if rv:
            rdict = {'bad':'true','errs': rv }
            json = simplejson.dumps(rdict, ensure_ascii=False)
            return HttpResponse( json, mimetype='application/javascript')
        else:
            rdict = {'bad':'false' }
            json = simplejson.dumps(rdict, ensure_ascii=False)
            return HttpResponse( json, mimetype='application/javascript')
    elif action == 'move':
        # Handles drag-and-drop moving of objects in jsTree. 
        # Also handles 'remove' of Datasets (moves to 'Experimenter' parent)
        parent = request.REQUEST['parent'].split('-')
        #source = request.REQUEST['source'].split('-')
        destination = request.REQUEST['destination'].split('-')
        rv = None
        try:
            if parent[1] == destination[1]:
                rv = "Error: Cannot move to the same place."
        except Exception, x:
            rdict = {'bad':'true','errs': str(x) }
        else:
            if rv is None:
                rv = manager.move(parent,destination)
            if rv:
                rdict = {'bad':'true','errs': rv }
            else:
                rdict = {'bad':'false' }
        json = simplejson.dumps(rdict, ensure_ascii=False)
        return HttpResponse( json, mimetype='application/javascript')
    elif action == 'remove':
        # Handles 'remove' of Images from jsTree, removal of comment, tag from Object etc.
        parent = request.REQUEST['parent'].split('-')
        try:
            manager.remove(parent)            
        except Exception, x:
            logger.error(traceback.format_exc())
            rdict = {'bad':'true','errs': str(x) }
            json = simplejson.dumps(rdict, ensure_ascii=False)
            return HttpResponse( json, mimetype='application/javascript')
        
        rdict = {'bad':'false' }
        json = simplejson.dumps(rdict, ensure_ascii=False)
        return HttpResponse( json, mimetype='application/javascript')
    elif action == 'removefromshare':
        image_id = request.REQUEST.get('source')
        try:
            manager.removeImage(image_id)
        except Exception, x:
            logger.error(traceback.format_exc())
            rdict = {'bad':'true','errs': str(x) }
            json = simplejson.dumps(rdict, ensure_ascii=False)
            return HttpResponse( json, mimetype='application/javascript')
        rdict = {'bad':'false' }
        json = simplejson.dumps(rdict, ensure_ascii=False)
        return HttpResponse( json, mimetype='application/javascript')
    elif action == 'delete':
        # Handles delete of a file attached to object.
        child = toBoolean(request.REQUEST.get('child'))
        anns = toBoolean(request.REQUEST.get('anns'))
        try:
            handle = manager.deleteItem(child, anns)
            request.session['callback'][str(handle)] = {'job_type': 'delete', 'delmany':False,'did':o_id, 'dtype':o_type, 'status':'in progress',
                'derror':handle.errors(), 'dreport':_formatReport(handle), 'start_time': datetime.datetime.now()}
            request.session.modified = True
        except Exception, x:
            logger.error('Failed to delete: %r' % {'did':o_id, 'dtype':o_type}, exc_info=True)
            rdict = {'bad':'true','errs': str(x) }
        else:
            rdict = {'bad':'false' }
        json = simplejson.dumps(rdict, ensure_ascii=False)
        return HttpResponse( json, mimetype='application/javascript')
    elif action == 'deletemany':
        # Handles multi-delete from jsTree.
        object_ids = {'image':request.REQUEST.getlist('image'), 'dataset':request.REQUEST.getlist('dataset'), 'project':request.REQUEST.getlist('project'), 'screen':request.REQUEST.getlist('screen'), 'plate':request.REQUEST.getlist('plate'), 'well':request.REQUEST.getlist('well')}
        child = toBoolean(request.REQUEST.get('child'))
        anns = toBoolean(request.REQUEST.get('anns'))
        logger.debug("Delete many: child? %s anns? %s object_ids %s" % (child, anns, object_ids))
        try:
            for key,ids in object_ids.iteritems():
                if ids is not None and len(ids) > 0:
                    handle = manager.deleteObjects(key.title(), ids, child, anns)
                    dMap = {'job_type': 'delete', 'start_time': datetime.datetime.now(),'status':'in progress', 'derrors':handle.errors(),
                        'dreport':_formatReport(handle), 'dtype':key}
                    if len(ids) > 1:
                        dMap['delmany'] = len(ids)
                        dMap['did'] = ids
                    else:
                        dMap['delmany'] = False
                        dMap['did'] = ids[0]
                    request.session['callback'][str(handle)] = dMap
            request.session.modified = True
        except Exception, x:
            logger.error('Failed to delete: %r' % {'did':ids, 'dtype':key}, exc_info=True)
            rdict = {'bad':'true','errs': str(x) }
        else:
            rdict = {'bad':'false' }
        json = simplejson.dumps(rdict, ensure_ascii=False)
        return HttpResponse( json, mimetype='application/javascript')
    
    t = template_loader.get_template(template)
    c = Context(request,context)
    logger.debug('TEMPLATE: '+template)
    return HttpResponse(t.render(c))

@isUserConnected
def get_original_file(request, fileId, **kwargs):
    """ Returns the specified original file as an http response. Used for displaying text or png/jpeg etc files in browser """

    conn = None
    try:
        conn = kwargs["conn"]
    except:
        logger.error(traceback.format_exc())
        return handlerInternalError("Connection is not available. Please contact your administrator.")

    orig_file = conn.getObject("OriginalFile", fileId)
    if orig_file is None:
        return handlerInternalError("Original File does not exists (id:%s)." % (iid))
    
    rsp = HttpResponse(orig_file.getFileInChunks())
    mimetype = orig_file.mimetype
    if mimetype == "text/x-python": 
        mimetype = "text/plain" # allows display in browser
    rsp['Content-Type'] =  mimetype
    rsp['Content-Length'] = orig_file.getSize()
    #rsp['Content-Disposition'] = 'attachment; filename=%s' % (orig_file.name.replace(" ","_"))
    return rsp


@isUserConnected
def image_as_map(request, imageId, **kwargs):
    """ Converts OMERO image into mrc.map file (using tiltpicker utils) and returns the file """

    from omero_ext.tiltpicker.pyami import mrc
    from numpy import dstack, zeros, int8

    conn = None
    try:
        conn = kwargs["conn"]
    except:
        logger.error(traceback.format_exc())
        return handlerInternalError("Connection is not available. Please contact your administrator.")

    image = conn.getObject("Image", imageId)
    if image is None:
        message = "Image ID %s not found in image_as_map" % imageId
        logger.error(message)
        return handlerInternalError(message)

    imageName = image.getName()
    downloadName = imageName.endswith(".map") and imageName or "%s.map" % imageName
    pixels = image.getPrimaryPixels()

    # get a list of numpy planes and make stack
    zctList = [(z,0,0) for z in range(image.getSizeZ())]
    npList = list(pixels.getPlanes(zctList))
    npStack = dstack(npList)
    logger.info("Numpy stack for image_as_map: dtype: %s, range %s-%s" % (npStack.dtype.name, npStack.min(), npStack.max()) )

    # OAV only supports 'float' and 'int8'. Convert anything else to int8
    if pixels.getPixelsType().value != 'float' or ('8bit' in kwargs and kwargs['8bit']):
        #scale from -127 -> 128 and conver to 8 bit integer
        npStack = npStack - npStack.min()  # start at 0
        npStack = (npStack * 255.0 / npStack.max()) - 127 # range - 127 -> 128
        a = zeros(npStack.shape, dtype=int8)
        npStack = npStack.round(out=a)

    if "maxSize" in kwargs and int(kwargs["maxSize"]) > 0:
        sz = int(kwargs["maxSize"])
        targetSize = sz * sz * sz
        # if available, use scipy.ndimage to resize
        if npStack.size > targetSize:
            try:
                import scipy.ndimage
                from numpy import round
                factor = float(targetSize)/ npStack.size
                factor = pow(factor,1.0/3)
                logger.info("Resizing numpy stack %s by factor of %s" % (npStack.shape, factor))
                npStack = round(scipy.ndimage.interpolation.zoom(npStack, factor), 1)
            except ImportError:
                logger.info("Failed to import scipy.ndimage for interpolation of 'image_as_map'. Full size: %s" % str(npStack.shape))
                pass

    header = {}
    header["xlen"] = pixels.physicalSizeX * image.getSizeX()
    header["ylen"] = pixels.physicalSizeY * image.getSizeY()
    header["zlen"] = pixels.physicalSizeZ * image.getSizeZ()
    if header["xlen"] == 0 or header["ylen"] == 0 or header["zlen"] == 0:
        header = {}

    # write mrc.map to temp file
    import tempfile
    temp = tempfile.NamedTemporaryFile(suffix='.map')
    try:
        mrc.write(npStack, temp.name, header)
        logger.debug("download file: %r" % {'name':temp.name, 'size':temp.tell()})
        originalFile_data = FileWrapper(temp)
        rsp = HttpResponse(originalFile_data)
        rsp['Content-Type'] = 'application/force-download'
        #rsp['Content-Length'] = temp.tell()
        rsp['Content-Length'] =os.path.getsize(temp.name)
        rsp['Content-Disposition'] = 'attachment; filename=%s' % downloadName
        temp.seek(0)
    except Exception, x:
        temp.close()
        logger.error(traceback.format_exc())
        return handlerInternalError("Cannot generate map (id:%s)." % (imageId))
    return rsp


@isUserConnected
def archived_files(request, iid, **kwargs):
    """
    Downloads the archived file(s) as a single file or as a zip (if more than one file)
    """
    conn = None
    try:
        conn = kwargs["conn"]
    except:
        logger.error(traceback.format_exc())
        return handlerInternalError("Connection is not available. Please contact your administrator.")

    image = conn.getObject("Image", iid)
    if image is None:
        logger.debug("Cannot download archived file becuase Image does not exist.")
        return handlerInternalError("Cannot download archived file becuase Image does not exist (id:%s)." % (iid))
    
    files = list(image.getArchivedFiles())

    if len(files) == 0:
        logger.debug("Tried downloading archived files from image with no files archived.")
        return handlerInternalError("This image has no Archived Files.")

    if len(files) == 1:
        orig_file = files[0]
        rsp = HttpResponse(orig_file.getFileInChunks())
        rsp['Content-Length'] = orig_file.getSize()
        rsp['Content-Disposition'] = 'attachment; filename=%s' % (orig_file.getName().replace(" ","_"))
    else:
        import tempfile
        temp = tempfile.NamedTemporaryFile(suffix='.archive')
        try:
            temp_zip_dir = tempfile.mkdtemp()
            logger.debug("download dir: %s" % temp_zip_dir)
            try:
                for a in files:
                    temp_f = os.path.join(temp_zip_dir, a.name)
                    f = open(str(temp_f),"wb")
                    try:
                        for chunk in a.getFileInChunks():
                            f.write(chunk)
                    finally:
                        f.close()

                # create zip
                zip_file = zipfile.ZipFile(temp, 'w', zipfile.ZIP_DEFLATED)
                try:
                    a_files = os.path.join(temp_zip_dir, "*")
                    for name in glob.glob(a_files):
                        zip_file.write(name, os.path.basename(name))
                finally:
                    zip_file.close()
                    # delete temp dir
            finally:
                shutil.rmtree(temp_zip_dir, ignore_errors=True)
            
            file_name = "%s.zip" % image.getName().replace(" ","_")

            # return the zip or single file
            archivedFile_data = FileWrapper(temp)
            rsp = HttpResponse(archivedFile_data)
            rsp['Content-Length'] = temp.tell()
            rsp['Content-Disposition'] = 'attachment; filename=%s' % file_name
            temp.seek(0)
        except Exception, x:
            temp.close()
            logger.error(traceback.format_exc())
            return handlerInternalError("Cannot download file (id:%s)." % (iid))

    rsp['Content-Type'] = 'application/force-download'
    return rsp

@isUserConnected
def download_annotation(request, action, iid, **kwargs):
    """ Returns the file annotation as an http response for download """

    conn = None
    try:
        conn = kwargs["conn"]
    except:
        logger.error(traceback.format_exc())
        return handlerInternalError("Connection is not available. Please contact your administrator.")
    
    ann = conn.getObject("Annotation", iid)
    if ann is None:
        return handlerInternalError("Annotation does not exist (id:%s)." % (iid))
    
    rsp = HttpResponse(ann.getFileInChunks())
    rsp['Content-Type'] = 'application/force-download'
    rsp['Content-Length'] = ann.getFileSize()
    rsp['Content-Disposition'] = 'attachment; filename=%s' % (ann.getFileName().replace(" ","_"))
    return rsp

@isUserConnected
def load_public(request, share_id=None, **kwargs):
    """ Loads data for the tree in the 'public' main page. """

    request.session.modified = True
    
    # SUBTREE TODO:
    if share_id is None:
        share_id = request.REQUEST.get("o_id") is not None and long(request.REQUEST.get("o_id")) or None
    
    # check menu
    menu = request.REQUEST.get("menu")
    if menu is not None:
        request.session['nav']['menu'] = menu
    else:
        menu = request.session['nav']['menu']
    # check view
    view = request.REQUEST.get("view")
    if view is not None:
        request.session['nav']['view'] = view
    else:
        view = request.session['nav']['view']

    # get connection
    conn = None
    try:
        conn = kwargs["conn"]
    except:
        logger.error(traceback.format_exc())
        return handlerInternalError("Connection is not available. Please contact your administrator.")
    
    conn_share = None
    try:
        conn_share = kwargs["conn_share"]
    except:
        logger.error(traceback.format_exc())
        return handlerInternalError("Share connection is not available. Please contact your administrator.")
    
    # get url to redirect
    url = None
    try:
        url = kwargs["url"]
    except:
        logger.error(traceback.format_exc())
    if url is None:
        url = reverse(viewname="load_template", args=[menu])

    # get page    
    try:
        page = int(request.REQUEST['page'])
    except:
        page = 1    
    
    if share_id is not None:
        if view == 'tree':
            template = "webclient/public/share_subtree.html"
        elif view == 'icon':
            template = "webclient/public/share_content_icon.html"
        controller = BaseShare(conn, conn_share, share_id)
        if conn_share is None:
            controller.loadShareOwnerContent()
        else:
            controller.loadShareContent()
    else:
        template = "webclient/public/share_tree.html"
        controller = BaseShare(conn)
        controller.getShares()

    context = {'nav':request.session['nav'], 'eContext':controller.eContext, 'share':controller}
    t = template_loader.get_template(template)
    c = Context(request,context)
    logger.debug('TEMPLATE: '+template)
    return HttpResponse(t.render(c))

##################################################################
# Basket

@isUserConnected
def basket_action (request, action=None, **kwargs):
    """
    Various actions for creating a 'share' or 'discussion' (no images).
    
    @param action:      'toshare', 'createshare'    (form to create share and handling the action itself)
                        'todiscuss', 'createdisc'    (form to create discussion and handling the action itself)
    """
    request.session.modified = True
    
    request.session['nav']['menu'] = 'basket'
    
    conn = None
    try:
        conn = kwargs["conn"]
    except:
        logger.error(traceback.format_exc())
        return handlerInternalError("Connection is not available. Please contact your administrator.")
    
    url = None
    try:
        url = kwargs["url"]
    except:
        logger.error(traceback.format_exc())
    
    if action == "toshare":
        template = "webclient/basket/basket_share_action.html"
        basket = BaseBasket(conn)
        basket.load_basket(request)
        experimenters = list(conn.getExperimenters())
        experimenters.sort(key=lambda x: x.getOmeName().lower())
        selected = [long(i) for i in request.REQUEST.getlist('image')]        
        form = BasketShareForm(initial={'experimenters':experimenters, 'images':basket.imageInBasket, 'enable':True, 'selected':selected})            
        context = {'nav':request.session['nav'], 'eContext':basket.eContext, 'form':form}
    elif action == "createshare":
        if not request.method == 'POST':
            return HttpResponseRedirect(reverse("basket_action"))
        basket = BaseBasket(conn)
        basket.load_basket(request)
        experimenters = list(conn.getExperimenters())
        experimenters.sort(key=lambda x: x.getOmeName().lower())
        form = BasketShareForm(initial={'experimenters':experimenters, 'images':basket.imageInBasket}, data=request.REQUEST.copy())
        if form.is_valid():
            images = form.cleaned_data['image']
            message = form.cleaned_data['message']
            expiration = form.cleaned_data['expiration']
            members = form.cleaned_data['members']
            #guests = request.REQUEST['guests']
            enable = toBoolean(form.cleaned_data['enable'])
            host = request.build_absolute_uri(reverse("load_template", args=["public"]))
            share = BaseShare(conn)
            share.createShare(host, request.session.get('server'), images, message, members, enable, expiration)
            return HttpJavascriptRedirect(reverse("load_template", args=["public"])) 
        else:
            template = "webclient/basket/basket_share_action.html"
            context = {'nav':request.session['nav'], 'eContext':basket.eContext, 'form':form}
    elif action == "todiscuss":
        template = "webclient/basket/basket_discussion_action.html"
        basket = BaseBasket(conn)
        experimenters = list(conn.getExperimenters())
        experimenters.sort(key=lambda x: x.getOmeName().lower())
        form = ShareForm(initial={'experimenters':experimenters, 'enable':True})            
        context = {'nav':request.session['nav'], 'eContext':basket.eContext, 'form':form}
    elif action == "createdisc":
        if not request.method == 'POST':
            return HttpResponseRedirect(reverse("basket_action"))
        basket = BaseBasket(conn)
        experimenters = list(conn.getExperimenters())
        experimenters.sort(key=lambda x: x.getOmeName().lower())
        form = ShareForm(initial={'experimenters':experimenters}, data=request.REQUEST.copy())
        if form.is_valid():
            message = form.cleaned_data['message']
            expiration = form.cleaned_data['expiration']
            members = form.cleaned_data['members']
            #guests = request.REQUEST['guests']
            enable = toBoolean(form.cleaned_data['enable'])
            host = request.build_absolute_uri(reverse("load_template", args=["public"]))
            share = BaseShare(conn)
            share.createDiscussion(host, request.session.get('server'), message, members, enable, expiration)
            return HttpJavascriptRedirect(reverse("load_template", args=["public"])) 
        else:
            template = "webclient/basket/basket_discussion_action.html"
            context = {'nav':request.session['nav'], 'eContext':basket.eContext, 'form':form}
    else:
        template = kwargs.get("template", "webclient/basket/basket.html")
        
        basket = BaseBasket(conn)
        basket.load_basket(request)
        
        form_active_group = ActiveGroupForm(initial={'activeGroup':basket.eContext['context'].groupId, 'mygroups': basket.eContext['allGroups'], 'url':url})
        
        context = {'nav':request.session['nav'], 'eContext':basket.eContext, 'basket':basket, 'form_active_group':form_active_group }

    t = template_loader.get_template(template)
    c = Context(request,context)
    logger.debug('TEMPLATE: '+template)
    return HttpResponse(t.render(c))

@isUserConnected
def empty_basket(request, **kwargs):
    """ Empty the basket of images """

    try:
        del request.session['imageInBasket']
    except KeyError:
        logger.error(traceback.format_exc())
    
    #try:
    #    del request.session['datasetInBasket']
    #except KeyError:
    #    logger.error(traceback.format_exc())
        
    request.session['nav']['basket'] = 0
    request.session['imageInBasket'] = set()
    #request.session['datasetInBasket'] = list()
    return HttpResponseRedirect(reverse("basket_action"))

@isUserConnected
def update_basket(request, **kwargs):
    """ Add or remove images to the set in the basket """

    action = None
    if request.method == 'POST':
        request.session.modified = True        
        try:
            action = request.REQUEST['action']
        except Exception, x:
            logger.error(traceback.format_exc())
            return handlerInternalError("Attribute error: 'action' is missed.")
        else:
            prod = request.REQUEST.get('productId')
            ptype = request.REQUEST.get('productType')
            if action == 'add':
                images = request.REQUEST.getlist('image')
                #datasets = request.REQUEST.getlist('datasets')
                for i in images:
                    flag = False
                    for item in request.session['imageInBasket']:
                        if item == long(i):
                            flag = True
                            break
                    if not flag:
                        request.session['imageInBasket'].add(long(i))
                #for i in datasets:
                #    flag = False
                #    for item in request.session['datasetInBasket']:
                #        if item == long(i):
                #            flag = True
                #            break
                #    if not flag:
                 #       request.session['datasetInBasket'].append(long(i))
            elif action == 'del':
                if ptype == 'image':
                    try:
                        request.session['imageInBasket'].remove(long(prod))
                    except:
                        rv = "Error: could not remove image from the basket."
                        return HttpResponse(rv)
                #elif ptype == 'dataset':
                #    try:
                #        request.session['datasetInBasket'].remove(prod)
                #    except:
                #        rv = "Error: could not remove image from the basket."
                #        return HttpResponse(rv)
                else:
                    rv = "Error: This action is not available"
                    return HttpResponse(rv)
            elif action == 'delmany':
                images = [long(i) for i in request.REQUEST.getlist('image')]
                for i in images:
                    if i in request.session['imageInBasket']:
                        request.session['imageInBasket'].remove(long(i))
                    else:
                        rv = "Error: could not remove image from the basket."
                        return HttpResponse(rv)                

        total = len(request.session['imageInBasket'])#+len(request.session['datasetInBasket'])
        request.session['nav']['basket'] = total
        return HttpResponse(total)
    else:
        return handlerInternalError("Request method error in Basket.")

@isUserConnected
def help(request, **kwargs):
    """ Displays help page. Includes the choosers for changing current group and current user. """

    template = "webclient/help.html"
    request.session.modified = True
        
    conn = None
    try:
        conn = kwargs["conn"]
    except:
        logger.error(traceback.format_exc())
        return handlerInternalError("Connection is not available. Please contact your administrator.")
    
    url = None
    try:
        url = kwargs["url"]
    except:
        logger.error(traceback.format_exc())
    
    controller = BaseHelp(conn)
    
    form_active_group = ActiveGroupForm(initial={'activeGroup':controller.eContext['context'].groupId, 'mygroups': controller.eContext['allGroups'], 'url':url})
    
    context = {'nav':request.session['nav'], 'eContext': controller.eContext, 'controller':controller, 'form_active_group':form_active_group}
    t = template_loader.get_template(template)
    c = Context(request,context)
    logger.debug('TEMPLATE: '+template)
    return HttpResponse(t.render(c))

@isUserConnected
def load_calendar(request, year=None, month=None, **kwargs):
    """ 
    Loads the calendar which is displayed in the left panel of the history page. 
    Shows current month by default. Filter by experimenter 
    """

    template = "webclient/history/calendar.html"
    
    conn = None
    try:
        conn = kwargs["conn"]
    except:
        logger.error(traceback.format_exc())
        return handlerInternalError("Connection is not available. Please contact your administrator.")
   
    filter_user_id = request.session.get('nav')['experimenter']
   
    if year is not None and month is not None:
        controller = BaseCalendar(conn=conn, year=year, month=month, eid=filter_user_id)
    else:
        today = datetime.datetime.today()
        controller = BaseCalendar(conn=conn, year=today.year, month=today.month, eid=filter_user_id)
    controller.create_calendar()
    
    context = {'nav':request.session['nav'], 'eContext': controller.eContext, 'controller':controller}
    t = template_loader.get_template(template)
    c = Context(request,context)
    logger.debug('TEMPLATE: '+template)
    return HttpResponse(t.render(c))

@isUserConnected
def load_history(request, year, month, day, **kwargs):
    """ The data for a particular date that is loaded into the center panel """

    template = "webclient/history/history_details.html"
    
    conn = None
    try:
        conn = kwargs["conn"]
    except:
        logger.error(traceback.format_exc())
        return handlerInternalError("Connection is not available. Please contact your administrator.")
    
    url = None
    try:
        url = kwargs["url"]
    except:
        logger.error(traceback.format_exc())
    
    try:
        page = int(request.REQUEST['page'])
    except:
        page = 1
    
    cal_type = None
    try:
        cal_type = request.REQUEST['history_type']
        if cal_type == "all":
            cal_type = None
    except:
        cal_type = None    
    
    filter_user_id = request.session.get('nav')['experimenter']
    controller = BaseCalendar(conn=conn, year=year, month=month, day=day, eid=filter_user_id)
    controller.get_items(cal_type, page)
    
    #if cal_type is None:
    #    form_history_type = HistoryTypeForm()
    #else:
    #    form_history_type = HistoryTypeForm(initial={'data_type':cal_type})
    
    context = {'nav':request.session['nav'], 'url':url, 'eContext': controller.eContext, 'controller':controller}#, 'form_history_type':form_history_type}
    t = template_loader.get_template(template)
    c = Context(request,context)
    logger.debug('TEMPLATE: '+template)
    return HttpResponse(t.render(c))


def getObjectUrl(conn, obj):
    """
    This provides a url to browse to the specified omero.model.ObjectI P/D/I, S/P, FileAnnotation etc.
    used to display results from the scripting service
    E.g webclient/userdata/?path=project=1|dataset=5|image=12601:selected
    If the object is a file annotation, try to browse to the parent P/D/I
    """
    base_url = reverse(viewname="load_template", args=['userdata'])

    # if we have a File Annotation, then we want our URL to be for the parent object...
    if isinstance(obj, omero.model.FileAnnotationI):
        fa = conn.getObject("Annotation", obj.id.val)
        for ptype in ['project', 'dataset', 'image']:
            links = fa.getParentLinks(ptype)
            for l in links:
                obj = l.parent

    if isinstance(obj, omero.model.ImageI):
        # return path from first Project we find, or None if no Projects
        image = conn.getObject("Image", obj.id.val)
        for d in image.listParents():
            for p in d.listParents():
                return "%s?path=project=%d|dataset=%d|image=%d:selected" % (base_url, p.id, d.id, image.id)
        return None

    if isinstance(obj, omero.model.DatasetI):
        dataset = conn.getObject("Dataset", obj.id.val)
        for p in dataset.listParents():
            return "%s?path=project=%d|dataset=%d:selected" % (base_url, p.id, dataset.id)
        return None

    if isinstance(obj, omero.model.ProjectI):
        return "%s?path=project=%d:selected" % (base_url, obj.id.val)

    if isinstance(obj, omero.model.PlateI):
        plate = conn.getObject("Plate", obj.id.val)
        screen = plate.getParent()
        if screen is not None:
            return "%s?path=screen=%d|plate=%d:selected" % (base_url, screen.id, plate.id)
        return "%s?path=plate=%d:selected" % (base_url, obj.id.val)

    if isinstance(obj, omero.model.ScreenI):
        return "%s?path=screen=%d:selected" % (base_url, obj.id.val)


######################
# Activities window & Progressbar
@isUserConnected
def activities(request, **kwargs):
    """
    Refresh callbacks (delete, scripts etc) and provide json to update Activities window & Progressbar.
    The returned json contains details for ALL callbacks in web session, regardless of their status.
    We also add counts of jobs, failures and 'in progress' to update status bar.
    """
    conn = None
    try:
        conn = kwargs["conn"]
    except:
        logger.error(traceback.format_exc())
        return handlerInternalError("Connection is not available. Please contact your administrator.")

    in_progress = 0
    failure = 0
    _purgeCallback(request)

    rv = {}
    # test each callback for failure, errors, completion, results etc
    for cbString in request.session.get('callback').keys():
        job_type = request.session['callback'][cbString]['job_type']

        status = request.session['callback'][cbString]['status']
        if status == "failed":
            failure+=1

        # update delete
        if job_type == 'delete':
            if status not in ("failed", "finished"):
                try:
                    handle = omero.api.delete.DeleteHandlePrx.checkedCast(conn.c.ic.stringToProxy(cbString))
                    cb = omero.callbacks.DeleteCallbackI(conn.c, handle)
                    if cb.block(0) is None: # ms #500
                        err = handle.errors()
                        request.session['callback'][cbString]['derror'] = err
                        if err > 0:
                            logger.error("Status job '%s'error:" % cbString)
                            logger.error(err)
                            request.session['callback'][cbString]['status'] = "failed"
                            request.session['callback'][cbString]['dreport'] = _formatReport(handle)
                            failure+=1
                        else:
                            request.session['callback'][cbString]['status'] = "in progress"
                            request.session['callback'][cbString]['dreport'] = _formatReport(handle)
                            in_progress+=1
                    else:
                        err = handle.errors()
                        request.session['callback'][cbString]['derror'] = err
                        if err > 0:
                            request.session['callback'][cbString]['status'] = "failed"
                            request.session['callback'][cbString]['dreport'] = _formatReport(handle)
                            failure+=1
                        else:
                            request.session['callback'][cbString]['status'] = "finished"
                            request.session['callback'][cbString]['dreport'] = _formatReport(handle)
                            cb.close()
                except Ice.ObjectNotExistException:
                    request.session['callback'][cbString]['derror'] = 0
                    request.session['callback'][cbString]['status'] = "finished"
                    request.session['callback'][cbString]['dreport'] = None
                except Exception, x:
                    logger.error(traceback.format_exc())
                    logger.error("Status job '%s'error:" % cbString)
                    request.session['callback'][cbString]['derror'] = 1
                    request.session['callback'][cbString]['status'] = "failed"
                    request.session['callback'][cbString]['dreport'] = str(x)
                    failure+=1
                request.session.modified = True
            # make a copy of the map in session, so that we can replace non json-compatible objects, without modifying session
            rv[cbString] = copy.copy(request.session['callback'][cbString])
            rv[cbString]['start_time'] = str(request.session['callback'][cbString]['start_time'])

        # update scripts
        elif job_type == 'script':
            # if error on runScript, the cbString is not a ProcessCallback...
            if not cbString.startswith('ProcessCallback'): continue  # ignore
            if status not in ("failed", "finished"):
                logger.info("Check callback on script: %s" % cbString)
                proc = omero.grid.ScriptProcessPrx.checkedCast(conn.c.ic.stringToProxy(cbString))
                cb = omero.scripts.ProcessCallbackI(conn.c, proc)
                # check if we get something back from the handle...
                if cb.block(0): # ms.
                    cb.close()
                    try:
                        results = proc.getResults(0)        # we can only retrieve this ONCE - must save results
                        request.session['callback'][cbString]['status'] = "finished"
                    except Exception, x:
                        logger.error(traceback.format_exc())
                        continue
                    # value could be rstring, rlong, robject
                    rMap = {}
                    for key, value in results.items():
                        v = value.getValue()
                        if key in ("stdout", "stderr", "Message"):
                            if key in ('stderr', 'stdout'):
                                v = v.id.val    # just save the id of original file
                            request.session['callback'][cbString][key] = v
                        else:
                            if hasattr(v, "id"):    # do we have an object (ImageI, FileAnnotationI etc)
                                obj_data = {'id': v.id.val, 'type': v.__class__.__name__[:-1]}
                                obj_data['browse_url'] = getObjectUrl(conn, v)
                                if v.isLoaded() and hasattr(v, "file"):
                                    #try:
                                    mimetypes = {'image/png':'png', 'image/jpeg':'jpeg', 'image/tiff': 'tiff'}
                                    if v.file.mimetype.val in mimetypes:
                                        obj_data['fileType'] = mimetypes[v.file.mimetype.val]
                                        obj_data['fileId'] = v.file.id.val
                                    obj_data['name'] = v.file.name.val
                                    #except:
                                    #    pass
                                if v.isLoaded() and hasattr(v, "name"):  # E.g Image, OriginalFile etc
                                    obj_data['name'] = v.name.val
                                rMap[key] = obj_data
                            else:
                                rMap[key] = v
                    request.session['callback'][cbString]['results'] = rMap
                    request.session.modified = True
                else:
                    in_progress+=1

            # make a copy of the map in session, so that we can replace non json-compatible objects, without modifying session
            rv[cbString] = copy.copy(request.session['callback'][cbString])
            rv[cbString]['start_time'] = str(request.session['callback'][cbString]['start_time'])

    
    if 'template' in kwargs and kwargs['template'] == 'json':
        rv['inprogress'] = in_progress
        rv['failure'] = failure
        rv['jobs'] = len(request.session['callback'])
        return HttpResponse(simplejson.dumps(rv),mimetype='application/javascript') # json
        
    jobs = []
    for key, data in rv.items():
        # E.g. key: ProcessCallback/39f77932-c447-40d8-8f99-910b5a531a25 -t:tcp -h 10.211.55.2 -p 54727:tcp -h 10.37.129.2 -p 54727:tcp -h 10.12.2.21 -p 54727
        # create id we can use as html id, E.g. 39f77932-c447-40d8-8f99-910b5a531a25
        if len(key.split(" ")) > 0:
            htmlId = key.split(" ")[0]
            if len(htmlId.split("/")) > 1:
                htmlId = htmlId.split("/")[1]
        rv[key]['id'] = htmlId
        rv[key]['key'] = key
        jobs.append(rv[key])

    jobs.sort(key=lambda x:x['start_time'], reverse=True)
    context = {'sizeOfJobs':len(request.session['callback']),
            'jobs':jobs,
            'inprogress':in_progress,
            'failure':failure}

    template = "webclient/activities/activitiesContent.html"
    t = template_loader.get_template(template)
    c = Context(request,context)
    logger.debug('TEMPLATE: '+template)
    return HttpResponse(t.render(c))


@isUserConnected
def activities_update (request, action, **kwargs):
    """
    If the above 'action' == 'clean' then we clear jobs from request.session['callback']
    either a single job (if 'jobKey' is specified in POST) or all jobs (apart from those in progress)
    """

    request.session.modified = True

    if action == "clean":
        if 'jobKey' in request.POST:
            jobId = request.POST.get('jobKey')
            rv = {}
            if jobId in request.session['callback']:
                del request.session['callback'][jobId]
                request.session.modified = True
                rv['removed'] = True
            else:
                rv['removed'] = False
            return HttpResponse(simplejson.dumps(rv),mimetype='application/javascript')
        else:
            for key, data in request.session['callback'].items():
                if data['status'] != "in progress":
                    del request.session['callback'][key]
        return HttpResponseRedirect(reverse("status"))

####################################################################################
# User Photo

@isUserConnected
def avatar(request, oid=None, **kwargs):
    """ Returns the experimenter's photo """

    conn = None
    try:
        conn = kwargs["conn"]
    except:
        logger.error(traceback.format_exc())
        return handlerInternalError("Connection is not available. Please contact your administrator.")
    
    photo = conn.getExperimenterPhoto(oid)
    return HttpResponse(photo, mimetype='image/jpeg')

####################################################################################
# Bird's eye view

@isUserConnected
def render_birds_eye_view (request, iid, size=200, share_id=None, **kwargs):
    """ Delegates to webgateway, using share connection if appropriate """

    conn = None
    if share_id is not None:
        try:
            conn = kwargs["conn_share"]
        except:
            logger.error(traceback.format_exc())
            return handlerInternalError("Connection is not available. Please contact your administrator.")
    else:
        try:
            conn = kwargs["conn"]
        except:
            logger.error(traceback.format_exc())
            return handlerInternalError("Connection is not available. Please contact your administrator.")

    if conn is None:
        raise Exception("Connection not available")

    return webgateway_views.render_birds_eye_view(request, iid, size=size, _conn=conn, _defcb=conn.defaultThumbnail, **kwargs)

####################################################################################
# Rendering

@isUserConnected
def render_thumbnail (request, iid, share_id=None, **kwargs):
    """ Delegates to webgateway, using share connection if appropriate """

    conn = None
    if share_id is not None:
        try:
            conn = kwargs["conn_share"]
        except:
            logger.error(traceback.format_exc())
            return handlerInternalError("Connection is not available. Please contact your administrator.")
    else:
        try:
            conn = kwargs["conn"]
        except:
            logger.error(traceback.format_exc())
            return handlerInternalError("Connection is not available. Please contact your administrator.")
         
    if conn is None:
        raise Exception("Connection not available")

    return webgateway_views.render_thumbnail(request, iid, w=80, _conn=conn, _defcb=conn.defaultThumbnail, **kwargs)

@isUserConnected
def render_thumbnail_resize (request, size, iid, share_id=None, **kwargs):
    """ Delegates to webgateway, using share connection if appropriate """

    conn = None
    if share_id is not None:
        try:
            conn = kwargs["conn_share"]
        except:
            logger.error(traceback.format_exc())
            return handlerInternalError("Connection is not available. Please contact your administrator.")
    else:
        try:
            conn = kwargs["conn"]
        except:
            logger.error(traceback.format_exc())
            return handlerInternalError("Connection is not available. Please contact your administrator.")
         
    if conn is None:
        raise Exception("Connection not available")
    
    return webgateway_views.render_thumbnail(request, iid, w=size, _conn=conn, _defcb=conn.defaultThumbnail, **kwargs)

@isUserConnected
def render_image (request, iid, z, t, share_id=None, **kwargs):
    """ Renders the image with id {{iid}} at {{z}} and {{t}} as jpeg.
        Many options are available from the request dict.
    I am assuming a single Pixels object on image with imageId='iid'. May be wrong """

    conn = None
    if share_id is not None:
        try:
            conn = kwargs["conn_share"]
        except:
            logger.error(traceback.format_exc())
            return handlerInternalError("Connection is not available. Please contact your administrator.")
    else:
        try:
            conn = kwargs["conn"]
        except:
            logger.error(traceback.format_exc())
            return handlerInternalError("Connection is not available. Please contact your administrator.")
         
    if conn is None:
        raise Exception("Connection not available")

    return webgateway_views.render_image(request, iid, z, t, _conn=conn, **kwargs)

@isUserConnected
def render_image_region (request, iid, z, t, server_id=None, share_id=None, _conn=None, **kwargs):
    """ Renders the image with id {{iid}} at {{z}} and {{t}} as jpeg.
        Many options are available from the request dict.
    I am assuming a single Pixels object on image with imageId='iid'. May be wrong """

    conn = None
    if share_id is not None:
        try:
            conn = kwargs["conn_share"]
        except:
            logger.error(traceback.format_exc())
            return handlerInternalError("Connection is not available. Please contact your administrator.")
    else:
        try:
            conn = kwargs["conn"]
        except:
            logger.error(traceback.format_exc())
            return handlerInternalError("Connection is not available. Please contact your administrator.")
         
    if conn is None:
        raise Exception("Connection not available")

    return webgateway_views.render_image_region(request, iid, z, t, server_id=None, _conn=conn, **kwargs)

@isUserConnected
def plateGrid_json (request, pid, field=0, server_id=None, _conn=None, **kwargs):
    """ This view is responsible for showing well data within plate """
    
    conn = None
    try:
        conn = kwargs["conn"]
    except:
        logger.error(traceback.format_exc())
        return handlerInternalError("Connection is not available. Please contact your administrator.")
    
    if conn is None:
        raise Exception("Connection not available")
    
    def urlprefix(iid):
        return reverse('render_thumbnail', args=(iid,))
    kwargs['urlprefix'] = urlprefix
    
    return webgateway_views.plateGrid_json(request, pid, field=field, server_id=None, _conn=None, **kwargs)

@isUserConnected
def image_viewer (request, iid, share_id=None, **kwargs):
    """ This view is responsible for showing pixel data as images. Delegates to webgateway, using share connection if appropriate """
    
    conn = None
    if share_id is not None:
        kwargs['viewport_server'] = reverse('webindex') + ("%s/" % share_id)
        try:
            conn = kwargs["conn_share"]
        except:
            logger.error(traceback.format_exc())
            return handlerInternalError("Connection is not available. Please contact your administrator.")
    else:
        kwargs['viewport_server'] = reverse('webindex')
        try:
            conn = kwargs["conn"]
        except:
            logger.error(traceback.format_exc())
            return handlerInternalError("Connection is not available. Please contact your administrator.")
         
    if conn is None:
        raise Exception("Connection not available")

    return webgateway_views.full_viewer(request, iid, _conn=conn, **kwargs)


@isUserConnected
def imageData_json (request, iid, share_id=None, **kwargs):
    """ Get a dict with image information. Delegates to webgateway, using share connection if appropriate """
    conn = None
    if share_id is not None:
        try:
            conn = kwargs["conn_share"]
        except:
            logger.error(traceback.format_exc())
            return handlerInternalError("Connection is not available. Please contact your administrator.")
    else:
        try:
            conn = kwargs["conn"]
        except:
            logger.error(traceback.format_exc())
            return handlerInternalError("Connection is not available. Please contact your administrator.")
         
    if conn is None:
        raise Exception("Connection not available")

    return HttpResponse(webgateway_views.imageData_json(request, iid=iid, _conn=conn, **kwargs), mimetype='application/javascript')

@isUserConnected
def render_row_plot (request, iid, z, t, y, share_id=None, w=1, **kwargs):
    """ Plot of intenisty for a row of pixels. Delegates to webgateway, using share connection if appropriate """
    conn = None
    if share_id is not None:
        try:
            conn = kwargs["conn_share"]
        except:
            logger.error(traceback.format_exc())
            return handlerInternalError("Connection is not available. Please contact your administrator.")
    else:
        try:
            conn = kwargs["conn"]
        except:
            logger.error(traceback.format_exc())
            return handlerInternalError("Connection is not available. Please contact your administrator.")
         
    if conn is None:
        raise Exception("Connection not available")
    img = conn.getObject("Image", iid)

    return webgateway_views.render_row_plot(request, iid=iid, z=z, t=t, y=y, w=w, _conn=conn, **kwargs)

@isUserConnected
def render_col_plot (request, iid, z, t, x, share_id=None, w=1, **kwargs):
    """ Plot of intenisty for a row of pixels. Delegates to webgateway, using share connection if appropriate """
    conn = None
    if share_id is not None:
        try:
            conn = kwargs["conn_share"]
        except:
            logger.error(traceback.format_exc())
            return handlerInternalError("Connection is not available. Please contact your administrator.")
    else:
        try:
            conn = kwargs["conn"]
        except:
            logger.error(traceback.format_exc())
            return handlerInternalError("Connection is not available. Please contact your administrator.")
         
    if conn is None:
        raise Exception("Connection not available")
    img = conn.getObject("Image", iid)

    return webgateway_views.render_col_plot(request, iid=iid, z=z, t=t, x=x, w=w, _conn=conn, **kwargs)

@isUserConnected
def render_split_channel (request, iid, z, t, share_id=None, **kwargs):
    """ Jpeg of each channel as a separate panel. Delegates to webgateway, using share connection if appropriate """

    conn = None
    if share_id is not None:
        try:
            conn = kwargs["conn_share"]
        except:
            logger.error(traceback.format_exc())
            return handlerInternalError("Connection is not available. Please contact your administrator.")
    else:
        try:
            conn = kwargs["conn"]
        except:
            logger.error(traceback.format_exc())
            return handlerInternalError("Connection is not available. Please contact your administrator.")
         
    if conn is None:
        raise Exception("Connection not available")
    img = conn.getObject("Image", iid)

    return webgateway_views.render_split_channel(request, iid, z, t, _conn=conn, **kwargs)


# scripting service....
@isUserConnected
def list_scripts (request, **kwargs):
    """ List the available scripts - Just officical scripts for now """

    conn = kwargs['conn']

    scriptService = conn.getScriptService()
    scripts = scriptService.getScripts()

    # group scripts into 'folders' (path), named by parent folder name
    scriptMenu = {}
    for s in scripts:
        scriptId = s.id.val
        path = s.path.val
        name = s.name.val
        fullpath = os.path.join(path, name)
        if fullpath in settings.SCRIPTS_TO_IGNORE:
            logger.info('Ignoring script %r' % fullpath)
            continue
        displayName = name.replace("_", " ")

        if path not in scriptMenu:
            folder, name = os.path.split(path)
            if len(name) == 0:      # path was /path/to/folderName/  - we want 'folderName'
                folderName = os.path.basename(folder)
            else:                   # path was /path/to/folderName  - we want 'folderName'
                folderName = name
            folderName = folderName.title().replace("_", " ")
            scriptMenu[path] = {'name': folderName, 'scripts': []}

        scriptMenu[path]['scripts'].append((scriptId, displayName))

    # convert map into list
    scriptList = []
    for path, sData in scriptMenu.items():
        sData['path'] = path    # sData map has 'name', 'path', 'scripts'
        scriptList.append(sData)
    scriptList.sort(key=lambda x:x['name'])

    return render_to_response("webclient/scripts/list_scripts.html", {'scriptMenu': scriptList})

@isUserConnected
def script_ui(request, scriptId, **kwargs):
    """
    Generates an html form for the parameters of a defined script.
    """

    conn = kwargs['conn']
    scriptService = conn.getScriptService()

    params = scriptService.getParams(long(scriptId))
    if params == None:
        return HttpResponse()

    paramData = {}

    paramData["id"] = long(scriptId)
    paramData["name"] = params.name.replace("_", " ")
    paramData["description"] = params.description
    paramData["authors"] = ", ".join([a for a in params.authors])
    paramData["contact"] = params.contact
    paramData["version"] = params.version
    paramData["institutions"] = ", ".join([i for i in params.institutions])

    inputs = []     # use a list so we can sort by 'grouping'
    Data_TypeParam = None
    IDsParam = None
    for key, param in params.inputs.items():
        i = {}
        i["name"] = key.replace("_", " ")
        i["key"] = key
        if not param.optional:
            i["required"] = True
        i["description"] = param.description
        if param.min:
            i["min"] = str(param.min.getValue())
        if param.max:
            i["max"] = str(param.max.getValue())
        if param.values:
            i["options"] = [v.getValue() for v in param.values.getValue()]
        if param.useDefault:
            i["default"] = unwrap(param.prototype)
        pt = unwrap(param.prototype)
        if pt.__class__.__name__ == 'dict':
            i["map"] = True
        elif pt.__class__.__name__ == 'list':
            i["list"] = True
            if "default" in i: i["default"] = i["default"][0]
        elif pt.__class__ == type(True):
            i["boolean"] = True
        elif pt.__class__ == type(0) or pt.__class__ == type(long(0)):
            i["number"] = "number"  # will stop the user entering anything other than numbers.
        elif pt.__class__ == type(float(0.0)):
            i["number"] = "float"

        # if we got a value for this key in the page request, use this as default
        if request.REQUEST.get(key, None) is not None:
            i["default"] = request.REQUEST.get(key, None)

        i["prototype"] = unwrap(param.prototype)    # E.g  ""  (string) or [0] (int list) or 0.0 (float)
        i["grouping"] = param.grouping
        inputs.append(i)

        if key == "IDs": IDsParam = i           # remember these...
        if key == "Data_Type": Data_TypeParam = i
    inputs.sort(key=lambda i: i["grouping"])

    # if we have Data_Type param - use the request parameters to populate IDs
    if Data_TypeParam is not None and IDsParam is not None and "options" in Data_TypeParam:
        IDsParam["default"] = ""
        for dtype in Data_TypeParam["options"]:
            if request.REQUEST.get(dtype, None) is not None:
                Data_TypeParam["default"] = dtype
                IDsParam["default"] = request.REQUEST.get(dtype, "")
                break       # only use the first match

    # try to determine hierarchies in the groupings - ONLY handle 1 hierarchy level now (not recursive!)
    for i in range(len(inputs)):
        if len(inputs) <= i:    # we may remove items from inputs as we go - need to check
            break
        param = inputs[i]
        grouping = param["grouping"]    # E.g  03
        param['children'] = list()
        c = 1
        while len(inputs) > i+1:
            nextParam = inputs[i+1]
            nextGrp = inputs[i+1]["grouping"]  # E.g. 03.1
            if nextGrp.split(".")[0] == grouping:
                param['children'].append(inputs[i+1])
                inputs.pop(i+1)
            else:
                break

    paramData["inputs"] = inputs

    return render_to_response('webclient/scripts/script_ui.html', {'paramData': paramData, 'scriptId': scriptId}, 
        context_instance=Context(request))

@isUserConnected
def script_run(request, scriptId, **kwargs):
    """
    Runs a script using values in a POST
    """
    conn = kwargs['conn']
    scriptService = conn.getScriptService()

    inputMap = {}

    sId = long(scriptId)

    params = scriptService.getParams(sId)
    scriptName = params.name.replace("_", " ").replace(".py", "")

    logger.debug("Script: run with request.POST: %s" % request.POST)

    for key, param in params.inputs.items():
        prototype = param.prototype
        pclass = prototype.__class__
        
        # handle bool separately, since unchecked checkbox will not be in request.POST
        if pclass == omero.rtypes.RBoolI:
            value = key in request.POST
            inputMap[key] = pclass(value)
            continue
        
        if pclass.__name__ == 'RMapI':
            keyName = "%s_key" % key
            valueName = "%s_value" % key
            row = 0
            paramMap = {}
            while keyName in request.POST:
                # the key and value don't have any data-type defined by scripts - just use string
                k = str(request.POST[keyName])
                v = str(request.POST[valueName])
                if len(k) > 0 and len(v) > 0:
                    paramMap[str(k)] = str(v)
                row +=1
                keyName = "%s_key%d" % (key, row)
                valueName = "%s_value%d" % (key, row)
            if len(paramMap) > 0:
                inputMap[key] = wrap(paramMap)
            continue

        if key in request.POST:
            if pclass == omero.rtypes.RListI:
                values = request.POST.getlist(key)
                if len(values) == 0: continue
                if len(values) == 1:     # process comma-separated list
                    if len(values[0]) == 0: continue
                    values = values[0].split(",")

                # try to determine 'type' of values in our list
                listClass = omero.rtypes.rstring
                l = prototype.val     # list
                if len(l) > 0:       # check if a value type has been set (first item of prototype list)
                    listClass = l[0].__class__
                    if listClass == int(1).__class__:
                        listClass = omero.rtypes.rint
                    if listClass == long(1).__class__:
                        listClass = omero.rtypes.rlong

                # construct our list, using appropriate 'type'
                valueList = []
                for v in values:
                    try:
                        obj = listClass(str(v.strip())) # convert unicode -> string
                    except:
                        logger.debug("Invalid entry for '%s' : %s" % (key, v))
                        continue
                    if isinstance(obj, omero.model.IObject):
                        valueList.append(omero.rtypes.robject(obj))
                    else:
                        valueList.append(obj)
                inputMap[key] = omero.rtypes.rlist(valueList)

            # Handle other rtypes: String, Long, Int etc.
            else:
                value = request.POST[key]
                if len(value) == 0: continue
                try:
                    inputMap[key] = pclass(value)
                except:
                    logger.debug("Invalid entry for '%s' : %s" % (key, value))
                    continue

    logger.debug("Running script %s with params %s" % (scriptName, inputMap))
    try:
        handle = scriptService.runScript(sId, inputMap, None)
        # E.g. ProcessCallback/4ab13b23-22c9-4b5f-9318-40f9a1acc4e9 -t:tcp -h 10.37.129.2 -p 53154:tcp -h 10.211.55.2 -p 53154:tcp -h 10.12.1.230 -p 53154
        jobId = str(handle)
        request.session['callback'][jobId] = {
            'job_type': "script",
            'job_name': scriptName,
            'start_time': datetime.datetime.now(),
            'status':'in progress'}
        request.session.modified = True
    except Exception, x:
        jobId = str(time())      # E.g. 1312803670.6076391
        if x.message == "No processor available.": # omero.ResourceError
            logger.info(traceback.format_exc())
            error = None
            status = 'no processor available'
            message = 'No Processor Available: Please try again later'
        else:
            logger.error(traceback.format_exc())
            error = traceback.format_exc()
            status = 'failed'
            message = x.message
        # save the error to http session, for display in 'Activities' window
        request.session['callback'][jobId] = {
            'job_type': "script",
            'job_name': scriptName,
            'start_time': datetime.datetime.now(),
            'status':status,
            'Message': message,
            'error':error}
        request.session.modified = True
        # we return this, although it is now ignored (script window closes)
        return HttpResponse(simplejson.dumps({'status': status, 'error': error}), mimetype='json')

    return HttpResponse(simplejson.dumps({'jobId': jobId, 'status':'in progress'}), mimetype='json')


####################################################################################
# utils

GOOGLE_URL = "www.google.com"
def spellchecker(request):
    """ Spellchecker functionality - Not used currently """
    if request.method == 'POST':
        lang = request.GET.get("lang", "en")
        data = request.raw_post_data
        con = httplib.HTTPSConnection(GOOGLE_URL)
        con.request("POST", "/tbproxy/spell?lang=%s" % lang, data)
        response = con.getresponse()
        r_text = response.read()
        con.close()
        return HttpJavascriptResponse(r_text)
<|MERGE_RESOLUTION|>--- conflicted
+++ resolved
@@ -555,20 +555,18 @@
                     init['initially_select'] = k+"-"+i.replace(":selected", "")     # E.g. image-607
                 else:
                     init['initially_open'].append(k+"-"+i)          # E.g. ['project-51', 'dataset-502']
-<<<<<<< HEAD
-    
-    
-    # search support
-    if menu == "search" and request.REQUEST.get('search_query'):
-        init['query'] = str(request.REQUEST.get('search_query')).replace(" ", "%20")
-    
-    
-=======
+
         if init['initially_select'] is None:
             sdict = string_to_dict(request.REQUEST.get('path'))
             k = sdict.keys()[-1]
             init['initially_select'] = k+"-"+sdict[k]
->>>>>>> 4084c47c
+
+
+    # search support
+    if menu == "search" and request.REQUEST.get('search_query'):
+        init['query'] = str(request.REQUEST.get('search_query')).replace(" ", "%20")
+
+
     try:
         manager = BaseContainer(conn)
     except AttributeError, x:
