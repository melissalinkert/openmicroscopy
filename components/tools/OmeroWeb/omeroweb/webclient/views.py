--- conflicted
+++ resolved
@@ -1599,15 +1599,10 @@
             act = "-"
             if c['active']:
                 act = ""
-<<<<<<< HEAD
+            color = c['lut'] if 'lut' in c else c['color']
             reverse = 'r' if c['reverseIntensity'] else '-r'
             chs.append('%s%s|%d:%d%s$%s'
-                       % (act, i+1, c['start'], c['end'], reverse, c['color']))
-=======
-            color = c['lut'] if 'lut' in c else c['color']
-            chs.append('%s%s|%d:%d$%s'
-                       % (act, i+1, c['start'], c['end'], color))
->>>>>>> 69ce0b51
+                       % (act, i+1, c['start'], c['end'], reverse, color))
         rdefQueries.append({
             'id': r['id'],
             'owner': r['owner'],
