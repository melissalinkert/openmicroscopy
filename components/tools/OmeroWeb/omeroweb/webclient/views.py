--- conflicted
+++ resolved
@@ -101,10 +101,7 @@
 from omeroweb.feedback.views import handlerInternalError
 
 from omeroweb.webclient.decorators import login_required
-<<<<<<< HEAD
 from omeroweb.webclient.decorators import render_response
-=======
->>>>>>> e64f6c2d
 from omeroweb.connector import Connector
 
 logger = logging.getLogger(__name__)
@@ -113,67 +110,6 @@
 
 logger.info("INIT '%s'" % os.getpid())
 
-<<<<<<< HEAD
-
-=======
-################################################################################
-# decorators
-
-def navHelper(request, conn):
-    
-    from django.conf import settings
-    top_links = settings.TOP_LINKS
-    links = []
-    for tl in top_links:
-        try:
-            label = tl[0]
-            link_id = tl[1]
-            link = reverse(link_id)
-            links.append( {"label":label, "link":link} )
-        except:
-            logger.error("Failed to reverse() tab_link: %s" % tl)
-    if request.session.get('nav') is None:
-        request.session['nav'] = {}
-    request.session['nav']['top_links'] = links
-    request.session.modified = True
-
-
-def sessionHelper(request):
-    """
-    Makes sure that various dictionaries exist under request.session, so that we don't have to check each time.
-    they are used. These are:
-    - 'callback'    Used to hold job handles and extra data for delete and scripts. Added in manage_action_containers and script_run,
-                    Accessed in progress and status views.
-    - 'shares'      Reset in login and change_active_group, added to in get_share_connection. Not accessed Anyware??
-    - 'imageInBasket'   Reset in login, change_active_group and empty_basket. Changed in update_basket. Used in controller/basket.py load_basket().
-    - 'nav'         This is a collection of parameters required for rendering various templates. Passed to the template context
-                    using context = {'nav':request.session['nav']... etc.
-    
-    """
-    changes = False
-    if request.session.get('callback') is None:
-        request.session['callback'] = dict()
-        changes = True
-    if request.session.get('shares') is None:
-        request.session['shares'] = dict()
-        changes = True
-    if request.session.get('imageInBasket') is None:
-        request.session['imageInBasket'] = set()
-        changes = True
-    #if request.session.get('datasetInBasket') is None:
-    #    request.session['datasetInBasket'] = set()
-    if request.session.get('nav') is None:
-        if request.session.get('server') is not None:
-            blitz = Server.get(pk=request.session.get('server'))
-        elif request.session.get('host') is not None:
-            blitz = Server.get(host=request.session.get('host'))
-        blitz = "%s:%s" % (blitz.host, blitz.port)
-        request.session['nav']={"blitz": blitz, "menu": "mydata", "view": "tree", "basket": 0, "experimenter":None}
-        changes = True
-    if changes:
-        request.session.modified = True
-        
->>>>>>> e64f6c2d
 ################################################################################
 # views controll
 
@@ -188,57 +124,6 @@
     """
     
     request.session.modified = True
-<<<<<<< HEAD
-    username = request.REQUEST.get('username')
-    password = request.REQUEST.get('password')
-    server_id = request.REQUEST.get('server')
-    is_secure = request.REQUEST.get('ssl', False)
-    connector = Connector(server_id, is_secure)
-
-    conn = None
-    error = None
-    # TODO: version check should be done on the low level, see #5983
-    if server_id is not None and username is not None and password is not None \
-            and _checkVersion(*connector.lookup_host_and_port()):
-        conn = connector.create_connection('OMERO.web', username, password)
-        if conn is not None:
-            request.session['connector'] = connector
-        else:
-            error = 'Login failed.'
-    
-    if conn is not None:
-        upgradeCheck()
-        request.session['version'] = conn.getServerVersion()
-        if request.REQUEST.get('noredirect'):
-            return HttpResponse('OK')
-        url = request.REQUEST.get("url")
-        if url is not None and len(url) != 0:
-            return HttpResponseRedirect(url)
-        else:
-            return HttpResponseRedirect(reverse("webindex"))
-    else:
-        if request.method == 'POST' and request.REQUEST.get('server'):
-            if not _isServerOn(request.session.get('host'), request.session.get('port')):
-                error = "Server is not responding, please contact administrator."
-            elif not _checkVersion(request.session.get('host'), request.session.get('port')):
-                error = "Client version does not match server, please contact administrator."
-            else:
-                error = "Connection not available, please check your user name and password."
-        url = request.REQUEST.get("url")
-        request.session['server'] = request.REQUEST.get('server')
-        
-        template = "webclient/login.html"
-        if request.method == 'POST':
-            form = LoginForm(data=request.REQUEST.copy())
-        else:
-            if server_id is not None:
-                initial = {'server': unicode(connector.server_id)}
-                form = LoginForm(initial=initial)
-            else:
-                form = LoginForm()
-        
-        context = {"version": omero_version, 'error':error, 'form':form, 'url': url}
-=======
     
     conn = None
     error = None
@@ -290,7 +175,6 @@
             form = LoginForm(initial=initial)
         else:
             form = LoginForm()
->>>>>>> e64f6c2d
         
     context = {"version": omero_version, 'error':error, 'form':form, 'url': url}
     if url is not None and len(url) != 0:
@@ -302,10 +186,7 @@
     return HttpResponse(rsp)
 
 @login_required()
-<<<<<<< HEAD
 @render_response()
-=======
->>>>>>> e64f6c2d
 def index(request, conn=None, **kwargs):
     """
     The webclient home page. 
@@ -314,23 +195,6 @@
     """
     template = "webclient/index/index.html"
     
-<<<<<<< HEAD
-=======
-    request.session['nav']['error'] = request.REQUEST.get('error')
-    
-    url = None
-    try:
-        url = kwargs["url"]
-    except:
-        logger.error(traceback.format_exc())
-    
-    try:
-        if request.session['nav']['menu'] != 'start':
-            request.session['nav']['menu'] = 'home'
-    except:
-        request.session['nav']['menu'] = 'start'
-    
->>>>>>> e64f6c2d
     controller = BaseIndex(conn)
     #controller.loadData()
     
@@ -340,40 +204,17 @@
     context['template'] = template
     return context
 
-<<<<<<< HEAD
 
 @login_required()
 @render_response()
-=======
-@login_required()
-def index_context(request, conn=None, **kwargs):
-    """ NOT USED? TODO: remove this, url and template """
-
-    template = "webclient/index/index_context.html"
-    
-    controller = BaseIndex(conn)
-    
-    context = {'nav':request.session['nav'], 'controller':controller}
-    t = template_loader.get_template(template)
-    c = Context(request, context)
-    rsp = t.render(c)
-    return HttpResponse(rsp)
-
-@login_required()
->>>>>>> e64f6c2d
 def index_last_imports(request, conn=None, **kwargs):
     """
     Gets the most recent imports - Used in an AJAX call by home page.
     """
-<<<<<<< HEAD
-=======
-    template = "webclient/index/index_last_imports.html"
->>>>>>> e64f6c2d
     
     controller = BaseIndex(conn)
     controller.loadLastAcquisitions()
     
-<<<<<<< HEAD
     context = {'controller':controller}
     context['template'] = "webclient/index/index_last_imports.html"
     return context
@@ -394,55 +235,16 @@
 @render_response()
 def index_tag_cloud(request, conn=None, **kwargs):
     """ Gets the most used Tags. Used by the homepage via AJAX call """
-=======
-    context = {'controller':controller, 'eContext': controller.eContext }
-    t = template_loader.get_template(template)
-    c = Context(request, context)
-    rsp = t.render(c)
-    return HttpResponse(rsp)
-
-@login_required()
-def index_most_recent(request, conn=None, **kwargs):
-    """ Gets the most recent 'shares' and 'share' comments. Used by the homepage via AJAX call """
-
-    template = "webclient/index/index_most_recent.html"
-    
-    controller = BaseIndex(conn)
-    controller.loadMostRecent()
-    
-    context = {'controller':controller, 'eContext': controller.eContext }
-    t = template_loader.get_template(template)
-    c = Context(request, context)
-    rsp = t.render(c)
-    return HttpResponse(rsp)
-
-@login_required()
-def index_tag_cloud(request, conn=None, **kwargs):
-    """ Gets the most used Tags. Used by the homepage via AJAX call """
-
-    template = "webclient/index/index_tag_cloud.html"
->>>>>>> e64f6c2d
     
     controller = BaseIndex(conn)
     controller.loadTagCloud()
     
-<<<<<<< HEAD
     context = {'controller':controller }
     context['template'] = "webclient/index/index_tag_cloud.html"
     return context
 
 @login_required()
 def change_active_group(request, conn=None, url=None, **kwargs):
-=======
-    context = {'controller':controller, 'eContext': controller.eContext }
-    t = template_loader.get_template(template)
-    c = Context(request, context)
-    rsp = t.render(c)
-    return HttpResponse(rsp)
-
-@login_required()
-def change_active_group(request, conn=None, **kwargs):
->>>>>>> e64f6c2d
     """
     Changes the active group of the OMERO connection, using conn.changeActiveGroup() with 'active_group' from request.REQUEST.
     First we log out and log in again, to force closing of any processes?
@@ -451,15 +253,6 @@
     """
     #TODO: we need to handle exception while changing active group faild, see #
     
-<<<<<<< HEAD
-=======
-    url = None
-    try:
-        url = kwargs["url"]
-    except:
-        logger.error(traceback.format_exc())
-    
->>>>>>> e64f6c2d
     active_group = request.REQUEST.get('active_group')
     request.session.modified = True
     request.session['active_group'] = active_group
@@ -475,11 +268,7 @@
             url += "&experimenter=%s" % request.session.get('nav')['experimenter']
     
     request.session['version'] = conn.getServerVersion()
-<<<<<<< HEAD
-    """
-=======
-    
->>>>>>> e64f6c2d
+    """
     return HttpResponseRedirect(url)
 
 @login_required()
@@ -496,12 +285,8 @@
 
 ###########################################################################
 @login_required()
-<<<<<<< HEAD
 @render_response()
 def load_template(request, menu, conn=None, url=None, **kwargs):
-=======
-def load_template(request, menu, conn=None, **kwargs):
->>>>>>> e64f6c2d
     """
     This view handles most of the top-level pages, as specified by 'menu' E.g. userdata, usertags, history, search etc.
     Query string 'path' that specifies an object to display in the data tree is parsed.
@@ -515,18 +300,7 @@
         template = "webclient/data/container_tags.html"
     else:
         template = "webclient/%s/%s.html" % (menu,menu)
-<<<<<<< HEAD
-    
-=======
-    request.session['nav']['menu'] = menu
-    request.session['nav']['error'] = request.REQUEST.get('error')
-    
-    url = None
-    try:
-        url = kwargs["url"]
-    except:
-        logger.error(traceback.format_exc())
->>>>>>> e64f6c2d
+    
     if url is None:
         url = reverse(viewname="load_template", args=[menu])
     
@@ -590,7 +364,6 @@
             
     else:
         form_users = UsersForm(initial={'users': users, 'empty_label':empty_label, 'menu':menu})
-<<<<<<< HEAD
 
     active_group = request.session.get('active_group') or conn.getEventContext().groupId
     myGroups = list(conn.getGroupsMemberOf())
@@ -608,22 +381,6 @@
 
 @login_required()
 @render_response()
-=======
-            
-    form_active_group = ActiveGroupForm(initial={'activeGroup':manager.eContext['context'].groupId, 'mygroups': manager.eContext['allGroups'], 'url':url})
-    new_container_form = ContainerForm()
-    
-    context = {'nav':request.session['nav'], 'url':url, 'init':init, 'eContext':manager.eContext, 'form_active_group':form_active_group, 'form_users':form_users}
-    
-    context['new_container_form'] = new_container_form
-
-    t = template_loader.get_template(template)
-    c = Context(request,context)
-    logger.debug('TEMPLATE: '+template)
-    return HttpResponse(t.render(c))
-
-@login_required()
->>>>>>> e64f6c2d
 def load_data(request, o1_type=None, o1_id=None, o2_type=None, o2_id=None, o3_type=None, o3_id=None, conn=None, **kwargs):
     """
     This loads data for the tree, via AJAX calls. 
@@ -638,26 +395,6 @@
     
     # check view
     view = request.REQUEST.get("view")
-<<<<<<< HEAD
-=======
-    if view is not None:
-        request.session['nav']['view'] = view
-    else:
-        view = request.session['nav']['view']
-    
-    # get url to redirect. Not sure what this is used for?
-    url = None
-    if o1_type is None and o1_id is None:
-        args = [line for line in [o1_type, o1_id, o2_type, o2_id, o3_type, o3_id] if line is not None]
-        url = reverse(viewname="load_data", args=args)
-    else:
-        try:
-            url = kwargs["url"]
-        except:
-            logger.error(traceback.format_exc())
-        if url is None:
-            url = reverse(viewname="load_template", args=[menu])
->>>>>>> e64f6c2d
     
     # get page 
     page = int(request.REQUEST.get('page', 1))
@@ -733,47 +470,13 @@
 
 
 @login_required()
-<<<<<<< HEAD
 @render_response()
-=======
->>>>>>> e64f6c2d
 def load_searching(request, form=None, conn=None, **kwargs):
     """
     Handles AJAX calls to search 
     """
     request.session.modified = True
     
-<<<<<<< HEAD
-=======
-    # check menu
-    menu = request.REQUEST.get("menu")
-    if menu is not None:
-        request.session['nav']['menu'] = menu
-    else:
-        menu = request.session['nav']['menu']
-    # check view
-    view = request.REQUEST.get("view")
-    if view is not None:
-        request.session['nav']['view'] = view
-    else:
-        view = request.session['nav']['view']
-    
-    # get url to redirect
-    url = None
-    try:
-        url = kwargs["url"]
-    except:
-        logger.error(traceback.format_exc())
-    if url is None:
-        url = reverse(viewname="load_template", args=[menu])
-
-    # get page    
-    try:
-        page = int(request.REQUEST['page'])
-    except:
-        page = 1
-    
->>>>>>> e64f6c2d
     manager = BaseSearch(conn)
     # form = 'form' if we are searching. Get query from request...
     if form is not None: 
@@ -820,13 +523,9 @@
     context['template'] = template
     return context
 
-<<<<<<< HEAD
 
 @login_required()
 @render_response()
-=======
-@login_required()
->>>>>>> e64f6c2d
 def load_data_by_tag(request, o_type=None, o_id=None, conn=None, **kwargs):
     """ 
     Loads data for the tag tree and center panel.
@@ -845,37 +544,9 @@
             
     # check view
     view = request.REQUEST.get("view")
-<<<<<<< HEAD
     
     # the index of a field within a well
     index = int(request.REQUEST.get('index', 0))
-=======
-    if view is not None:
-        request.session['nav']['view'] = view
-    else:
-        view = request.session['nav']['view']
-    
-    # get url to redirect
-    url = None
-    try:
-        url = kwargs["url"]
-    except:
-        logger.error(traceback.format_exc())
-    if url is None:
-        url = reverse(viewname="load_data_by_tag")
-    
-    # get page    
-    try:
-        page = int(request.REQUEST['page'])
-    except:
-        page = None
-    
-    # get index of the plate
-    try:
-        index = int(request.REQUEST['index'])
-    except:
-        index = 0
->>>>>>> e64f6c2d
     
     # prepare forms
     filter_user_id = request.session.get('nav')['experimenter']
@@ -910,7 +581,6 @@
     form_well_index = None    
     
     
-<<<<<<< HEAD
     context = {'manager':manager, 'form_well_index':form_well_index}
     context['isLeader'] = conn.isLeader()
     context['template'] = template
@@ -919,26 +589,6 @@
 
 @login_required()
 @render_response()
-=======
-    context = {'nav':request.session['nav'], 'url':url, 'eContext':manager.eContext, 'manager':manager, 'form_well_index':form_well_index}
-    
-    t = template_loader.get_template(template)
-    c = Context(request,context)
-    logger.debug('TEMPLATE: '+template)
-    return HttpResponse(t.render(c))
-
-@login_required()
-def autocomplete_tags(request, conn=None, **kwargs):
-    """ Autocomplete for tag. Not used now? TODO: remove this? """
-    
-    eid = conn.getGroupFromContext().isReadOnly() and conn.getEventContext().userId or None
-        
-    tags = [{'tag': t.textValue,'id':t.id, 'desc':t.description} for t in conn.listTags(eid)]
-    json_data = simplejson.dumps(tags)
-    return HttpResponse(json_data, mimetype='application/javascript')
-
-@login_required()
->>>>>>> e64f6c2d
 def open_astex_viewer(request, obj_type, obj_id, conn=None, **kwargs):
     """
     Opens the Open Astex Viewer applet, to display volume masks in a couple of formats:
@@ -1030,34 +680,16 @@
 
 
 @login_required()
-<<<<<<< HEAD
 @render_response()
-=======
->>>>>>> e64f6c2d
 def load_metadata_details(request, c_type, c_id, conn=None, share_id=None, **kwargs):
     """
     This page is the right-hand panel 'general metadata', first tab only.
     Shown for Projects, Datasets, Images, Screens, Plates, Wells, Tags etc.
     The data and annotations are loaded by the manager. Display of appropriate data is handled by the template.
     """
-<<<<<<< HEAD
 
     # the index of a field within a well
     index = int(request.REQUEST.get('index', 0))
-=======
-    
-    url = None
-    try:
-        url = kwargs["url"]
-    except:
-        logger.error(traceback.format_exc())
-
-    try:
-        # the index of a field within a well
-        index = int(request.REQUEST['index'])
-    except:
-        index = 0
->>>>>>> e64f6c2d
 
     # we only expect a single object, but forms can take multiple objects
     images = c_type == "image" and list(conn.getObjects("Image", [c_id])) or list()
@@ -1109,7 +741,6 @@
     if c_type in ("tag"):
         context = {'manager':manager}
     else:
-<<<<<<< HEAD
         context = {'manager':manager, 'form_comment':form_comment, 'index':index, 'share_id':share_id}
     context['template'] = template
     return context
@@ -1117,38 +748,14 @@
 
 @login_required()
 @render_response()
-=======
-        context = {'nav':request.session['nav'], 'url':url, 'eContext':manager.eContext, 'manager':manager, 'form_comment':form_comment, 'index':index, 'share_id':share_id}
-    
-    t = template_loader.get_template(template)
-    c = Context(request,context)
-    logger.debug('TEMPLATE: '+template)
-    return HttpResponse(t.render(c))
-
-@login_required()
->>>>>>> e64f6c2d
 def load_metadata_preview(request, imageId, conn=None, share_id=None, **kwargs):
     """
     This is the image 'Preview' tab for the right-hand panel. 
     Currently this doesn't do much except launch the view-port plugin using the image Id (and share Id if necessary)
     """
-<<<<<<< HEAD
 
     # the index of a field within a well
     index = int(request.REQUEST.get('index', 0))
-=======
-    url = None
-    try:
-        url = kwargs["url"]
-    except:
-        logger.error(traceback.format_exc())
-
-    try:
-        # the index of a field within a well
-        index = int(request.REQUEST['index'])
-    except:
-        index = 0
->>>>>>> e64f6c2d
 
     try:
         template = "webclient/annotations/metadata_preview.html"
@@ -1157,42 +764,21 @@
         logger.error(traceback.format_exc())
         return handlerInternalError(request, x)
     
-<<<<<<< HEAD
     context = {'imageId':imageId, 'manager':manager}
     context['template'] = template
     return context
-=======
-    context = {'imageId':imageId, 'manager':manager, 'share_id':share_id}
->>>>>>> e64f6c2d
-
-
-@login_required()
-<<<<<<< HEAD
+
+
+@login_required()
 @render_response()
-=======
->>>>>>> e64f6c2d
 def load_metadata_hierarchy(request, c_type, c_id, conn=None, **kwargs):
     """
     This loads the ancestors of the specified object and displays them in a static tree.
     Used by an AJAX call from the metadata_general panel.
     """
-<<<<<<< HEAD
 
     # the index of a field within a well
     index = int(request.REQUEST.get('index', 0))
-=======
-    url = None
-    try:
-        url = kwargs["url"]
-    except:
-        logger.error(traceback.format_exc())
-
-    try:
-        index = int(request.REQUEST['index'])
-    except:
-        index = 0
->>>>>>> e64f6c2d
-
     try:
         template = "webclient/annotations/metadata_hierarchy.html"
         manager = BaseContainer(conn, index=index, **{str(c_type): long(c_id)})
@@ -1206,31 +792,15 @@
 
 
 @login_required()
-<<<<<<< HEAD
 @render_response()
-=======
->>>>>>> e64f6c2d
 def load_metadata_acquisition(request, c_type, c_id, conn=None, share_id=None, **kwargs):  
     """
     The acquisition tab of the right-hand panel. Only loaded for images.
     TODO: urls regex should make sure that c_type is only 'image' OR 'well'
     """
-<<<<<<< HEAD
 
     # the index of a field within a well
     index = int(request.REQUEST.get('index', 0))
-=======
-    url = None
-    try:
-        url = kwargs["url"]
-    except:
-        logger.error(traceback.format_exc())
-
-    try:
-        index = int(request.REQUEST['index'])
-    except:
-        index = 0
->>>>>>> e64f6c2d
 
     try:
         if c_type in ("share", "discussion"):
@@ -1421,10 +991,7 @@
 
 
 @login_required()
-<<<<<<< HEAD
 @render_response()
-=======
->>>>>>> e64f6c2d
 def batch_annotate(request, conn=None, **kwargs):
     """
     This page gives a form for batch annotation. 
@@ -1449,10 +1016,7 @@
 
 
 @login_required()
-<<<<<<< HEAD
 @render_response()
-=======
->>>>>>> e64f6c2d
 def annotate_file(request, conn=None, **kwargs):
     """ 
     On 'POST', This handles attaching an existing file-annotation(s) and/or upload of a new file to one or more objects 
@@ -1515,7 +1079,6 @@
         form_file = FilesAnnotationForm(initial=initial)
         context = {'form_file': form_file}
         template = "webclient/annotations/files_form.html"
-<<<<<<< HEAD
     context['template'] = template
     return context
 
@@ -1527,21 +1090,6 @@
     If the form has been submitted, a bound instance of the form 
     is created using request.POST"""
 
-=======
-    
-    t = template_loader.get_template(template)
-    c = Context(request,context)
-    logger.debug('TEMPLATE: '+template)
-    return HttpResponse(t.render(c))
-    
-@login_required()
-def annotate_comment(request, conn=None, **kwargs):
-    """ Handle adding Comments to one or more objects 
-    Unbound instance of Comment form not available. 
-    If the form has been submitted, a bound instance of the form 
-    is created using request.POST"""
-
->>>>>>> e64f6c2d
     if request.method != 'POST':
         raise Http404("Unbound instance of form not available.")
     
@@ -1558,7 +1106,6 @@
         # In each case below, we pass the {'object_type': [ids]} map
         content = form_multi.cleaned_data['comment']
         if content is not None and content != "":
-<<<<<<< HEAD
             textAnn = manager.createCommentAnnotations(content, oids, well_index=index)
             context = {'tann': textAnn, 'template':"webclient/annotations/comment.html"}
             return context
@@ -1567,27 +1114,6 @@
 
 @login_required()
 @render_response()
-=======
-            if 'shares' in initial and initial['shares'] is not None and len(initial['shares']) > 0:
-                manager = BaseShare(conn, initial['shares'][0].id)
-                host = request.build_absolute_uri(reverse("load_template", args=["public"]))
-                textAnn = manager.addComment(host, conn.server_id, content)
-            else:
-                manager = BaseContainer(conn)
-                textAnn = manager.createCommentAnnotations(content, oids, well_index=index)
-            template = "webclient/annotations/comment.html"
-            context = {'tann': textAnn}
-            
-            t = template_loader.get_template(template)
-            c = Context(request,context)
-            logger.debug('TEMPLATE: '+template)
-            return HttpResponse(t.render(c))
-    else:
-        return HttpResponse(str(form_multi.errors))      # TODO: handle invalid form error
-
-
-@login_required()
->>>>>>> e64f6c2d
 def annotate_tags(request, conn=None, **kwargs):
     """ This handles creation AND submission of Tags form, adding new AND/OR existing tags to one or more objects """
 
@@ -1654,10 +1180,7 @@
     return context
 
 @login_required()
-<<<<<<< HEAD
 @render_response()
-=======
->>>>>>> e64f6c2d
 def manage_action_containers(request, action, o_type=None, o_id=None, conn=None, **kwargs):
     """
     Handles many different actions on various objects.
@@ -1670,29 +1193,8 @@
     """
     template = None
     
-<<<<<<< HEAD
     # the index of a field within a well
     index = int(request.REQUEST.get('index', 0))
-=======
-    # check menu
-    menu = request.REQUEST.get("menu")
-    if menu is not None:
-        request.session['nav']['menu'] = menu
-    else:
-        menu = request.session['nav']['menu']
-    
-    # Url is often used to redirect after performing action.
-    url = None
-    try:
-        url = kwargs["url"]
-    except:
-        logger.error(traceback.format_exc())
-    
-    try:
-        index = int(request.REQUEST['index'])
-    except:
-        index = None
->>>>>>> e64f6c2d
     
     manager = None
     if o_type in ("dataset", "project", "image", "screen", "plate", "acquisition", "well","comment", "file", "tag", "tagset"):
@@ -1793,7 +1295,6 @@
                 return HttpResponse("DONE")
             else:
                 template = "webclient/public/share_form.html"
-<<<<<<< HEAD
                 context = {'share':manager, 'form':form}
         elif o_type == "sharecomment":
             form_sharecomments = ShareCommentForm(data=request.REQUEST.copy())
@@ -1807,9 +1308,6 @@
             else:
                 template = "webclient/annotations/annotation_new_form.html"
                 context = {'manager':manager, 'form_sharecomments':form_sharecomments}
-=======
-                context = {'nav':request.session['nav'], 'url':url, 'eContext': manager.eContext, 'share':manager, 'form':form}
->>>>>>> e64f6c2d
     elif action == 'editname':
         # start editing 'name' in-line
         if hasattr(manager, o_type) and o_id > 0:
@@ -1981,18 +1479,12 @@
 def get_original_file(request, fileId, conn=None, **kwargs):
     """ Returns the specified original file as an http response. Used for displaying text or png/jpeg etc files in browser """
 
-<<<<<<< HEAD
     # May be viewing results of a script run in a different group.
     conn.CONFIG['SERVICE_OPTS']['omero.group'] = '-1'
 
     orig_file = conn.getObject("OriginalFile", fileId)
     if orig_file is None:
         return handlerInternalError(request, "Original File does not exists (id:%s)." % (fileId))
-=======
-    orig_file = conn.getObject("OriginalFile", fileId)
-    if orig_file is None:
-        return handlerInternalError(request, "Original File does not exists (id:%s)." % (iid))
->>>>>>> e64f6c2d
     
     rsp = HttpResponse(orig_file.getFileInChunks())
     mimetype = orig_file.mimetype
@@ -2157,10 +1649,7 @@
     return rsp
 
 @login_required()
-<<<<<<< HEAD
 @render_response()
-=======
->>>>>>> e64f6c2d
 def load_public(request, share_id=None, conn=None, **kwargs):
     """ Loads data for the tree in the 'public' main page. """
     request.session.modified = True
@@ -2171,28 +1660,6 @@
     
     # check view
     view = request.REQUEST.get("view")
-<<<<<<< HEAD
-=======
-    if view is not None:
-        request.session['nav']['view'] = view
-    else:
-        view = request.session['nav']['view']
-    
-    # get url to redirect
-    url = None
-    try:
-        url = kwargs["url"]
-    except:
-        logger.error(traceback.format_exc())
-    if url is None:
-        url = reverse(viewname="load_template", args=[menu])
-
-    # get page    
-    try:
-        page = int(request.REQUEST['page'])
-    except:
-        page = 1
->>>>>>> e64f6c2d
     
     if share_id is not None:
         if view == 'tree':
@@ -2216,10 +1683,7 @@
 # Basket
 
 @login_required()
-<<<<<<< HEAD
 @render_response()
-=======
->>>>>>> e64f6c2d
 def basket_action (request, action=None, conn=None, **kwargs):
     """
     Various actions for creating a 'share' or 'discussion' (no images).
@@ -2228,16 +1692,6 @@
                         'todiscuss', 'createdisc'    (form to create discussion and handling the action itself)
     """
     request.session.modified = True
-<<<<<<< HEAD
-=======
-    request.session['nav']['menu'] = 'basket'
-    
-    url = None
-    try:
-        url = kwargs["url"]
-    except:
-        logger.error(traceback.format_exc())
->>>>>>> e64f6c2d
     
     if action == "toshare":
         template = "webclient/basket/basket_share_action.html"
@@ -2307,14 +1761,6 @@
     context['template'] = template
     return context
 
-<<<<<<< HEAD
-=======
-    t = template_loader.get_template(template)
-    c = Context(request,context)
-    logger.debug('TEMPLATE: '+template)
-    return HttpResponse(t.render(c))
-
->>>>>>> e64f6c2d
 @login_required()
 def empty_basket(request, **kwargs):
     """ Empty the basket of images """
@@ -2400,15 +1846,11 @@
         return handlerInternalError(request, "Request method error in Basket.")
 
 @login_required()
-<<<<<<< HEAD
 @render_response()
-=======
->>>>>>> e64f6c2d
 def help(request, conn=None, **kwargs):
     """ Displays help page. Includes the choosers for changing current group and current user. """
 
     template = "webclient/help.html"
-<<<<<<< HEAD
     
     controller = BaseHelp(conn)
     
@@ -2418,27 +1860,6 @@
 
 @login_required()
 @render_response()
-=======
-    request.session.modified = True
-    
-    url = None
-    try:
-        url = kwargs["url"]
-    except:
-        logger.error(traceback.format_exc())
-    
-    controller = BaseHelp(conn)
-    
-    form_active_group = ActiveGroupForm(initial={'activeGroup':controller.eContext['context'].groupId, 'mygroups': controller.eContext['allGroups'], 'url':url})
-    
-    context = {'nav':request.session['nav'], 'eContext': controller.eContext, 'controller':controller, 'form_active_group':form_active_group}
-    t = template_loader.get_template(template)
-    c = Context(request,context)
-    logger.debug('TEMPLATE: '+template)
-    return HttpResponse(t.render(c))
-
-@login_required()
->>>>>>> e64f6c2d
 def load_calendar(request, year=None, month=None, conn=None, **kwargs):
     """ 
     Loads the calendar which is displayed in the left panel of the history page. 
@@ -2455,42 +1876,19 @@
         controller = BaseCalendar(conn=conn, year=today.year, month=today.month, eid=filter_user_id)
     controller.create_calendar()
     
-<<<<<<< HEAD
     context = {'controller':controller}
     context['template'] = template
     return context
 
 @login_required()
 @render_response()
-=======
-    context = {'nav':request.session['nav'], 'eContext': controller.eContext, 'controller':controller}
-    t = template_loader.get_template(template)
-    c = Context(request,context)
-    logger.debug('TEMPLATE: '+template)
-    return HttpResponse(t.render(c))
-
-@login_required()
->>>>>>> e64f6c2d
 def load_history(request, year, month, day, conn=None, **kwargs):
     """ The data for a particular date that is loaded into the center panel """
 
     template = "webclient/history/history_details.html"
     
-<<<<<<< HEAD
     # get page 
     page = int(request.REQUEST.get('page', 1))
-=======
-    url = None
-    try:
-        url = kwargs["url"]
-    except:
-        logger.error(traceback.format_exc())
-    
-    try:
-        page = int(request.REQUEST['page'])
-    except:
-        page = 1
->>>>>>> e64f6c2d
     
     cal_type = None
     try:
@@ -2572,23 +1970,17 @@
 ######################
 # Activities window & Progressbar
 @login_required()
-<<<<<<< HEAD
 @render_response()
-=======
->>>>>>> e64f6c2d
 def activities(request, conn=None, **kwargs):
     """
     This refreshes callback handles (delete, scripts, chgrp etc) and provides html to update Activities window & Progressbar.
     The returned html contains details for ALL callbacks in web session, regardless of their status.
     We also add counts of jobs, failures and 'in progress' to update status bar.
     """
-<<<<<<< HEAD
 
     # need to be able to retrieve the results from any group
     conn.CONFIG['SERVICE_OPTS']['omero.group'] = '-1'
 
-=======
->>>>>>> e64f6c2d
     in_progress = 0
     failure = 0
     _purgeCallback(request)
@@ -2792,25 +2184,11 @@
 @login_required()
 def render_thumbnail_resize (request, size, iid, conn=None, share_id=None, **kwargs):
     """ Delegates to webgateway, using share connection if appropriate """
-<<<<<<< HEAD
-    return webgateway_views.render_thumbnail(request, iid, w=size, _defcb=conn.defaultThumbnail, **kwargs)
-=======
     return webgateway_views.render_thumbnail(request, iid, w=size, _defcb=conn.defaultThumbnail, share_id=share_id, **kwargs)
->>>>>>> e64f6c2d
 
 @login_required()
 def render_thumbnail (request, iid, conn=None, share_id=None, **kwargs):
     """ Delegates to webgateway, using share connection if appropriate """
-<<<<<<< HEAD
-    return webgateway_views.render_thumbnail(request, iid, w=80, _defcb=conn.defaultThumbnail, **kwargs)
-
-
-
-####################################################################################
-# scripting service....
-@login_required()
-@render_response()
-=======
     return webgateway_views.render_thumbnail(request, iid, w=80, _defcb=conn.defaultThumbnail, share_id=share_id, **kwargs)
 
 @login_required()
@@ -2861,10 +2239,10 @@
     """ Get a dict with image information """
     return webgateway_views.render_split_channel(request, iid, z, t, share_id=share_id, **kwargs)
 
-#####################################################################################
+####################################################################################
 # scripting service....
 @login_required()
->>>>>>> e64f6c2d
+@render_response()
 def list_scripts (request, conn=None, **kwargs):
     """ List the available scripts - Just officical scripts for now """
     scriptService = conn.getScriptService()
@@ -2901,14 +2279,9 @@
     scriptList.sort(key=lambda x:x['name'])
     return {'template':"webclient/scripts/list_scripts.html", 'scriptMenu': scriptList}
 
-<<<<<<< HEAD
+
 @login_required()
 @render_response()
-=======
-    return render_to_response("webclient/scripts/list_scripts.html", {'scriptMenu': scriptList})
-
-@login_required()
->>>>>>> e64f6c2d
 def script_ui(request, scriptId, conn=None, **kwargs):
     """
     Generates an html form for the parameters of a defined script.
