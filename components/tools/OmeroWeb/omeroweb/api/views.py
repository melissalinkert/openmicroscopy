#!/usr/bin/env python
# -*- coding: utf-8 -*-

# Copyright (C) 2016 University of Dundee & Open Microscopy Environment.
# All rights reserved.
#
# This program is free software: you can redistribute it and/or modify
# it under the terms of the GNU Affero General Public License as
# published by the Free Software Foundation, either version 3 of the
# License, or (at your option) any later version.
#
# This program is distributed in the hope that it will be useful,
# but WITHOUT ANY WARRANTY; without even the implied warranty of
# MERCHANTABILITY or FITNESS FOR A PARTICULAR PURPOSE.  See the
# GNU Affero General Public License for more details.
#
# You should have received a copy of the GNU Affero General Public License
# along with this program.  If not, see <http://www.gnu.org/licenses/>.

"""Views.py for the OMERO JSON api app."""

from django.views.generic import View
from django.middleware import csrf
from django.utils.decorators import method_decorator
from django.core.urlresolvers import reverse
from . import api_settings

import traceback
import json

from api_query import query_objects, get_child_counts, get_wellsample_indices
from omero_marshal import get_encoder, get_decoder, OME_SCHEMA_URL
from omero import ValidationException
from omeroweb.connector import Server
from api_exceptions import BadRequestError, \
    CreatedObject, \
    MethodNotSupportedError, \
    NotFoundError
from omeroweb.api.decorators import login_required, json_response
from omeroweb.webgateway.util import getIntOrDefault


def build_url(request, name, api_version, **kwargs):
    """
    Helper for generating urls within /api json responses.

    By default we use request.build_absolute_uri() but this
    can be configured by setting "omero.web.api.absolute_url"
    to a string or empty string, used to prefix relative urls.
    Extra **kwargs are passed to reverse() function.

    @param name:            Name of the url
    @param api_version      Version string
    """
    kwargs['api_version'] = api_version
    url = reverse(name, kwargs=kwargs)
    if api_settings.API_ABSOLUTE_URL is None:
        return request.build_absolute_uri(url)
    else:
        # remove trailing slash
        prefix = api_settings.API_ABSOLUTE_URL.rstrip('/')
        return "%s%s" % (prefix, url)


@json_response()
def api_versions(request, **kwargs):
    """Base url of the webgateway json api."""
    versions = []
    for v in api_settings.API_VERSIONS:
        versions.append({
            'version': v,
            'url:base': build_url(request, 'api_base', v)
        })
    return {'data': versions}


@json_response()
def api_base(request, api_version=None, **kwargs):
    """Base url of the webgateway json api for a specified version."""
    v = api_version
    rv = {'url:projects': build_url(request, 'api_projects', v),
          'url:datasets': build_url(request, 'api_datasets', v),
          'url:images': build_url(request, 'api_images', v),
          'url:screens': build_url(request, 'api_screens', v),
          'url:plates': build_url(request, 'api_plates', v),
          'url:token': build_url(request, 'api_token', v),
          'url:servers': build_url(request, 'api_servers', v),
          'url:login': build_url(request, 'api_login', v),
          'url:save': build_url(request, 'api_save', v),
          'url:schema': OME_SCHEMA_URL}
    return rv


@json_response()
def api_token(request, api_version, **kwargs):
    """Provide CSRF token for current session."""
    token = csrf.get_token(request)
    return {'data': token}


@json_response()
def api_servers(request, api_version, **kwargs):
    """List the available servers to connect to."""
    servers = []
    for i, obj in enumerate(Server):
        s = {'id': i + 1,
             'host': obj.host,
             'port': obj.port
             }
        if obj.server is not None:
            s['server'] = obj.server
        servers.append(s)
    return {'data': servers}


class ApiView(View):
    """Base class extended by ObjectView and ObjectsView."""

    # urls extended by subclasses to add urls to marshalled objects
    urls = {}

    @method_decorator(login_required(useragent='OMERO.webapi'))
    @method_decorator(json_response())
    def dispatch(self, *args, **kwargs):
        """Wrap other methods to add decorators."""
        return super(ApiView, self).dispatch(*args, **kwargs)

    def add_data(self, marshalled, request, conn, urls=None, **kwargs):
        """
        Post-process marshalled object to add any extra data.

        Used to add urls to marshalled json.
        Subclasses can configure self.urls to specify urls to add.
        See ProjectsView urls as example
        """
        object_id = marshalled['@id']
        version = kwargs['api_version']
        if urls is not None:
            for key, args in urls.items():
                name = args['name']
                kwargs = args['kwargs'].copy()
                # If kwargs has 'OBJECT_ID' placeholder, we replace with id
                for k, v in kwargs.items():
                    if v == 'OBJECT_ID':
                        kwargs[k] = object_id
                url = build_url(request, name, version, **kwargs)
                marshalled[key] = url
        return marshalled


class ObjectView(ApiView):
    """Handle access to an individual Object to GET or DELETE it."""

    CAN_DELETE = True

    def get_opts(self, request):
        """Return a dict for use in conn.getObjects() based on request."""
        return {}

    def get(self, request, object_id, conn=None, **kwargs):
        """Simply GET a single Object and marshal it or 404 if not found."""
        opts = self.get_opts(request)
        object_id = long(object_id)
        query, params, wrapper = conn.buildQuery(
            self.OMERO_TYPE, [object_id], opts=opts)
        result = conn.getQueryService().findByQuery(
            query, params, conn.SERVICE_OPTS)

        if result is None:
            raise NotFoundError('%s %s not found' % (self.OMERO_TYPE,
                                                     object_id))
        encoder = get_encoder(result.__class__)
        marshalled = encoder.encode(result)

        # Optionally lookup child counts
        child_count = request.GET.get('childCount', False) == 'true'
        if child_count and wrapper.LINK_CLASS:
            counts = get_child_counts(conn, wrapper.LINK_CLASS, [object_id])
            ch_count = counts[object_id] if object_id in counts else 0
            marshalled['omero:childCount'] = ch_count

        self.add_data(marshalled, request, conn, self.urls, **kwargs)
        return {'data': marshalled}

    def delete(self, request, object_id, conn=None, **kwargs):
        """
        Delete the Object and return marshal of deleted Object.

        Return 404 if not found.
        """
        if not self.CAN_DELETE:
            raise MethodNotSupportedError(
                "Delete of %s not supported" % self.OMERO_TYPE)
        try:
            obj = conn.getQueryService().get(self.OMERO_TYPE, long(object_id),
                                             conn.SERVICE_OPTS)
        except ValidationException:
            raise NotFoundError('%s %s not found' % (self.OMERO_TYPE,
                                                     object_id))
        encoder = get_encoder(obj.__class__)
        json = encoder.encode(obj)
        conn.deleteObject(obj)
        return {'data': json}


class ProjectView(ObjectView):
    """Handle access to an individual Project to GET or DELETE it."""

    OMERO_TYPE = 'Project'

    # Urls to add to marshalled object. See ProjectsView for more details
    urls = {
        'url:datasets': {'name': 'api_project_datasets',
                         'kwargs': {'project_id': 'OBJECT_ID'}},
    }


class DatasetView(ObjectView):
    """Handle access to an individual Dataset to GET or DELETE it."""

    OMERO_TYPE = 'Dataset'

    # Urls to add to marshalled object. See ProjectsView for more details
    urls = {
        'url:images': {'name': 'api_dataset_images',
                       'kwargs': {'dataset_id': 'OBJECT_ID'}},
        'url:projects': {'name': 'api_dataset_projects',
                         'kwargs': {'dataset_id': 'OBJECT_ID'}},
    }


class ImageView(ObjectView):
    """Handle access to an individual Image to GET or DELETE it."""

    OMERO_TYPE = 'Image'

    CAN_DELETE = False

    # Urls to add to marshalled object. See ProjectsView for more details
    urls = {
        'url:datasets': {'name': 'api_image_datasets',
                         'kwargs': {'image_id': 'OBJECT_ID'}},
    }

    def get_opts(self, request):
        """Add support for load_pixels and load_channels."""
        opts = super(ImageView, self).get_opts(request)
        # for single image, we always load channels
        opts['load_channels'] = True
        return opts


class ScreenView(ObjectView):
    """Handle access to an individual Screen to GET or DELETE it."""

    OMERO_TYPE = 'Screen'

    # Urls to add to marshalled object. See ProjectsView for more details
    urls = {
        'url:plates': {'name': 'api_screen_plates',
                       'kwargs': {'screen_id': 'OBJECT_ID'}},
    }


class PlateView(ObjectView):
    """Handle access to an individual Plate to GET or DELETE it."""

    OMERO_TYPE = 'Plate'

    CAN_DELETE = False

    # Urls to add to marshalled object. See ProjectsView for more details
    urls = {
        'url:screens': {'name': 'api_plate_screens',
                        'kwargs': {'plate_id': 'OBJECT_ID'}},
        'url:wells': {'name': 'api_plate_wells',
                      'kwargs': {'plate_id': 'OBJECT_ID'}},
<<<<<<< HEAD
=======
        'url:plateacquisitions': {'name': 'api_plate_plateacquisitions',
                                  'kwargs': {'plate_id': 'OBJECT_ID'}},
>>>>>>> c954eb15
    }

    def add_data(self, marshalled, request, conn, urls=None, **kwargs):
        """Add min/max WellSampleIndex."""
        marshalled = super(PlateView, self).add_data(marshalled, request, conn,
                                                     urls=urls, **kwargs)
        idx = get_wellsample_indices(conn, marshalled['@id'])
        marshalled['omero:wellsampleIndex'] = idx

        # Add link to Wells for each WellSample index in this Plate
        ws_urls = []
        if len(idx) == 2:
            for ws_index in range(idx[0], idx[1]+1):
                version = kwargs['api_version']
                extra = {'plate_id': marshalled['@id'],
                         'index': ws_index}
                url = build_url(request, 'api_plate_wellsampleindex_wells',
                                version, **extra)
                ws_urls.append(url)
        marshalled['url:wellsampleindex_wells'] = ws_urls

        return marshalled


class PlateAcquisitionView(ObjectView):
    """Handles GET for /plates/:plate_id/plateacquisitions."""

    OMERO_TYPE = 'PlateAcquisition'

    def add_data(self, marshalled, request, conn, urls=None, **kwargs):
        """Add min/max WellSampleIndex."""
        marshalled = super(PlateAcquisitionView, self).add_data(
            marshalled, request, conn, urls=urls, **kwargs)
        idx = get_wellsample_indices(conn,
                                     plateacquisition_id=marshalled['@id'])
        marshalled['omero:wellsampleIndex'] = idx

        # Add link to Wells for each WellSample index in this PlateAcquisition
        ws_urls = []
        for ws_index in range(idx[0], idx[1]+1):
            version = kwargs['api_version']
            extra = {'plateacquisition_id': marshalled['@id'],
                     'index': ws_index}
            url = build_url(request,
                            'api_plateacquisition_wellsampleindex_wells',
                            version, **extra)
            ws_urls.append(url)
        marshalled['url:wellsampleindex_wells'] = ws_urls
        return marshalled


class WellView(ObjectView):
    """Handle access to an individual Well to GET or DELETE it."""

    OMERO_TYPE = 'Well'

    CAN_DELETE = False

    def get_opts(self, request):
        """Add support for load_images."""
        opts = super(WellView, self).get_opts(request)
        # for single well, we load images with pixels
        opts['load_pixels'] = True
        return opts

    def add_data(self, marshalled, request, conn, urls=None, **kwargs):
        """Add 'url:image' to any 'Image' in 'WellSamples'."""
        marshalled = super(WellView, self).add_data(marshalled, request, conn,
                                                    urls=urls, **kwargs)
        image_urls = {
            'url:image': {'name': 'api_image',
                          'kwargs': {'object_id': 'OBJECT_ID'}},
        }
        if 'WellSamples' in marshalled:
            # For each WellSample, add image urls to Image
            for ws in marshalled['WellSamples']:
                if 'Image' in ws:
                    self.add_data(ws['Image'], request, conn,
                                  image_urls, **kwargs)
        return marshalled


class ObjectsView(ApiView):
    """Base class for listing objects."""

    def get_opts(self, request, **kwargs):
        """Return an options dict based on request parameters."""
        try:
            offset = getIntOrDefault(request, 'offset', 0)
            limit = getIntOrDefault(request, 'limit', None)
            owner = getIntOrDefault(request, 'owner', None)
            child_count = request.GET.get('childCount', False) == 'true'
            orphaned = request.GET.get('orphaned', False) == 'true'
        except ValueError as ex:
            raise BadRequestError(str(ex))

        # orphaned and child_count not used by every subclass
        opts = {'offset': offset,
                'limit': limit,
                'owner': owner,
                'orphaned': orphaned,
                'child_count': child_count,
                }
        return opts

    def get(self, request, conn=None, **kwargs):
        """GET a list of Projects, filtering by various request parameters."""
        opts = self.get_opts(request, **kwargs)
        group = getIntOrDefault(request, 'group', -1)
        normalize = request.GET.get('normalize', False) == 'true'
        # Get the data
        marshalled = query_objects(conn, self.OMERO_TYPE, group,
                                   opts, normalize)
        for m in marshalled['data']:
            self.add_data(m, request, conn, self.urls, **kwargs)
        return marshalled


class ProjectsView(ObjectsView):
    """Handles GET for /projects/ to list available Projects."""

    OMERO_TYPE = 'Project'

    def get_opts(self, request, **kwargs):
        """Add extra parameters to the opts dict."""
        opts = super(ProjectsView, self).get_opts(request, **kwargs)
        opts['order_by'] = 'lower(obj.name)'
        # at /datasets/:dataset_id/projects/ we have 'dataset_id' in kwargs
        if 'dataset_id' in kwargs:
            opts['dataset'] = long(kwargs['dataset_id'])
        else:
            # Filter Projects by child 'dataset'
            dataset = getIntOrDefault(request, 'dataset', None)
            if dataset is not None:
                opts['dataset'] = dataset
        return opts

    # To add a url to marshalled object add to this dict
    # 'name' is url name, kwargs are passed to reverse()
    # If any kwargs values are 'OBJECT_ID' then this placeholder will be
    # filled with the actual project_id
    urls = {
        'url:datasets': {'name': 'api_project_datasets',
                         'kwargs': {'project_id': 'OBJECT_ID'}},
        'url:project': {'name': 'api_project',
                        'kwargs': {'object_id': 'OBJECT_ID'}}
    }


class DatasetsView(ObjectsView):
    """Handles GET for /datasets/ to list available Datasets."""

    OMERO_TYPE = 'Dataset'

    def get_opts(self, request, **kwargs):
        """Add extra parameters to the opts dict."""
        opts = super(DatasetsView, self).get_opts(request, **kwargs)
        opts['order_by'] = 'lower(obj.name)'
        # at /projects/:project_id/datasets/ we have 'project_id' in kwargs
        if 'project_id' in kwargs:
            opts['project'] = long(kwargs['project_id'])
        else:
            # otherwise we filter by query /datasets/?project=:id
            project = getIntOrDefault(request, 'project', None)
            if project is not None:
                opts['project'] = project
        # Filter Datasets by child 'image'
        if 'image_id' in kwargs:
            opts['image'] = long(kwargs['image_id'])
        else:
            image = getIntOrDefault(request, 'image', None)
            if image is not None:
                opts['image'] = image
        return opts

    # Urls to add to marshalled object. See ProjectsView for more details
    urls = {
        'url:images': {'name': 'api_dataset_images',
                       'kwargs': {'dataset_id': 'OBJECT_ID'}},
        'url:dataset': {'name': 'api_dataset',
                        'kwargs': {'object_id': 'OBJECT_ID'}},
        'url:projects': {'name': 'api_dataset_projects',
                         'kwargs': {'dataset_id': 'OBJECT_ID'}},
    }


class ScreensView(ObjectsView):
    """Handles GET for /screens/ to list available Screens."""

    OMERO_TYPE = 'Screen'

    def get_opts(self, request, **kwargs):
        """Add extra parameters to the opts dict."""
        opts = super(ScreensView, self).get_opts(request, **kwargs)
        opts['order_by'] = 'lower(obj.name)'
        # at /plate/:plate_id/screens/ we have 'plate_id' in kwargs
        if 'plate_id' in kwargs:
            opts['plate'] = long(kwargs['plate_id'])
        else:
            # filter by query /screens/?plate=:id
            plate = getIntOrDefault(request, 'plate', None)
            if plate is not None:
                opts['plate'] = plate
        return opts

    # Urls to add to marshalled object. See ProjectsView for more details
    urls = {
        'url:plates': {'name': 'api_screen_plates',
                       'kwargs': {'screen_id': 'OBJECT_ID'}},
        'url:screen': {'name': 'api_screen',
                       'kwargs': {'object_id': 'OBJECT_ID'}}
    }


class PlatesView(ObjectsView):
    """Handles GET for /plates/ to list available Plates."""

    OMERO_TYPE = 'Plate'

    def get_opts(self, request, **kwargs):
        """Add extra parameters to the opts dict."""
        opts = super(PlatesView, self).get_opts(request, **kwargs)
        opts['order_by'] = 'lower(obj.name)'
        # at /screens/:screen_id/plates/ we have 'screen_id' in kwargs
        if 'screen_id' in kwargs:
            opts['screen'] = long(kwargs['screen_id'])
        else:
            # filter by query /plates/?screen=:id
            screen = getIntOrDefault(request, 'screen', None)
            if screen is not None:
                opts['screen'] = screen
        return opts

    # Urls to add to marshalled object. See ProjectsView for more details
    urls = {
        'url:screens': {'name': 'api_plate_screens',
                        'kwargs': {'plate_id': 'OBJECT_ID'}},
        'url:wells': {'name': 'api_plate_wells',
                      'kwargs': {'plate_id': 'OBJECT_ID'}},
        'url:plate': {'name': 'api_plate',
                      'kwargs': {'object_id': 'OBJECT_ID'}},
<<<<<<< HEAD
=======
        'url:plateacquisitions': {'name': 'api_plate_plateacquisitions',
                                  'kwargs': {'plate_id': 'OBJECT_ID'}},
>>>>>>> c954eb15
    }


class ImagesView(ObjectsView):
    """Handles GET for /images/ to list available Images."""

    OMERO_TYPE = 'Image'

    # Urls to add to marshalled object. See ProjectsView for more details
    urls = {
        'url:image': {'name': 'api_image',
                      'kwargs': {'object_id': 'OBJECT_ID'}},
        'url:datasets': {'name': 'api_image_datasets',
                         'kwargs': {'image_id': 'OBJECT_ID'}},
    }

    def get_opts(self, request, **kwargs):
        """Add extra parameters to the opts dict."""
        opts = super(ImagesView, self).get_opts(request, **kwargs)
        opts['order_by'] = 'lower(obj.name)'
        # at /datasets/:dataset_id/images/ we have 'dataset_id' in kwargs
        if 'dataset_id' in kwargs:
            opts['dataset'] = long(kwargs['dataset_id'])
        else:
            # filter by query /images/?dataset=:id
            dataset = getIntOrDefault(request, 'dataset', None)
            if dataset is not None:
                opts['dataset'] = dataset
        # When listing images, always load pixels by default
        opts['load_pixels'] = True
        return opts


class PlateAcquisitionsView(ObjectsView):
    """Handles GET for /plates/:plate_id/plateacquisitions."""

    OMERO_TYPE = 'PlateAcquisition'

    # Urls to add to marshalled object. See ProjectsView for more details
    urls = {
        'url:plateacquisition': {'name': 'api_plateacquisition',
                                 'kwargs': {'object_id': 'OBJECT_ID'}},
    }

    def get_opts(self, request, **kwargs):
        """Add extra parameters to the opts dict."""
        opts = super(PlateAcquisitionsView, self).get_opts(request, **kwargs)
        opts['order_by'] = 'lower(obj.name)'
        # at /plates/:plate_id/plateacquisitions/ we have 'plate_id' in kwargs
        if 'plate_id' in kwargs:
            opts['plate'] = long(kwargs['plate_id'])
        return opts

    def add_data(self, marshalled, request, conn, urls=None, **kwargs):
        """Add min/max WellSampleIndex."""
        marshalled = super(PlateAcquisitionsView, self).add_data(
            marshalled, request, conn, urls=urls, **kwargs)
        idx = get_wellsample_indices(conn,
                                     plateacquisition_id=marshalled['@id'])
        marshalled['omero:wellsampleIndex'] = idx

        # Add link to Wells for each WellSample index in this PlateAcquisition
        ws_urls = []
        for ws_index in range(idx[0], idx[1]+1):
            version = kwargs['api_version']
            extra = {'plateacquisition_id': marshalled['@id'],
                     'index': ws_index}
            url = build_url(request,
                            'api_plateacquisition_wellsampleindex_wells',
                            version, **extra)
            ws_urls.append(url)
        marshalled['url:wellsampleindex_wells'] = ws_urls

        return marshalled


class WellsView(ObjectsView):
    """Handles GET for /wells/ to list available Images."""

    OMERO_TYPE = 'Well'

    # Urls to add to marshalled object. See ProjectsView for more details
    urls = {
        'url:well': {'name': 'api_well',
                     'kwargs': {'object_id': 'OBJECT_ID'}},
    }

    def get_opts(self, request, **kwargs):
        """Add extra parameters to the opts dict."""
        opts = super(WellsView, self).get_opts(request, **kwargs)
        opts['order_by'] = 'obj.column, obj.row'
        # at /plates/:plate_id/wells/ we have 'plate_id' in kwargs
        if 'plate_id' in kwargs:
            opts['plate'] = long(kwargs['plate_id'])
        elif 'plateacquisition_id' in kwargs:
            opts['plateacquisition'] = long(kwargs['plateacquisition_id'])
        else:
            # filter by query /wells/?plate=:id
            plate = getIntOrDefault(request, 'plate', None)
            if plate is not None:
                opts['plate'] = plate
        # When filtering by plate or plateacquisition, can filter by ws index
        if 'index' in kwargs:
            opts['wellsample_index'] = int(kwargs['index'])
        # Listing Wells, load Images
        opts['load_images'] = True
        return opts

    def add_data(self, marshalled, request, conn, urls=None, **kwargs):
        """Add 'url:image' to any 'Image' in 'WellSamples'."""
        marshalled = super(WellsView, self).add_data(marshalled, request, conn,
                                                     urls=urls, **kwargs)
        image_urls = {
            'url:image': {'name': 'api_image',
                          'kwargs': {'object_id': 'OBJECT_ID'}},
        }
        if 'WellSamples' in marshalled:
            # For each WellSample, add image urls to Image
            for ws in marshalled['WellSamples']:
                if 'Image' in ws:
                    self.add_data(ws['Image'], request, conn,
                                  image_urls, **kwargs)
        return marshalled


class SaveView(View):
    """
    This view provides 'Save' functionality for all types of objects.

    POST to create a new Object and PUT to replace existing one.
    """

    CAN_PUT = ['Project', 'Dataset', 'Screen']

    CAN_POST = ['Project', 'Dataset', 'Screen']

    @method_decorator(login_required(useragent='OMERO.webapi'))
    @method_decorator(json_response())
    def dispatch(self, *args, **kwargs):
        """Apply decorators for class methods below."""
        return super(SaveView, self).dispatch(*args, **kwargs)

    def get_type_name(self, marshalled):
        """Get the '@type' name from marshalled data."""
        if '@type' not in marshalled:
            raise BadRequestError('Need to specify @type attribute')
        schema_type = marshalled['@type']
        if '#' not in schema_type:
            return None
        return schema_type.split('#')[1]

    def put(self, request, conn=None, **kwargs):
        """
        PUT handles saving of existing objects.

        Therefore '@id' should be set.
        """
        object_json = json.loads(request.body)
        obj_type = self.get_type_name(object_json)
        if obj_type not in self.CAN_PUT:
            raise MethodNotSupportedError(
                "Update of %s not supported" % obj_type)
        if '@id' not in object_json:
            raise BadRequestError(
                "No '@id' attribute. Use POST to create new objects")
        return self._save_object(request, conn, object_json, **kwargs)

    def post(self, request, conn=None, **kwargs):
        """
        POST handles saving of NEW objects.

        Therefore '@id' should not be set.
        """
        object_json = json.loads(request.body)
        obj_type = self.get_type_name(object_json)
        if obj_type not in self.CAN_POST:
            raise MethodNotSupportedError(
                "Creation of %s not supported" % obj_type)
        if '@id' in object_json:
            raise BadRequestError(
                "Object has '@id' attribute. Use PUT to update objects")
        rsp = self._save_object(request, conn, object_json, **kwargs)
        # will return 201 ('Created')
        raise CreatedObject(rsp)

    def _save_object(self, request, conn, object_json, **kwargs):
        """Here we handle the saving for PUT and POST."""
        # Try to get group from request, OR from details below...
        group = getIntOrDefault(request, 'group', None)
        decoder = None
        objType = object_json['@type']
        decoder = get_decoder(objType)
        # If we are passed incomplete object, or decoder couldn't be found...
        if decoder is None:
            raise BadRequestError('No decoder found for type: %s' % objType)

        # Any marshal errors most likely due to invalid input. status=400
        try:
            obj = decoder.decode(object_json)
        except Exception:
            msg = 'Error in decode of json data by omero_marshal'
            raise BadRequestError(msg, traceback.format_exc())

        if group is None:
            try:
                # group might be None or unloaded
                group = obj.getDetails().group.id.val
            except AttributeError:
                # Instead of default stack trace, give nicer message:
                msg = ("Specify Group in omero:details or "
                       "query parameters ?group=:id")
                raise BadRequestError(msg)

        # If owner was unloaded (E.g. from get() above) or if missing
        # ome.model.meta.Experimenter.ldap (not supported by omero_marshal)
        # then saveObject() will give ValidationException.
        # Therefore we ignore any details for now:
        obj.unloadDetails()

        conn.SERVICE_OPTS.setOmeroGroup(group)
        obj = conn.getUpdateService().saveAndReturnObject(obj,
                                                          conn.SERVICE_OPTS)
        encoder = get_encoder(obj.__class__)
        return {'data': encoder.encode(obj)}<|MERGE_RESOLUTION|>--- conflicted
+++ resolved
@@ -275,11 +275,8 @@
                         'kwargs': {'plate_id': 'OBJECT_ID'}},
         'url:wells': {'name': 'api_plate_wells',
                       'kwargs': {'plate_id': 'OBJECT_ID'}},
-<<<<<<< HEAD
-=======
         'url:plateacquisitions': {'name': 'api_plate_plateacquisitions',
                                   'kwargs': {'plate_id': 'OBJECT_ID'}},
->>>>>>> c954eb15
     }
 
     def add_data(self, marshalled, request, conn, urls=None, **kwargs):
@@ -521,11 +518,8 @@
                       'kwargs': {'plate_id': 'OBJECT_ID'}},
         'url:plate': {'name': 'api_plate',
                       'kwargs': {'object_id': 'OBJECT_ID'}},
-<<<<<<< HEAD
-=======
         'url:plateacquisitions': {'name': 'api_plate_plateacquisitions',
                                   'kwargs': {'plate_id': 'OBJECT_ID'}},
->>>>>>> c954eb15
     }
 
 
