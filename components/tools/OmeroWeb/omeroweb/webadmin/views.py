#!/usr/bin/env python
# 
# 
# 
# Copyright (c) 2008 University of Dundee. 
# 
# This program is free software: you can redistribute it and/or modify
# it under the terms of the GNU Affero General Public License as
# published by the Free Software Foundation, either version 3 of the
# License, or (at your option) any later version.
# 
# This program is distributed in the hope that it will be useful,
# but WITHOUT ANY WARRANTY; without even the implied warranty of
# MERCHANTABILITY or FITNESS FOR A PARTICULAR PURPOSE.  See the
# GNU Affero General Public License for more details.
# 
# You should have received a copy of the GNU Affero General Public License
# along with this program.  If not, see <http://www.gnu.org/licenses/>.
# 
# Author: Aleksandra Tarkowska <A(dot)Tarkowska(at)dundee(dot)ac(dot)uk>, 2008.
# 
# Version: 1.0
#

''' A view functions is simply a Python function that takes a Web request and 
returns a Web response. This response can be the HTML contents of a Web page, 
or a redirect, or the 404 and 500 error, or an XML document, or an image... 
or anything.'''

import os
import sys
import locale
import calendar
import datetime
import traceback
import logging
import re

from time import time

from omero_version import omero_version

from django.conf import settings
from django.contrib.sessions.backends.cache import SessionStore
from django.core import template_loader
from django.core.cache import cache
from django.core.urlresolvers import reverse
from django.http import HttpResponse, HttpRequest, HttpResponseRedirect, Http404
from django.shortcuts import render_to_response
from django.template import RequestContext as Context
from django.utils import simplejson
from django.utils.translation import ugettext as _
from django.views.defaults import page_not_found, server_error
from django.views import debug
from django.core.cache import cache
from django.utils.encoding import smart_str

from webclient.webclient_gateway import OmeroWebGateway

from forms import LoginForm, ForgottonPasswordForm, ExperimenterForm, \
                   GroupForm, GroupOwnerForm, MyAccountForm, ChangePassword, \
                   ContainedExperimentersForm, UploadPhotoForm, \
                   EnumerationEntry, EnumerationEntries

from controller import BaseController
from controller.experimenter import BaseExperimenters, BaseExperimenter
from controller.group import BaseGroups, BaseGroup
from controller.drivespace import BaseDriveSpace, usersData
from controller.uploadfile import BaseUploadFile
from controller.enums import BaseEnums

from omeroweb.webclient.views import _session_logout, navHelper
from omeroweb.webadmin.webadmin_utils import _checkVersion, _isServerOn, toBoolean, upgradeCheck, getGuestConnection
from omeroweb.webgateway.views import getBlitzConnection

from omeroweb.webadmin.custom_models import Server

logger = logging.getLogger(__name__)

connectors = {}

logger.info("INIT '%s'" % os.getpid())

################################################################################
# decorators

def isAdminConnected (f):
    def wrapped (request, *args, **kwargs):
        #this check the connection exist, if not it will redirect to login page
        url = request.REQUEST.get('url')
        if url is None or len(url) == 0:
            url = request.get_full_path()
        
        conn = None
        try:
            conn = getBlitzConnection(request, useragent="OMERO.webadmin")
        except KeyError:
            return HttpResponseRedirect(reverse("walogin")+(("?url=%s") % (url)))
        except Exception, x:
            logger.error(traceback.format_exc())
            return HttpResponseRedirect(reverse("walogin")+(("?error=%s&url=%s") % (str(x),url)))
        if conn is None:
            return HttpResponseRedirect(reverse("walogin")+(("?url=%s") % (url)))
        
        if not conn.isAdmin():
            return page_not_found(request, "404.html")
        kwargs["conn"] = conn
        navHelper(request, conn)
        return f(request, *args, **kwargs)

    return wrapped

def isOwnerConnected (f):
    def wrapped (request, *args, **kwargs):
        #this check the connection exist, if not it will redirect to login page
        url = request.REQUEST.get('url')
        if url is None or len(url) == 0:
            url = request.get_full_path()
        
        conn = None
        try:
            conn = getBlitzConnection(request, useragent="OMERO.webadmin")
        except KeyError:
            return HttpResponseRedirect(reverse("walogin")+(("?url=%s") % (url)))
        except Exception, x:
            logger.error(traceback.format_exc())
            return HttpResponseRedirect(reverse("walogin")+(("?error=%s&url=%s") % (str(x),url)))
        if conn is None:
            return HttpResponseRedirect(reverse("walogin")+(("?url=%s") % (url)))
        
        if kwargs.get('gid') is not None:
            if not conn.isOwner(kwargs.get('gid')):
                return page_not_found(request, "404.html")
        else:
            if not conn.isOwner():
                return page_not_found(request, "404.html")
        kwargs["conn"] = conn
        navHelper(request, conn)
        return f(request, *args, **kwargs)

    return wrapped

def isUserConnected (f):
    def wrapped (request, *args, **kwargs):
        #this check connection exist, if not it will redirect to login page
        url = request.REQUEST.get('url')
        if url is None or len(url) == 0:
            url = request.get_full_path()
        
        conn = None
        try:
            conn = getBlitzConnection(request, useragent="OMERO.webadmin")
        except KeyError:
            return HttpResponseRedirect(reverse("walogin")+(("?url=%s") % (url)))
        except Exception, x:
            logger.error(traceback.format_exc())
            return HttpResponseRedirect(reverse("walogin")+(("?error=%s&url=%s") % (str(x),url)))
        if conn is None:
            return HttpResponseRedirect(reverse("walogin")+(("?url=%s") % (url)))
        
        kwargs["conn"] = conn
        kwargs["url"] = url
        navHelper(request, conn)
        return f(request, *args, **kwargs)
    
    return wrapped

def isAnythingCreated(f):
    def wrapped (request, *args, **kwargs):
        kwargs["firsttime"] = kwargs["conn"].isAnythingCreated()
        if kwargs['firsttime']:
            kwargs['msg'] = _('User must be in a group - You have not created any groups yet. Click <a href="%s">here</a> to create a group') % (reverse(viewname="wamanagegroupid", args=["new"]))
        #return HttpResponseRedirect(reverse(viewname="wamanagegroupid", args=["new"]))   
        return f(request, *args, **kwargs)

    return wrapped

################################################################################
# views controll

def forgotten_password(request, **kwargs):
    request.session.modified = True
    
    template = "webadmin/forgotten_password.html"
    
    conn = None
    error = None    
    blitz = None
    
    if request.method == 'POST':
        form = ForgottonPasswordForm(data=request.REQUEST.copy())
        if form.is_valid():
            blitz = Server.get(pk=request.REQUEST.get('server'))
            try:
                conn = getGuestConnection(blitz.host, blitz.port)
                if not conn.isForgottenPasswordSet():
                    error = "This server cannot reset password. Please contact your administrator."
                    conn = None
            except Exception, x:
                logger.error(traceback.format_exc())
                error = "Internal server error, please contact administrator."
        
            if conn is not None:
                try:
                    conn.reportForgottenPassword(smart_str(request.REQUEST.get('username')), smart_str(request.REQUEST.get('email')))
                    error = "Password was reseted. Check you mailbox."
                    form = None
                except Exception, x:
                    logger.error(traceback.format_exc())
                    error = "Internal server error, please contact administrator."
    else:
        form = ForgottonPasswordForm()
    
    context = {'error':error, 'form':form}    
    context['nav'] = request.session['nav']
    t = template_loader.get_template(template)
    c = Context(request, context)
    rsp = t.render(c)
    return HttpResponse(rsp)

def login(request):
    request.session.modified = True
    
    if request.method == 'POST' and request.REQUEST.get('server'):
        blitz = Server.get(pk=request.REQUEST.get('server')) 
        request.session['server'] = blitz.id
        request.session['host'] = blitz.host
        request.session['port'] = blitz.port
        request.session['username'] = smart_str(request.REQUEST.get('username'))
        request.session['password'] = smart_str(request.REQUEST.get('password'))
        request.session['ssl'] = (True, False)[request.REQUEST.get('ssl') is None]
        
    error = request.REQUEST.get('error')
    
    conn = None
    # TODO: version check should be done on the low level, see #5983
    if _checkVersion(request.session.get('host'), request.session.get('port')):
        try:
            conn = getBlitzConnection(request, useragent="OMERO.webadmin")
        except Exception, x:
            logger.error(traceback.format_exc())
            error = str(x)
    
    if conn is not None:
        upgradeCheck()
        request.session['version'] = conn.getServerVersion()
        return HttpResponseRedirect(reverse("waindex"))
    else:
        if request.method == 'POST' and request.REQUEST.get('server'):
            if not _isServerOn(request.session.get('host'), request.session.get('port')):
                error = "Server is not responding, please contact administrator."
            elif not _checkVersion(request.session.get('host'), request.session.get('port')):
                error = "Client version does not match server, please contact administrator."
            else:
                error = "Connection not available, please check your user name and password."

        request.session['server'] = request.REQUEST.get('server')
        
        template = "webadmin/login.html"
        if request.method == 'POST':
            form = LoginForm(data=request.REQUEST.copy())
        else:
            blitz = Server.get(pk=request.session.get('server')) 
            if blitz is not None:
                initial = {'server': unicode(blitz.id)}
                try:
                    if request.session.get('username'):
                        initial['username'] = unicode(request.session.get('username'))
                        form = LoginForm(data=initial)
                    else:                        
                        form = LoginForm(initial=initial)
                except:
                    form = LoginForm(initial=initial)
            else:
                form = LoginForm()
        context = {'version': omero_version, 'error':error, 'form':form}
        context['nav'] = request.session['nav']
        t = template_loader.get_template(template)
        c = Context(request, context)
        rsp = t.render(c)
        return HttpResponse(rsp)

@isUserConnected
@isAnythingCreated
def index(request, **kwargs):
    conn = None
    try:
        conn = kwargs["conn"]
    except:
        logger.error(traceback.format_exc())
    
    if conn.isAdmin():
        if kwargs["firsttime"]:
            return HttpResponseRedirect(reverse("wagroups"))
        else:
            return HttpResponseRedirect(reverse("waexperimenters"))
    else:
        return HttpResponseRedirect(reverse("wamyaccount"))


@isUserConnected
def logout(request, **kwargs):
    _session_logout(request, request.session.get('server'))
    #request.session.set_expiry(1)
    return HttpResponseRedirect(reverse("waindex"))

@isAdminConnected
@isAnythingCreated
def experimenters(request, **kwargs):
    experimenters = True
    template = "webadmin/experimenters.html"
    
    conn = None
    try:
        conn = kwargs["conn"]
    except:
        logger.error(traceback.format_exc())
    
    info = {'today': _("Today is %(tday)s") % {'tday': datetime.date.today()}, 'experimenters':experimenters}
    if kwargs['firsttime']:
        info['message'] = kwargs["msg"]
    
    eventContext = {'userName':conn.getEventContext().userName, 'isAdmin':conn.getEventContext().isAdmin, 'version': request.session.get('version')}
    controller = BaseExperimenters(conn)
    
    context = {'nav':request.session['nav'], 'info':info, 'eventContext':eventContext, 'controller':controller}
    
    t = template_loader.get_template(template)
    c = Context(request, context)
    rsp = t.render(c)
    return HttpResponse(rsp)

@isAdminConnected
@isAnythingCreated
def manage_experimenter(request, action, eid=None, **kwargs):
    experimenters = True
    template = "webadmin/experimenter_form.html"
    
    conn = None
    try:
        conn = kwargs["conn"]
    except:
        logger.error(traceback.format_exc())
    
    info = {'today': _("Today is %(tday)s") % {'tday': datetime.date.today()}, 'experimenters':experimenters}
    if kwargs['firsttime']:
        info['message'] = kwargs["msg"]
    
    eventContext = {'userName':conn.getEventContext().userName, 'isAdmin':conn.getEventContext().isAdmin, 'version': request.session.get('version')}
    
    controller = BaseExperimenter(conn, eid)
    
    if action == 'new':
        form = ExperimenterForm(initial={'with_password':True, 'active':True, 'available':controller.otherGroupsInitialList()})        
        context = {'info':info, 'eventContext':eventContext, 'form':form}
    elif action == 'create':
        if request.method != 'POST':
            return HttpResponseRedirect(reverse(viewname="wamanageexperimenterid", args=["new"]))
        else:
            name_check = conn.checkOmeName(request.REQUEST.get('omename'))
            email_check = conn.checkEmail(request.REQUEST.get('email'))
            
            initial={'with_password':True}
            
            exclude = list()            
            if len(request.REQUEST.getlist('other_groups')) > 0:
                others = controller.getSelectedGroups(request.REQUEST.getlist('other_groups'))   
                initial['others'] = others
                initial['default'] = [(g.id, g.name) for g in others]
                exclude.extend([g.id for g in others])
            
            available = controller.otherGroupsInitialList(exclude)
            initial['available'] = available
            form = ExperimenterForm(initial=initial, data=request.REQUEST.copy(), name_check=name_check, email_check=email_check)
            if form.is_valid():
                logger.debug("Create experimenter form:" + str(form.cleaned_data))
                omename = form.cleaned_data['omename']
                firstName = form.cleaned_data['first_name']
                middleName = form.cleaned_data['middle_name']
                lastName = form.cleaned_data['last_name']
                email = form.cleaned_data['email']
                institution = form.cleaned_data['institution']
                admin = toBoolean(form.cleaned_data['administrator'])
                active = toBoolean(form.cleaned_data['active'])
                defaultGroup = form.cleaned_data['default_group']
                otherGroups = form.cleaned_data['other_groups']
                password = form.cleaned_data['password']
                controller.createExperimenter(omename, firstName, lastName, email, admin, active, defaultGroup, otherGroups, password, middleName, institution)
                return HttpResponseRedirect(reverse("waexperimenters"))
            context = {'info':info, 'eventContext':eventContext, 'form':form}
    elif action == 'edit' :
        initial={'omename': controller.experimenter.omeName, 'first_name':controller.experimenter.firstName,
                                'middle_name':controller.experimenter.middleName, 'last_name':controller.experimenter.lastName,
                                'email':controller.experimenter.email, 'institution':controller.experimenter.institution,
                                'administrator': controller.experimenter.isAdmin(), 'active': controller.experimenter.isActive(), 
                                'default_group': controller.defaultGroup, 'other_groups':controller.otherGroups}
        
        initial['default'] = controller.default
        others = controller.others
        initial['others'] = others
        if len(others) > 0:
            exclude = [g.id.val for g in others]
        else:
            exclude = [controller.defaultGroup]
        available = controller.otherGroupsInitialList(exclude)
        initial['available'] = available
        form = ExperimenterForm(initial=initial)
        
        context = {'info':info, 'eventContext':eventContext, 'form':form, 'eid': eid, 'ldapAuth': controller.ldapAuth}
    elif action == 'save':
        if request.method != 'POST':
            return HttpResponseRedirect(reverse(viewname="wamanageexperimenterid", args=["edit", controller.experimenter.id]))
        else:            
            name_check = conn.checkOmeName(request.REQUEST.get('omename'), controller.experimenter.omeName)
            email_check = conn.checkEmail(request.REQUEST.get('email'), controller.experimenter.email)
            initial={'active':True}
            exclude = list()
            
            if len(request.REQUEST.getlist('other_groups')) > 0:
                others = controller.getSelectedGroups(request.REQUEST.getlist('other_groups'))   
                initial['others'] = others
                initial['default'] = [(g.id, g.name) for g in others]
                exclude.extend([g.id for g in others])
            
            available = controller.otherGroupsInitialList(exclude)
            initial['available'] = available
            
            form = ExperimenterForm(initial=initial, data=request.POST.copy(), name_check=name_check, email_check=email_check)
               
            if form.is_valid():
                logger.debug("Update experimenter form:" + str(form.cleaned_data))
                omename = form.cleaned_data['omename']
                firstName = form.cleaned_data['first_name']
                middleName = form.cleaned_data['middle_name']
                lastName = form.cleaned_data['last_name']
                email = form.cleaned_data['email']
                institution = form.cleaned_data['institution']
                admin = toBoolean(form.cleaned_data['administrator'])
                active = toBoolean(form.cleaned_data['active'])
                defaultGroup = form.cleaned_data['default_group']
                otherGroups = form.cleaned_data['other_groups']
                controller.updateExperimenter(omename, firstName, lastName, email, admin, active, defaultGroup, otherGroups, middleName, institution)
                return HttpResponseRedirect(reverse("waexperimenters"))
            context = {'info':info, 'eventContext':eventContext, 'form':form, 'eid': eid, 'ldapAuth': controller.ldapAuth}
    elif action == "delete":
        controller.deleteExperimenter()
        return HttpResponseRedirect(reverse("waexperimenters"))
    else:
        return HttpResponseRedirect(reverse("waexperimenters"))
    
    context['nav'] = request.session['nav']
    t = template_loader.get_template(template)
    c = Context(request, context)
    rsp = t.render(c)
    return HttpResponse(rsp)

@isUserConnected
def manage_password(request, eid, **kwargs):
    experimenters = True
    template = "webadmin/password.html"
    
    conn = None
    try:
        conn = kwargs["conn"]
    except:
        logger.error(traceback.format_exc())
    
    info = {'today': _("Today is %(tday)s") % {'tday': datetime.date.today()}, 'experimenters':experimenters}

    eventContext = {'userName':conn.getEventContext().userName, 'isAdmin':conn.getEventContext().isAdmin, 'version': request.session.get('version')}
    
    error = None
    if request.method != 'POST':
        password_form = ChangePassword()
    else:
        password_form = ChangePassword(data=request.POST.copy())            
        if password_form.is_valid():
            old_password = password_form.cleaned_data['old_password']
            password = password_form.cleaned_data['password']
            if conn.isAdmin():
                exp = conn.getObject("Experimenter", eid)
                try:
                    conn.changeUserPassword(exp.omeName, password, old_password)
                except Exception, x:
                    error = x.message
                else:
                    request.session['password'] = password
                    return HttpResponseRedirect(reverse(viewname="wamanageexperimenterid", args=["edit", eid]))
            else:
                try:
                    conn.changeMyPassword(password, old_password) 
                except Exception, x:
                    error = x.message
                else:
                    request.session['password'] = password
                    return HttpResponseRedirect(reverse("wamyaccount"))
                
    context = {'info':info, 'error':error, 'eventContext':eventContext, 'password_form':password_form, 'eid': eid}
    context['nav'] = request.session['nav']
    
    t = template_loader.get_template(template)
    c = Context(request, context)
    rsp = t.render(c)
    return HttpResponse(rsp)

@isAdminConnected
@isAnythingCreated
def groups(request, **kwargs):
    groups = True
    template = "webadmin/groups.html"
    
    conn = None
    try:
        conn = kwargs["conn"]
    except:
        logger.error(traceback.format_exc())
    
    info = {'today': _("Today is %(tday)s") % {'tday': datetime.date.today()}, 'groups':groups}
    if kwargs['firsttime']:
        info['message'] = kwargs["msg"]
    
    eventContext = {'userName':conn.getEventContext().userName, 'isAdmin':conn.getEventContext().isAdmin, 'version': request.session.get('version')}
    controller = BaseGroups(conn)
    
    context = {'info':info, 'eventContext':eventContext, 'controller':controller}
    context['nav'] = request.session['nav']
    
    t = template_loader.get_template(template)
    c = Context(request, context)
    rsp = t.render(c)
    return HttpResponse(rsp)

@isAdminConnected
@isAnythingCreated
def manage_group(request, action, gid=None, **kwargs):
    groups = True
    template = "webadmin/group_form.html"
    
    conn = None
    try:
        conn = kwargs["conn"]
    except:
        logger.error(traceback.format_exc())
    
    info = {'today': _("Today is %(tday)s") % {'tday': datetime.date.today()}, 'groups':groups}
    if kwargs['firsttime']:
        info['message'] = kwargs["msg"]
    
    eventContext = {'userName':conn.getEventContext().userName, 'isAdmin':conn.getEventContext().isAdmin, 'version': request.session.get('version')}
    
    controller = BaseGroup(conn, gid)
    
    if action == 'new':
        form = GroupForm(initial={'experimenters':controller.experimenters, 'permissions': 0})
        context = {'info':info, 'eventContext':eventContext, 'form':form}
    elif action == 'create':
        if request.method != 'POST':
            return HttpResponseRedirect(reverse(viewname="wamanagegroupid", args=["new"]))
        else:
            name_check = conn.checkGroupName(request.REQUEST.get('name'))
            form = GroupForm(initial={'experimenters':controller.experimenters}, data=request.POST.copy(), name_check=name_check)
            if form.is_valid():
                logger.debug("Create group form:" + str(form.cleaned_data))
                name = form.cleaned_data['name']
                description = form.cleaned_data['description']
                owners = form.cleaned_data['owners']
                permissions = form.cleaned_data['permissions']
                readonly = toBoolean(form.cleaned_data['readonly'])
                controller.createGroup(name, owners, permissions, readonly, description)
                return HttpResponseRedirect(reverse("wagroups"))
            context = {'info':info, 'eventContext':eventContext, 'form':form}
    elif action == 'edit':
        permissions = controller.getActualPermissions()
        form = GroupForm(initial={'name': controller.group.name, 'description':controller.group.description,
                                     'permissions': permissions, 'readonly': controller.isReadOnly(), 
                                     'owners': controller.owners, 'experimenters':controller.experimenters})
        context = {'info':info, 'eventContext':eventContext, 'form':form, 'gid': gid, 'permissions': permissions}
    elif action == 'save':
        if request.method != 'POST':
            return HttpResponseRedirect(reverse(viewname="wamanagegroupid", args=["edit", controller.group.id]))
        else:
            name_check = conn.checkGroupName(request.REQUEST.get('name'), controller.group.name)
            form = GroupForm(initial={'experimenters':controller.experimenters}, data=request.POST.copy(), name_check=name_check)
            if form.is_valid():
                logger.debug("Update group form:" + str(form.cleaned_data))
                name = form.cleaned_data['name']
                description = form.cleaned_data['description']
                owners = form.cleaned_data['owners']
                permissions = form.cleaned_data['permissions']
                readonly = toBoolean(form.cleaned_data['readonly'])
                controller.updateGroup(name, owners, permissions, readonly, description)
                return HttpResponseRedirect(reverse("wagroups"))
            context = {'info':info, 'eventContext':eventContext, 'form':form, 'gid': gid}
    elif action == "update":
        template = "webadmin/group_edit.html"
        controller.containedExperimenters()
        form = ContainedExperimentersForm(initial={'members':controller.members, 'available':controller.available})
        if not form.is_valid():
            #available = form.cleaned_data['available']
            available = request.POST.getlist('available')
            #members = form.cleaned_data['members']
            members = request.POST.getlist('members')
            controller.setMembersOfGroup(available, members)
            return HttpResponseRedirect(reverse("wagroups"))
        context = {'info':info, 'eventContext':eventContext, 'form':form, 'controller': controller}
    elif action == "members":
        template = "webadmin/group_edit.html"
        controller.containedExperimenters()
        form = ContainedExperimentersForm(initial={'members':controller.members, 'available':controller.available})
        context = {'info':info, 'eventContext':eventContext, 'form':form, 'controller': controller}
    else:
        return HttpResponseRedirect(reverse("wagroups"))
    
    context['nav'] = request.session['nav']
    t = template_loader.get_template(template)
    c = Context(request, context)
    rsp = t.render(c)
    return HttpResponse(rsp)

@isOwnerConnected
def manage_group_owner(request, action, gid, **kwargs):
    myaccount = True
    template = "webadmin/group_form_owner.html"
    
    conn = None
    try:
        conn = kwargs["conn"]
    except:
        logger.error(traceback.format_exc())
    
    info = {'today': _("Today is %(tday)s") % {'tday': datetime.date.today()}, 'myaccount':myaccount}
    eventContext = {'userName':conn.getEventContext().userName, 'isAdmin':conn.getEventContext().isAdmin, 'version': request.session.get('version')}
    
    controller = BaseGroup(conn, gid)
    
    if action == 'edit':
        permissions = controller.getActualPermissions()
        form = GroupOwnerForm(initial={'permissions': permissions, 'readonly': controller.isReadOnly()})
        context = {'info':info, 'eventContext':eventContext, 'form':form, 'gid': gid, 'permissions': permissions, 'group':controller.group, 'owners':controller.getOwnersNames()}
    elif action == "save":
        if request.method != 'POST':
            return HttpResponseRedirect(reverse(viewname="wamyaccount", args=["edit", controller.group.id]))
        else:
            form = GroupOwnerForm(data=request.POST.copy())
            if form.is_valid():
                permissions = form.cleaned_data['permissions']
                readonly = toBoolean(form.cleaned_data['readonly'])
                controller.updatePermissions(permissions, readonly)
                return HttpResponseRedirect(reverse("wamyaccount"))
            context = {'info':info, 'eventContext':eventContext, 'form':form, 'gid': gid}
    else:
        return HttpResponseRedirect(reverse("wamyaccount"))
    
    context['nav'] = request.session['nav']
    t = template_loader.get_template(template)
    c = Context(request, context)
    rsp = t.render(c)
    return HttpResponse(rsp)

@isAdminConnected
def ldap(request, **kwargs):
    scripts = True
    template = "webadmin/ldap_search.html"
    
    conn = None
    try:
        conn = kwargs["conn"]
    except:
        logger.error(traceback.format_exc())
    
    info = {'today': _("Today is %(tday)s") % {'tday': datetime.date.today()}, 'scripts':scripts}
    eventContext = {'userName':conn.getEventContext().userName, 'isAdmin':conn.getEventContext().isAdmin, 'version': request.session.get('version')}
    controller = None
    
    context = {'info':info, 'eventContext':eventContext, 'controller':controller}
    context['nav'] = request.session['nav']
    
    t = template_loader.get_template(template)
    c = Context(request, context)
    rsp = t.render(c)
    return HttpResponse(rsp)

#@isAdminConnected
#def enums(request, **kwargs):
#    enums = True
#    template = "webadmin/enums.html"
#    error = request.REQUEST.get('error') and request.REQUEST.get('error').replace("_", " ") or None
#    
#    conn = None
#    try:
#        conn = kwargs["conn"]
#    except:
#        logger.error(traceback.format_exc())
#    
#    info = {'today': _("Today is %(tday)s") % {'tday': datetime.date.today()}, 'enums':enums, 'error':error}
#    eventContext = {'userName':conn.getEventContext().userName, 'isAdmin':conn.getEventContext().isAdmin, 'version': request.session.get('version')}
#    
#    controller = BaseEnums(conn)
#    
#    context = {'info':info, 'eventContext':eventContext, 'controller':controller}
#    t = template_loader.get_template(template)
#    c = Context(request, context)
#    rsp = t.render(c)
#    return HttpResponse(rsp)

#@isAdminConnected
#def manage_enum(request, action, klass, eid=None, **kwargs):
#    enums = True
#    template = "webadmin/enum_form.html"
#        
#    conn = None
#    try:
#        conn = kwargs["conn"]
#    except:
#        logger.error(traceback.format_exc())
#    
#    info = {'today': _("Today is %(tday)s") % {'tday': datetime.date.today()}, 'enums':enums}
#    eventContext = {'userName':conn.getEventContext().userName, 'isAdmin':conn.getEventContext().isAdmin, 'version': request.session.get('version')}
#    
#    controller = BaseEnums(conn, klass)
#    if action == "save":
#        form = EnumerationEntries(entries=controller.entries, data=request.POST.copy())
#        if form.is_valid():
#            controller.saveEntries(form.data)
#            return HttpResponseRedirect(reverse(viewname="wamanageenum", args=["edit", klass]))
#    elif action == "delete" and eid is not None:
#        controller.deleteEntry(eid)
#        return HttpResponseRedirect(reverse(viewname="wamanageenum", args=["edit", klass]))
#    elif action == "new":
#        if request.method == "POST":
#            form = EnumerationEntry(data=request.POST.copy())
#            if form.is_valid():
#                new_entry = form.cleaned_data['new_entry]
#                controller.saveEntry(new_entry)
#                return HttpResponseRedirect(reverse(viewname="wamanageenum", args=["edit", klass]))
#        else:
#            form = EnumerationEntry()
#    elif action == "reset":
#        try:
#            controller.resetEnumerations()
#        except:
#            logger.error(traceback.format_exc())
#            return HttpResponseRedirect(reverse(viewname="waenums")+("?error=Enumeration_%s_cannot_be_reset" % (klass)))
#        else:
#            return HttpResponseRedirect(reverse("waenums"))
#    else:
#        form = EnumerationEntries(entries=controller.entries, initial={'entries':True})
#    
#    context = {'info':info, 'eventContext':eventContext, 'controller':controller, 'action':action, 'form':form}
#    t = template_loader.get_template(template)
#    c = Context(request, context)
#    rsp = t.render(c)
#    return HttpResponse(rsp)

@isAdminConnected
def imports(request, **kwargs):
    return HttpResponseRedirect(reverse("waindex"))

@isUserConnected
def my_account(request, action=None, **kwargs):
    myaccount = True
    template = "webadmin/myaccount.html"
    
    conn = None
    try:
        conn = kwargs["conn"]
    except:
        logger.error(traceback.format_exc())
    
    info = {'today': _("Today is %(tday)s") % {'tday': datetime.date.today()}, 'myaccount':myaccount}
    eventContext = {'userId':conn.getEventContext().userId,'userName':conn.getEventContext().userName, 'isAdmin':conn.getEventContext().isAdmin, 'version': request.session.get('version')}
    
    myaccount = BaseExperimenter(conn)
    myaccount.getMyDetails()
    myaccount.getOwnedGroups()
    
    form = None
    
    if action == "save":
        if request.method != 'POST':
            return HttpResponseRedirect(reverse(viewname="wamyaccount", args=["edit"]))
        else:
            email_check = conn.checkEmail(request.REQUEST.get('email'), myaccount.experimenter.email)
            form = MyAccountForm(data=request.POST.copy(), initial={'groups':myaccount.otherGroups}, email_check=email_check)
            if form.is_valid():
                firstName = form.cleaned_data['first_name']
                middleName = form.cleaned_data['middle_name']
                lastName = form.cleaned_data['last_name']
                email = form.cleaned_data['email']
                institution = form.cleaned_data['institution']
                defaultGroup = form.cleaned_data['default_group']
                myaccount.updateMyAccount(firstName, lastName, email, defaultGroup, middleName, institution)
                return HttpResponseRedirect(reverse("wamyaccount"))
    
    else:
        form = MyAccountForm(initial={'omename': myaccount.experimenter.omeName, 'first_name':myaccount.experimenter.firstName,
                                    'middle_name':myaccount.experimenter.middleName, 'last_name':myaccount.experimenter.lastName,
                                    'email':myaccount.experimenter.email, 'institution':myaccount.experimenter.institution,
                                    'default_group':myaccount.defaultGroup, 'groups':myaccount.otherGroups})
    
    photo_size = conn.getExperimenterPhotoSize()
    form = MyAccountForm(initial={'omename': myaccount.experimenter.omeName, 'first_name':myaccount.experimenter.firstName,
                                    'middle_name':myaccount.experimenter.middleName, 'last_name':myaccount.experimenter.lastName,
                                    'email':myaccount.experimenter.email, 'institution':myaccount.experimenter.institution,
                                    'default_group':myaccount.defaultGroup, 'groups':myaccount.otherGroups})
        
<<<<<<< HEAD
    context = {'info':info, 'eventContext':eventContext, 'form':form, 'ldapAuth': myaccount.ldapAuth, 'myaccount':myaccount}
=======
    context = {'info':info, 'eventContext':eventContext, 'form':form, 'form_file':form_file, 'ldapAuth': myaccount.ldapAuth, 'edit_mode':edit_mode, 'photo_size':photo_size, 'myaccount':myaccount}
    context['nav'] = request.session['nav']
>>>>>>> ed382f17
    t = template_loader.get_template(template)
    c = Context(request,context)
    return HttpResponse(t.render(c))

@isUserConnected
def myphoto(request, **kwargs):
    conn = None
    try:
        conn = kwargs["conn"]
    except:
        logger.error(traceback.format_exc())
    photo = conn.getExperimenterPhoto()
    return HttpResponse(photo, mimetype='image/jpeg')


@isUserConnected
def manage_avatar(request, action=None, **kwargs):
    myaccount = True
    template = "webadmin/avatar.html"
    
    conn = None
    try:
        conn = kwargs["conn"]
    except:
        logger.error(traceback.format_exc())
    
    info = {'today': _("Today is %(tday)s") % {'tday': datetime.date.today()}, 'myaccount':myaccount}
    eventContext = {'userId':conn.getEventContext().userId,'userName':conn.getEventContext().userName, 'isAdmin':conn.getEventContext().isAdmin, 'version': request.session.get('version')}
    
    myaccount = BaseExperimenter(conn)
    myaccount.getMyDetails()
    myaccount.getOwnedGroups()
    
    edit_mode = False
    photo_size = None
    form_file = UploadPhotoForm()
    
    if action == "upload":
        if request.method == 'POST':
            form_file = UploadPhotoForm(request.POST, request.FILES)
            if form_file.is_valid():
                controller = BaseUploadFile(conn)
                controller.attach_photo(request.FILES['photo'])
                return HttpResponseRedirect(reverse(viewname="wamanageavatar", args=[eventContext['userId']]))
    elif action == "crop": 
        x1 = long(request.REQUEST.get('x1'))
        x2 = long(request.REQUEST.get('x2'))
        y1 = long(request.REQUEST.get('y1'))
        y2 = long(request.REQUEST.get('y2'))
        box = (x1,y1,x2,y2)
        conn.cropExperimenterPhoto(box)
        return HttpResponseRedirect(reverse("wamyaccount"))
    elif action == "editphoto":
        photo_size = conn.getExperimenterPhotoSize()
        if photo_size is not None:
            edit_mode = True
    elif action == "deletephoto":
        conn.deleteExperimenterPhoto()
        return HttpResponseRedirect(reverse("wamyaccount"))
    
    photo_size = conn.getExperimenterPhotoSize()
    context = {'info':info, 'eventContext':eventContext, 'form_file':form_file, 'edit_mode':edit_mode, 'photo_size':photo_size, 'myaccount':myaccount}
    t = template_loader.get_template(template)
    c = Context(request,context)
    return HttpResponse(t.render(c))


@isUserConnected
def drivespace(request, **kwargs):
    drivespace = True
    template = "webadmin/drivespace.html"
    
    conn = None
    try:
        conn = kwargs["conn"]
    except:
        logger.error(traceback.format_exc())
    
    info = {'today': _("Today is %(tday)s") % {'tday': datetime.date.today()}, 'drivespace':drivespace}
    eventContext = {'userName':conn.getEventContext().userName, 'isAdmin':conn.getEventContext().isAdmin, 'version': request.session.get('version')}
    controller = BaseDriveSpace(conn)
        
    context = {'info':info, 'eventContext':eventContext, 'driveSpace': {'free':controller.freeSpace, 'used':controller.usedSpace }}
    context['nav'] = request.session['nav']
    
    t = template_loader.get_template(template)
    c = Context(request, context)
    rsp = t.render(c)
    return HttpResponse(rsp)


@isUserConnected
def load_drivespace(request, **kwargs):
    conn = None
    try:
        conn = kwargs["conn"]
    except:
        return handlerInternalError("Connection is not available. Please contact your administrator.")
    
    offset = request.REQUEST.get('offset', 0)
    rv = usersData(conn, offset)
    return HttpResponse(simplejson.dumps(rv),mimetype='application/json')<|MERGE_RESOLUTION|>--- conflicted
+++ resolved
@@ -804,12 +804,7 @@
                                     'email':myaccount.experimenter.email, 'institution':myaccount.experimenter.institution,
                                     'default_group':myaccount.defaultGroup, 'groups':myaccount.otherGroups})
         
-<<<<<<< HEAD
     context = {'info':info, 'eventContext':eventContext, 'form':form, 'ldapAuth': myaccount.ldapAuth, 'myaccount':myaccount}
-=======
-    context = {'info':info, 'eventContext':eventContext, 'form':form, 'form_file':form_file, 'ldapAuth': myaccount.ldapAuth, 'edit_mode':edit_mode, 'photo_size':photo_size, 'myaccount':myaccount}
-    context['nav'] = request.session['nav']
->>>>>>> ed382f17
     t = template_loader.get_template(template)
     c = Context(request,context)
     return HttpResponse(t.render(c))
