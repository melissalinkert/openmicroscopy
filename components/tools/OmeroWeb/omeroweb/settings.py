--- conflicted
+++ resolved
@@ -41,12 +41,7 @@
 import string
 
 from omero_ext import portalocker
-<<<<<<< HEAD
-from omero.util.concurrency import get_event
-from connector import Server
-=======
 from omero.install.python_warning import py27_only, PYTHON_WARNING
->>>>>>> 3ee41b8d
 
 logger = logging.getLogger(__name__)
 
@@ -167,6 +162,7 @@
 
 # Load custom settings from etc/grid/config.xml
 # Tue  2 Nov 2010 11:03:18 GMT -- ticket:3228
+from omero.util.concurrency import get_event
 CONFIG_XML = os.path.join(OMERO_HOME, 'etc', 'grid', 'config.xml')
 count = 10
 event = get_event("websettings")
@@ -1204,6 +1200,7 @@
 SESSION_SERIALIZER = 'django.contrib.sessions.serializers.PickleSerializer'
 
 # Load server list and freeze
+from connector import Server
 
 
 def load_server_list():
