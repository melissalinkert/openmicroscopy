#!/usr/bin/env python
# -*- coding: utf-8 -*-
#
# webgateway/views.py - django application view handling functions
#
# Copyright (c) 2007-2015 Glencoe Software, Inc. All rights reserved.
#
# This software is distributed under the terms described by the LICENCE file
# you can find at the root of the distribution bundle, which states you are
# free to use it only for non commercial purposes.
# If the file is missing please request a copy by contacting
# jason@glencoesoftware.com.
#
# Author: Carlos Neves <carlos(at)glencoesoftware.com>

import re
import json
import omero
import omero.clients

from django.http import HttpResponse, HttpResponseBadRequest, \
    HttpResponseServerError, JsonResponse
from django.http import HttpResponseRedirect, HttpResponseNotAllowed, Http404
from django.template import loader as template_loader
from django.views.decorators.http import require_POST
from django.views.generic import View
from django.core.urlresolvers import reverse
from django.conf import settings
from django.template import RequestContext as Context
from django.core.servers.basehttp import FileWrapper
from django.middleware import csrf
from django.utils.decorators import method_decorator
from omero.rtypes import rlong, unwrap
from omero.constants.namespaces import NSBULKANNOTATIONS
from omero.util.ROI_utils import pointsStringToXYlist, xyListToBbox
from plategrid import PlateGrid
from omero_version import build_year
from marshal import imageMarshal, shapeMarshal, rgb_int2rgba
from api_query import query_projects
from omeroweb.webadmin.forms import LoginForm
from omeroweb.decorators import get_client_ip
from omeroweb.webadmin.webadmin_utils import upgradeCheck
from omero_marshal import get_encoder, get_decoder, OME_SCHEMA_URL
from functools import wraps

try:
    from hashlib import md5
except:
    from md5 import md5

from cStringIO import StringIO
import tempfile

from omero import ApiUsageException, ValidationException
from omero.util.decorators import timeit, TimeIt
from omeroweb.connector import Server
from omeroweb.http import HttpJavascriptResponse, \
    HttpJavascriptResponseServerError

import glob


# from models import StoredConnection

from webgateway_cache import webgateway_cache, CacheBase, webgateway_tempfile

import logging
import os
import traceback
import time
import zipfile
import shutil

from omeroweb.decorators import login_required, ConnCleaningHttpResponse
from omeroweb.webgateway.decorators import login_required as api_login_required
from omeroweb.connector import Connector
from omeroweb.webgateway.util import zip_archived_files, getIntOrDefault
from omeroweb.webgateway.api_exceptions import BadRequestError

cache = CacheBase()
logger = logging.getLogger(__name__)

try:
    from PIL import Image
    from PIL import ImageDraw
except:  # pragma: nocover
    try:
        import Image
        import ImageDraw
    except:
        logger.error('No Pillow installed')

try:
    import numpy
    numpyInstalled = True
except ImportError:
    logger.error('No numpy installed')
    numpyInstalled = False


def index(request):
    """ /webgateway/ index placeholder """
    return HttpResponse("Welcome to webgateway")


def _safestr(s):
    return unicode(s).encode('utf-8')


class UserProxy (object):
    """
    Represents the current user of the connection, with methods delegating to
    the connection itself.
    """

    def __init__(self, blitzcon):
        """
        Initialises the User proxy with the L{omero.gateway.BlitzGateway}
        connection

        @param blitzcon:    connection
        @type blitzcon:     L{omero.gateway.BlitzGateway}
        """

        self._blitzcon = blitzcon
        self.loggedIn = False

    def logIn(self):
        """ Sets the loggedIn Flag to True """

        self.loggedIn = True

    def isAdmin(self):
        """
        True if the current user is an admin

        @return:    True if the current user is an admin
        @rtype:     Boolean
        """

        return self._blitzcon.isAdmin()

    def canBeAdmin(self):
        """
        True if the current user can be admin

        @return:    True if the current user can be admin
        @rtype:     Boolean
        """

        return self._blitzcon.canBeAdmin()

    def getId(self):
        """
        Returns the ID of the current user

        @return:    User ID
        @rtype:     Long
        """

        return self._blitzcon.getUserId()

    def getName(self):
        """
        Returns the Name of the current user

        @return:    User Name
        @rtype:     String
        """

        return self._blitzcon.getUser().omeName

    def getFirstName(self):
        """
        Returns the first name of the current user

        @return:    First Name
        @rtype:     String
        """

        return self._blitzcon.getUser().firstName or self.getName()

#    def getPreferences (self):
#        return self._blitzcon._user.getPreferences()
#
#    def getUserObj (self):
#        return self._blitzcon._user
#
# class SessionCB (object):
#    def _log (self, what, c):
#        logger.debug('CONN:%s %s:%d:%s' % (what, c._user, os.getpid(),
#                                           c._sessionUuid))
#
#    def create (self, c):
#        self._log('create',c)
#
#    def join (self, c):
#        self._log('join',c)
#
#    def close (self, c):
#        self._log('close',c)
# _session_cb = SessionCB()


def _split_channel_info(rchannels):
    """
    Splits the request query channel information for images into a sequence of
    channels, window ranges and channel colors.

    @param rchannels:   The request string with channel info. E.g
                        1|100:505$0000FF,-2,3|620:3879$FF0000
    @type rchannels:    String
    @return:            E.g. [1, -2, 3] [[100.0, 505.0], (None, None), [620.0,
                        3879.0]] [u'0000FF', None, u'FF0000']
    @rtype:             tuple of 3 lists
    """

    channels = []
    windows = []
    colors = []
    for chan in rchannels.split(','):
        chan = chan.split('|', 1)
        t = chan[0].strip()
        color = None
        if t.find('$') >= 0:
            t, color = t.split('$')
        try:
            channels.append(int(t))
            ch_window = (None, None)
            if len(chan) > 1:
                t = chan[1].strip()
                if t.find('$') >= 0:
                    t, color = t.split('$', 1)
                t = t.split(':')
                if len(t) == 2:
                    try:
                        ch_window = [float(x) for x in t]
                    except ValueError:
                        pass
            windows.append(ch_window)
            colors.append(color)
        except ValueError:
            pass
    logger.debug(str(channels)+","+str(windows)+","+str(colors))
    return channels, windows, colors


def getImgDetailsFromReq(request, as_string=False):
    """
    Break the GET information from the request object into details on how
    to render the image.
    The following keys are recognized:
    z - Z axis position
    t - T axis position
    q - Quality set (0,0..1,0)
    m - Model (g for greyscale, c for color)
    p - Projection (see blitz_gateway.ImageWrapper.PROJECTIONS for keys)
    x - X position (for now based on top/left offset on the browser window)
    y - Y position (same as above)
    c - a comma separated list of channels to be rendered (start index 1)
      - format for each entry [-]ID[|wndst:wndend][#HEXCOLOR][,...]
    zm - the zoom setting (as a percentual value)

    @param request:     http request with keys above
    @param as_string:   If True, return a string representation of the
                        rendering details
    @return:            A dict or String representation of rendering details
                        above.
    @rtype:             Dict or String
    """

    r = request.GET
    rv = {}
    for k in ('z', 't', 'q', 'm', 'zm', 'x', 'y', 'p'):
        if k in r:
            rv[k] = r[k]
    if 'c' in r:
        rv['c'] = []
        ci = _split_channel_info(r['c'])
        logger.debug(ci)
        for i in range(len(ci[0])):
            # a = abs channel, i = channel, s = window start, e = window end,
            # c = color
            rv['c'].append({'a': abs(ci[0][i]), 'i': ci[0][i],
                            's': ci[1][i][0], 'e': ci[1][i][1],
                            'c': ci[2][i]})
    if as_string:
        return "&".join(["%s=%s" % (x[0], x[1]) for x in rv.items()])
    return rv


@login_required()
def render_birds_eye_view(request, iid, size=None,
                          conn=None, **kwargs):
    """
    Returns an HttpResponse wrapped jpeg with the rendered bird's eye view
    for image 'iid'. We now use a thumbnail for performance. #10626

    @param request:     http request
    @param iid:         Image ID
    @param conn:        L{omero.gateway.BlitzGateway} connection
    @param size:        Maximum size of the longest side of the resulting
                        bird's eye view.
    @return:            http response containing jpeg
    """
    if size is None:
        size = 96       # Use cached thumbnail
    return render_thumbnail(request, iid, w=size, **kwargs)


@login_required()
def render_thumbnail(request, iid, w=None, h=None, conn=None, _defcb=None,
                     **kwargs):
    """
    Returns an HttpResponse wrapped jpeg with the rendered thumbnail for image
    'iid'

    @param request:     http request
    @param iid:         Image ID
    @param w:           Thumbnail max width. 64 by default
    @param h:           Thumbnail max height
    @return:            http response containing jpeg
    """
    server_id = request.session['connector'].server_id
    direct = True
    if w is None:
        size = (64,)
    else:
        if h is None:
            size = (int(w),)
        else:
            size = (int(w), int(h))
    if size == (96,):
        direct = False
    user_id = conn.getUserId()
    z = getIntOrDefault(request, 'z', None)
    t = getIntOrDefault(request, 't', None)
    rdefId = getIntOrDefault(request, 'rdefId', None)
    # TODO - cache handles rdefId
    jpeg_data = webgateway_cache.getThumb(request, server_id, user_id, iid,
                                          size)
    if jpeg_data is None:
        prevent_cache = False
        img = conn.getObject("Image", iid)
        if img is None:
            logger.debug("(b)Image %s not found..." % (str(iid)))
            if _defcb:
                jpeg_data = _defcb(size=size)
                prevent_cache = True
            else:
                raise Http404
        else:
            jpeg_data = img.getThumbnail(
                size=size, direct=direct, rdefId=rdefId, z=z, t=t)
            if jpeg_data is None:
                logger.debug("(c)Image %s not found..." % (str(iid)))
                if _defcb:
                    jpeg_data = _defcb(size=size)
                    prevent_cache = True
                else:
                    return HttpResponseServerError(
                        'Failed to render thumbnail')
            else:
                prevent_cache = img._thumbInProgress
        if not prevent_cache:
            webgateway_cache.setThumb(request, server_id, user_id, iid,
                                      jpeg_data, size)
    else:
        pass
    rsp = HttpResponse(jpeg_data, content_type='image/jpeg')
    return rsp


@login_required()
def render_roi_thumbnail(request, roiId, w=None, h=None, conn=None, **kwargs):
    """
    For the given ROI, choose the shape to render (first time-point, mid
    z-section) then render a region around that shape, scale to width and
    height (or default size) and draw the shape on to the region
    """
    server_id = request.session['connector'].server_id

    # need to find the z indices of the first shape in T
    roiResult = conn.getRoiService().findByRoi(
        long(roiId), None, conn.SERVICE_OPTS)
    if roiResult is None or roiResult.rois is None:
        raise Http404
    zz = set()
    minT = None
    shapes = {}
    for roi in roiResult.rois:
        imageId = roi.image.id.val
        for s in roi.copyShapes():
            if s is None:   # seems possible in some situations
                continue
            t = unwrap(s.getTheT())
            z = unwrap(s.getTheZ())
            shapes[(z, t)] = s
            if minT is None:
                minT = t
            if t < minT:
                zz = set([z])
                minT = t
            elif minT == t:
                zz.add(z)
    zList = list(zz)
    if len(zList) == 0:
        raise Http404("No Shapes found for ROI %s" % roiId)
    zList.sort()
    midZ = zList[len(zList)/2]
    s = shapes[(midZ, minT)]

    pi = _get_prepared_image(request, imageId, server_id=server_id, conn=conn)

    if pi is None:
        raise Http404
    image, compress_quality = pi

    return get_shape_thumbnail(request, conn, image, s, compress_quality)


@login_required()
def render_shape_thumbnail(request, shapeId, w=None, h=None, conn=None,
                           **kwargs):
    """
    For the given Shape, redner a region around that shape, scale to width and
    height (or default size) and draw the shape on to the region.
    """
    server_id = request.session['connector'].server_id

    # need to find the z indices of the first shape in T
    params = omero.sys.Parameters()
    params.map = {'id': rlong(shapeId)}
    shape = conn.getQueryService().findByQuery(
        "select s from Shape s join fetch s.roi where s.id = :id", params,
        conn.SERVICE_OPTS)

    if shape is None:
        raise Http404

    imageId = shape.roi.image.id.val

    pi = _get_prepared_image(request, imageId, server_id=server_id, conn=conn)
    if pi is None:
        raise Http404
    image, compress_quality = pi

    return get_shape_thumbnail(request, conn, image, shape, compress_quality)


def get_shape_thumbnail(request, conn, image, s, compress_quality):
    """
    Render a region around the specified Shape, scale to width and height (or
    default size) and draw the shape on to the region. Returns jpeg data.

    @param image:   ImageWrapper
    @param s:       omero.model.Shape
    """

    MAX_WIDTH = 250
    color = request.GET.get("color", "fff")
    colours = {"f00": (255, 0, 0), "0f0": (0, 255, 0), "00f": (0, 0, 255),
               "ff0": (255, 255, 0), "fff": (255, 255, 255), "000": (0, 0, 0)}
    lineColour = colours["f00"]
    if color in colours:
        lineColour = colours[color]
    # used for padding if we go outside the image area
    bg_color = (221, 221, 221)

    bBox = None   # bounding box: (x, y, w, h)
    shape = {}
    theT = s.getTheT() is not None and s.getTheT().getValue() or 0
    theZ = s.getTheZ() is not None and s.getTheZ().getValue() or 0
    if type(s) == omero.model.RectangleI:
        shape['type'] = 'Rectangle'
        shape['x'] = s.getX().getValue()
        shape['y'] = s.getY().getValue()
        shape['width'] = s.getWidth().getValue()
        shape['height'] = s.getHeight().getValue()
        bBox = (shape['x'], shape['y'], shape['width'], shape['height'])
    elif type(s) == omero.model.MaskI:
        shape['type'] = 'Mask'
        shape['x'] = s.getX().getValue()
        shape['y'] = s.getY().getValue()
        shape['width'] = s.getWidth().getValue()
        shape['height'] = s.getHeight().getValue()
        bBox = (shape['x'], shape['y'], shape['width'], shape['height'])
        # TODO: support for mask
    elif type(s) == omero.model.EllipseI:
        shape['type'] = 'Ellipse'
        shape['x'] = int(s.getX().getValue())
        shape['y'] = int(s.getY().getValue())
        shape['radiusX'] = int(s.getRadiusX().getValue())
        shape['radiusY'] = int(s.getRadiusY().getValue())
        bBox = (shape['x']-shape['radiusX'], shape['y']-shape['radiusY'],
                2*shape['radiusX'], 2*shape['radiusY'])
    elif type(s) == omero.model.PolylineI:
        shape['type'] = 'PolyLine'
        shape['xyList'] = pointsStringToXYlist(s.getPoints().getValue())
        bBox = xyListToBbox(shape['xyList'])
    elif type(s) == omero.model.LineI:
        shape['type'] = 'Line'
        shape['x1'] = int(s.getX1().getValue())
        shape['x2'] = int(s.getX2().getValue())
        shape['y1'] = int(s.getY1().getValue())
        shape['y2'] = int(s.getY2().getValue())
        x = min(shape['x1'], shape['x2'])
        y = min(shape['y1'], shape['y2'])
        bBox = (x, y, max(shape['x1'], shape['x2'])-x,
                max(shape['y1'], shape['y2'])-y)
    elif type(s) == omero.model.PointI:
        shape['type'] = 'Point'
        shape['x'] = s.getX().getValue()
        shape['y'] = s.getY().getValue()
        bBox = (shape['x']-50, shape['y']-50, 100, 100)
    elif type(s) == omero.model.PolygonI:
        shape['type'] = 'Polygon'
        shape['xyList'] = pointsStringToXYlist(s.getPoints().getValue())
        bBox = xyListToBbox(shape['xyList'])
    elif type(s) == omero.model.LabelI:
        shape['type'] = 'Label'
        shape['x'] = s.getX().getValue()
        shape['y'] = s.getY().getValue()
        bBox = (shape['x']-50, shape['y']-50, 100, 100)
    else:
        logger.debug("Shape type not supported: %s" % str(type(s)))

    # we want to render a region larger than the bounding box
    x, y, w, h = bBox
    # make the aspect ratio (w/h) = 3/2
    requiredWidth = max(w, h*3/2)
    requiredHeight = requiredWidth*2/3
    # make the rendered region 1.5 times larger than the bounding box
    newW = int(requiredWidth * 1.5)
    newH = int(requiredHeight * 1.5)
    # Don't want the region to be smaller than the thumbnail dimensions
    if newW < MAX_WIDTH:
        newW = MAX_WIDTH
        newH = newW*2/3
    # Don't want the region to be bigger than a 'Big Image'!

    def getConfigValue(key):
        try:
            return conn.getConfigService().getConfigValue(key)
        except:
            logger.warn("webgateway: get_shape_thumbnail() could not get"
                        " Config-Value for %s" % key)
            pass
    max_plane_width = getConfigValue("omero.pixeldata.max_plane_width")
    max_plane_height = getConfigValue("omero.pixeldata.max_plane_height")
    if (max_plane_width is None or max_plane_height is None or
            (newW > int(max_plane_width)) or (newH > int(max_plane_height))):
        # generate dummy image to return
        dummy = Image.new('RGB', (MAX_WIDTH, MAX_WIDTH*2/3), bg_color)
        draw = ImageDraw.Draw(dummy)
        draw.text((10, 30), "Shape too large to \ngenerate thumbnail",
                  fill=(255, 0, 0))
        rv = StringIO()
        dummy.save(rv, 'jpeg', quality=90)
        return HttpResponse(rv.getvalue(), content_type='image/jpeg')

    xOffset = (newW - w)/2
    yOffset = (newH - h)/2
    newX = int(x - xOffset)
    newY = int(y - yOffset)

    # Need to check if any part of our region is outside the image. (assume
    # that SOME of the region is within the image!)
    sizeX = image.getSizeX()
    sizeY = image.getSizeY()
    left_xs, right_xs, top_xs, bottom_xs = 0, 0, 0, 0
    if newX < 0:
        newW = newW + newX
        left_xs = abs(newX)
        newX = 0
    if newY < 0:
        newH = newH + newY
        top_xs = abs(newY)
        newY = 0
    if newW+newX > sizeX:
        right_xs = (newW+newX) - sizeX
        newW = newW - right_xs
    if newH+newY > sizeY:
        bottom_xs = (newH+newY) - sizeY
        newH = newH - bottom_xs

    # now we should be getting the correct region
    jpeg_data = image.renderJpegRegion(theZ, theT, newX, newY, newW, newH,
                                       level=None,
                                       compression=compress_quality)
    img = Image.open(StringIO(jpeg_data))

    # add back on the xs we were forced to trim
    if left_xs != 0 or right_xs != 0 or top_xs != 0 or bottom_xs != 0:
        jpg_w, jpg_h = img.size
        xs_w = jpg_w + right_xs + left_xs
        xs_h = jpg_h + bottom_xs + top_xs
        xs_image = Image.new('RGBA', (xs_w, xs_h), bg_color)
        xs_image.paste(img, (left_xs, top_xs))
        img = xs_image

    # we have our full-sized region. Need to resize to thumbnail.
    current_w, current_h = img.size
    factor = float(MAX_WIDTH) / current_w
    resizeH = int(current_h * factor)
    img = img.resize((MAX_WIDTH, resizeH))

    draw = ImageDraw.Draw(img)
    if shape['type'] == 'Rectangle':
        rectX = int(xOffset * factor)
        rectY = int(yOffset * factor)
        rectW = int((w+xOffset) * factor)
        rectH = int((h+yOffset) * factor)
        draw.rectangle((rectX, rectY, rectW, rectH), outline=lineColour)
        # hack to get line width of 2
        draw.rectangle((rectX-1, rectY-1, rectW+1, rectH+1),
                       outline=lineColour)
    elif shape['type'] == 'Line':
        lineX1 = (shape['x1'] - newX + left_xs) * factor
        lineX2 = (shape['x2'] - newX + left_xs) * factor
        lineY1 = (shape['y1'] - newY + top_xs) * factor
        lineY2 = (shape['y2'] - newY + top_xs) * factor
        draw.line((lineX1, lineY1, lineX2, lineY2), fill=lineColour, width=2)
    elif shape['type'] == 'Ellipse':
        rectX = int(xOffset * factor)
        rectY = int(yOffset * factor)
        rectW = int((w+xOffset) * factor)
        rectH = int((h+yOffset) * factor)
        draw.ellipse((rectX, rectY, rectW, rectH), outline=lineColour)
        # hack to get line width of 2
        draw.ellipse((rectX-1, rectY-1, rectW+1, rectH+1), outline=lineColour)
    elif shape['type'] == 'Point':
        point_radius = 2
        rectX = (MAX_WIDTH/2) - point_radius
        rectY = int(resizeH/2) - point_radius
        rectW = rectX + (point_radius * 2)
        rectH = rectY + (point_radius * 2)
        draw.ellipse((rectX, rectY, rectW, rectH), outline=lineColour)
        # hack to get line width of 2
        draw.ellipse((rectX-1, rectY-1, rectW+1, rectH+1), outline=lineColour)
    elif 'xyList' in shape:
        # resizedXY = [(int(x*factor), int(y*factor))
        #              for (x,y) in shape['xyList']]
        def resizeXY(xy):
            x, y = xy
            return (int((x-newX + left_xs)*factor),
                    int((y-newY + top_xs)*factor))
        resizedXY = [resizeXY(xy) for xy in shape['xyList']]
        # doesn't support 'width' of line
        # draw.polygon(resizedXY, outline=lineColour)
        x2 = y2 = None
        for l in range(1, len(resizedXY)):
            x1, y1 = resizedXY[l-1]
            x2, y2 = resizedXY[l]
            draw.line((x1, y1, x2, y2), fill=lineColour, width=2)
        start_x, start_y = resizedXY[0]
        if shape['type'] != 'PolyLine':
            # Seems possible to have Polygon with only 1 point!
            if x2 is None:
                x2 = start_x + 1  # This will create a visible dot
            if y2 is None:
                y2 = start_y + 1
            draw.line((x2, y2, start_x, start_y), fill=lineColour, width=2)

    rv = StringIO()
    compression = 0.9
    img.save(rv, 'jpeg', quality=int(compression*100))
    jpeg = rv.getvalue()
    return HttpResponse(jpeg, content_type='image/jpeg')


@login_required()
def render_shape_mask(request, shapeId, conn=None, **kwargs):
    """ Returns mask as a png (supports transparency) """

    if not numpyInstalled:
        raise NotImplementedError("numpy not installed")
    params = omero.sys.Parameters()
    params.map = {'id': rlong(shapeId)}
    shape = conn.getQueryService().findByQuery(
        "select s from Shape s where s.id = :id", params,
        conn.SERVICE_OPTS)
    if shape is None:
        raise Http404("Shape ID: %s not found" % shapeId)
    width = int(shape.getWidth().getValue())
    height = int(shape.getHeight().getValue())
    color = unwrap(shape.getFillColor())
    fill = (255, 255, 0, 255)
    if color is not None:
        color = rgb_int2rgba(color)
        fill = (color[0], color[1], color[2], int(color[3] * 255))
    mask_packed = shape.getBytes()
    # convert bytearray into something we can use
    intarray = numpy.fromstring(mask_packed, dtype=numpy.uint8)
    binarray = numpy.unpackbits(intarray)

    # Couldn't get the 'proper' way of doing this to work,
    # TODO: look at this again later. Faster than simple way below:
    # E.g. takes ~2 seconds for 1984 x 1984 mask
    # pixels = ""
    # steps = len(binarray) / 8
    # for i in range(steps):
    #     b = binarray[i*8: (i+1)*8]
    #     pixels += struct.pack("8B", b[0], b[1], b[2], b[3], b[4],
    #                           b[5], b[6], b[7])
    # for b in binarray:
    #     pixels += struct.pack("1B", b)
    # im = Image.frombytes("1", size=(width, height), data=pixels)

    # Simple approach - Just set each pixel in turn
    # E.g. takes ~12 seconds for 1984 x 1984 mask with most pixels '1'
    # Or ~5 seconds for same size mask with most pixels "0"
    img = Image.new("RGBA", size=(width, height), color=(0, 0, 0, 0))
    x = 0
    y = 0
    for pix in binarray:
        if pix == 1:
            img.putpixel((x, y), fill)
        x += 1
        if x > width - 1:
            x = 0
            y += 1
    rv = StringIO()
    # return a png (supports transparency)
    img.save(rv, 'png', quality=int(100))
    png = rv.getvalue()
    return HttpResponse(png, content_type='image/png')


def _get_signature_from_request(request):
    """
    returns a string that identifies this image, along with the settings
    passed on the request.
    Useful for using as img identifier key, for prepared image.

    @param request: http request
    @return:        String
    """

    r = request.GET
    rv = r.get('m', '_') + r.get('p', '_') + r.get('c', '_') + r.get('q', '_')
    return rv


def _get_prepared_image(request, iid, server_id=None, conn=None,
                        saveDefs=False, retry=True):
    """
    Fetches the Image object for image 'iid' and prepares it according to the
    request query, setting the channels, rendering model and projection
    arguments. The compression level is parsed and returned too.
    For parameters in request, see L{getImgDetailsFromReq}

    @param request:     http request
    @param iid:         Image ID
    @param conn:        L{omero.gateway.BlitzGateway} connection
    @param saveDefs:    Try to save the rendering settings, default z and t.
    @param retry:       Try an extra attempt at this method
    @return:            Tuple (L{omero.gateway.ImageWrapper} image, quality)
    """
    r = request.GET
    logger.debug('Preparing Image:%r saveDefs=%r '
                 'retry=%r request=%r conn=%s' % (iid, saveDefs, retry,
                                                  r, str(conn)))
    img = conn.getObject("Image", iid)
    if img is None:
        return
    if 'c' in r:
        logger.debug("c="+r['c'])
        channels, windows, colors = _split_channel_info(r['c'])
        if not img.setActiveChannels(channels, windows, colors):
            logger.debug(
                "Something bad happened while setting the active channels...")
    if r.get('m', None) == 'g':
        img.setGreyscaleRenderingModel()
    elif r.get('m', None) == 'c':
        img.setColorRenderingModel()
    # projection  'intmax' OR 'intmax|5:25'
    p = r.get('p', None)
    pStart, pEnd = None, None
    if p is not None and len(p.split('|')) > 1:
        p, startEnd = p.split('|', 1)
        try:
            pStart, pEnd = [int(s) for s in startEnd.split(':')]
        except ValueError:
            pass
    img.setProjection(p)
    img.setProjectionRange(pStart, pEnd)

    img.setInvertedAxis(bool(r.get('ia', "0") == "1"))
    compress_quality = r.get('q', None)
    if saveDefs:
        'z' in r and img.setDefaultZ(long(r['z'])-1)
        't' in r and img.setDefaultT(long(r['t'])-1)
        img.saveDefaults()
    return (img, compress_quality)


@login_required()
def render_image_region(request, iid, z, t, conn=None, **kwargs):
    """
    Returns a jpeg of the OMERO image, rendering only a region specified in
    query string as region=x,y,width,height. E.g. region=0,512,256,256
    Rendering settings can be specified in the request parameters.

    @param request:     http request
    @param iid:         image ID
    @param z:           Z index
    @param t:           T index
    @param conn:        L{omero.gateway.BlitzGateway} connection
    @return:            http response wrapping jpeg
    """
    server_id = request.session['connector'].server_id
    # if the region=x,y,w,h is not parsed correctly to give 4 ints then we
    # simply provide whole image plane.
    # alternatively, could return a 404?
    # if h == None:
    #    return render_image(request, iid, z, t, server_id=None, _conn=None,
    #                        **kwargs)
    pi = _get_prepared_image(request, iid, server_id=server_id, conn=conn)

    if pi is None:
        raise Http404
    img, compress_quality = pi

    tile = request.GET.get('tile', None)
    region = request.GET.get('region', None)
    level = None

    if tile:
        try:
            img._prepareRenderingEngine()
            w, h = img._re.getTileSize()
            levels = img._re.getResolutionLevels()-1

            zxyt = tile.split(",")

            # w = int(zxyt[3])
            # h = int(zxyt[4])
            level = levels-int(zxyt[0])

            x = int(zxyt[1])*w
            y = int(zxyt[2])*h
        except:
            logger.debug(
                "render_image_region: tile=%s" % tile, exc_info=True
            )
            return HttpResponseBadRequest('malformed tile argument')
    elif region:
        try:
            xywh = region.split(",")

            x = int(xywh[0])
            y = int(xywh[1])
            w = int(xywh[2])
            h = int(xywh[3])
        except:
            logger.debug(
                "render_image_region: region=%s" % region, exc_info=True
            )
            return HttpResponseBadRequest('malformed region argument')
    else:
        return HttpResponseBadRequest('tile or region argument required')

    # region details in request are used as key for caching.
    jpeg_data = webgateway_cache.getImage(request, server_id, img, z, t)
    if jpeg_data is None:
        jpeg_data = img.renderJpegRegion(z, t, x, y, w, h, level=level,
                                         compression=compress_quality)
        if jpeg_data is None:
            raise Http404
        webgateway_cache.setImage(request, server_id, img, z, t, jpeg_data)

    rsp = HttpResponse(jpeg_data, content_type='image/jpeg')
    return rsp


@login_required()
def render_image(request, iid, z=None, t=None, conn=None, **kwargs):
    """
    Renders the image with id {{iid}} at {{z}} and {{t}} as jpeg.
    Many options are available from the request dict. See
    L{getImgDetailsFromReq} for list.
    I am assuming a single Pixels object on image with image-Id='iid'. May be
    wrong

    @param request:     http request
    @param iid:         image ID
    @param z:           Z index
    @param t:           T index
    @param conn:        L{omero.gateway.BlitzGateway} connection
    @return:            http response wrapping jpeg
    """
    server_id = request.session['connector'].server_id
    pi = _get_prepared_image(request, iid, server_id=server_id, conn=conn)
    if pi is None:
        raise Http404
    img, compress_quality = pi
    jpeg_data = webgateway_cache.getImage(request, server_id, img, z, t)
    if jpeg_data is None:
        jpeg_data = img.renderJpeg(z, t, compression=compress_quality)
        if jpeg_data is None:
            raise Http404
        webgateway_cache.setImage(request, server_id, img, z, t, jpeg_data)

    format = request.GET.get('format', 'jpeg')
    rsp = HttpResponse(jpeg_data, content_type='image/jpeg')
    if 'download' in kwargs and kwargs['download']:
        if format == 'png':
            # convert jpeg data to png...
            i = Image.open(StringIO(jpeg_data))
            output = StringIO()
            i.save(output, 'png')
            jpeg_data = output.getvalue()
            output.close()
            rsp = HttpResponse(jpeg_data, content_type='image/png')
        # don't seem to need to do this for tiff
        elif format == 'tif':
            rsp = HttpResponse(jpeg_data, content_type='image/tif')
        fileName = img.getName().decode('utf8').replace(" ", "_")
        fileName = fileName.replace(",", ".")
        rsp['Content-Type'] = 'application/force-download'
        rsp['Content-Length'] = len(jpeg_data)
        rsp['Content-Disposition'] = (
            'attachment; filename=%s.%s'
            % (fileName, format))
    return rsp


@login_required()
def render_ome_tiff(request, ctx, cid, conn=None, **kwargs):
    """
    Renders the OME-TIFF representation of the image(s) with id cid in ctx
    (i)mage, (d)ataset, or (p)roject.
    For multiple images export, images that require pixels pyramid (big
    images) will be silently skipped.
    If exporting a single big image or if all images in a multple image export
    are big, a 404 will be triggered.
    A request parameter dryrun can be passed to return the count of images
    that would actually be exported.

    @param request:     http request
    @param ctx:         'p' or 'd' or 'i'
    @param cid:         Project, Dataset or Image ID
    @param conn:        L{omero.gateway.BlitzGateway} connection
    @return:            http response wrapping the tiff (or zip for multiple
                        files), or redirect to temp file/zip
                        if dryrun is True, returns count of images that would
                        be exported
    """
    server_id = request.session['connector'].server_id
    imgs = []
    if ctx == 'p':
        obj = conn.getObject("Project", cid)
        if obj is None:
            raise Http404
        for d in obj.listChildren():
            imgs.extend(list(d.listChildren()))
        name = obj.getName()
    elif ctx == 'd':
        obj = conn.getObject("Dataset", cid)
        if obj is None:
            raise Http404
        imgs.extend(list(obj.listChildren()))
        selection = filter(None,
                           request.GET.get('selection', '').split(','))
        if len(selection):
            logger.debug(selection)
            logger.debug(imgs)
            imgs = filter(lambda x: str(x.getId()) in selection, imgs)
            logger.debug(imgs)
            if len(imgs) == 0:
                raise Http404
        name = '%s-%s' % (obj.getParent().getName(), obj.getName())
    elif ctx == 'w':
        obj = conn.getObject("Well", cid)
        if obj is None:
            raise Http404
        imgs.extend([x.getImage() for x in obj.listChildren()])
        plate = obj.getParent()
        coord = "%s%s" % (plate.getRowLabels()[obj.row],
                          plate.getColumnLabels()[obj.column])
        name = '%s-%s-%s' % (plate.getParent().getName(), plate.getName(),
                             coord)
    else:
        obj = conn.getObject("Image", cid)
        if obj is None:
            raise Http404
        imgs.append(obj)

    imgs = filter(lambda x: not x.requiresPixelsPyramid(), imgs)

    if request.GET.get('dryrun', False):
        rv = json.dumps(len(imgs))
        c = request.GET.get('callback', None)
        if c is not None and not kwargs.get('_internal', False):
            rv = '%s(%s)' % (c, rv)
        return HttpJavascriptResponse(rv)
    if len(imgs) == 0:
        raise Http404
    if len(imgs) == 1:
        obj = imgs[0]
        key = ('_'.join((str(x.getId()) for x in obj.getAncestry())) +
               '_' + str(obj.getId()) + '_ome_tiff')
        # total name len <= 255, 9 is for .ome.tiff
        fnamemax = 255 - len(str(obj.getId())) - 10
        objname = obj.getName()[:fnamemax]
        fpath, rpath, fobj = webgateway_tempfile.new(
            str(obj.getId()) + '-' + objname + '.ome.tiff', key=key)
        if fobj is True:
            # already exists
            return HttpResponseRedirect(settings.STATIC_URL +
                                        'webgateway/tfiles/' + rpath)
        tiff_data = webgateway_cache.getOmeTiffImage(request, server_id,
                                                     imgs[0])
        if tiff_data is None:
            try:
                tiff_data = imgs[0].exportOmeTiff()
            except:
                logger.debug('Failed to export image (2)', exc_info=True)
                tiff_data = None
            if tiff_data is None:
                webgateway_tempfile.abort(fpath)
                raise Http404
            webgateway_cache.setOmeTiffImage(request, server_id, imgs[0],
                                             tiff_data)
        if fobj is None:
            rsp = HttpResponse(tiff_data, content_type='image/tiff')
            rsp['Content-Disposition'] = ('attachment; filename="%s.ome.tiff"'
                                          % (str(obj.getId()) + '-'+objname))
            rsp['Content-Length'] = len(tiff_data)
            return rsp
        else:
            fobj.write(tiff_data)
            fobj.close()
            return HttpResponseRedirect(settings.STATIC_URL +
                                        'webgateway/tfiles/' + rpath)
    else:
        try:
            img_ids = '+'.join((str(x.getId()) for x in imgs))
            key = ('_'.join((str(x.getId()) for x in imgs[0].getAncestry())) +
                   '_' + md5(img_ids).hexdigest() + '_ome_tiff_zip')
            fpath, rpath, fobj = webgateway_tempfile.new(name + '.zip',
                                                         key=key)
            if fobj is True:
                return HttpResponseRedirect(settings.STATIC_URL +
                                            'webgateway/tfiles/' + rpath)
            logger.debug(fpath)
            if fobj is None:
                fobj = StringIO()
            zobj = zipfile.ZipFile(fobj, 'w', zipfile.ZIP_STORED)
            for obj in imgs:
                tiff_data = webgateway_cache.getOmeTiffImage(request,
                                                             server_id, obj)
                if tiff_data is None:
                    tiff_data = obj.exportOmeTiff()
                    if tiff_data is None:
                        continue
                    webgateway_cache.setOmeTiffImage(request, server_id, obj,
                                                     tiff_data)
                # While ZIP itself doesn't have the 255 char limit for
                # filenames, the FS where these get unarchived might, so trim
                # names
                # total name len <= 255, 9 is for .ome.tiff
                fnamemax = 255 - len(str(obj.getId())) - 10
                objname = obj.getName()[:fnamemax]
                zobj.writestr(str(obj.getId()) + '-'+objname + '.ome.tiff',
                              tiff_data)
            zobj.close()
            if fpath is None:
                zip_data = fobj.getvalue()
                rsp = HttpResponse(zip_data, content_type='application/zip')
                rsp['Content-Disposition'] = (
                    'attachment; filename="%s.zip"' % name)
                rsp['Content-Length'] = len(zip_data)
                return rsp
        except:
            logger.debug(traceback.format_exc())
            raise
        return HttpResponseRedirect(settings.STATIC_URL +
                                    'webgateway/tfiles/' + rpath)


@login_required()
def render_movie(request, iid, axis, pos, conn=None, **kwargs):
    """
    Renders a movie from the image with id iid

    @param request:     http request
    @param iid:         Image ID
    @param axis:        Movie frames are along 'z' or 't' dimension. String
    @param pos:         The T index (for z axis) or Z index (for t axis)
    @param conn:        L{omero.gateway.BlitzGateway} connection
    @return:            http response wrapping the file, or redirect to temp
                        file
    """
    server_id = request.session['connector'].server_id
    try:
        # Prepare a filename we'll use for temp cache, and check if file is
        # already there
        opts = {}
        opts['format'] = 'video/' + request.GET.get('format', 'quicktime')
        opts['fps'] = int(request.GET.get('fps', 4))
        opts['minsize'] = (512, 512, 'Black')
        ext = '.avi'
        key = "%s-%s-%s-%d-%s-%s" % (iid, axis, pos, opts['fps'],
                                     _get_signature_from_request(request),
                                     request.GET.get('format',
                                                     'quicktime'))

        pos = int(pos)
        pi = _get_prepared_image(request, iid, server_id=server_id, conn=conn)
        if pi is None:
            raise Http404
        img, compress_quality = pi

        fpath, rpath, fobj = webgateway_tempfile.new(img.getName() + ext,
                                                     key=key)
        logger.debug(fpath, rpath, fobj)
        if fobj is True:
            return HttpResponseRedirect(settings.STATIC_URL +
                                        'webgateway/tfiles/' + rpath)
            # os.path.join(rpath, img.getName() + ext))

        if 'optsCB' in kwargs:
            opts.update(kwargs['optsCB'](img))
        opts.update(kwargs.get('opts', {}))
        logger.debug(
            'rendering movie for img %s with axis %s, pos %i and opts %s'
            % (iid, axis, pos, opts))
        # fpath, rpath = webgateway_tempfile.newdir()
        if fpath is None:
            fo, fn = tempfile.mkstemp()
        else:
            fn = fpath  # os.path.join(fpath, img.getName())
        if axis.lower() == 'z':
            dext, mimetype = img.createMovie(fn, 0, img.getSizeZ()-1, pos-1,
                                             pos-1, opts)
        else:
            dext, mimetype = img.createMovie(fn, pos-1, pos-1, 0,
                                             img.getSizeT()-1, opts)
        if dext is None and mimetype is None:
            # createMovie is currently only available on 4.1_custom
            # http://trac.openmicroscopy.org.uk/ome/ticket/3857
            raise Http404
        if fpath is None:
            movie = open(fn).read()
            os.close(fo)
            rsp = HttpResponse(movie, content_type=mimetype)
            rsp['Content-Disposition'] = 'attachment; filename="%s"' \
                % (img.getName()+ext)
            rsp['Content-Length'] = len(movie)
            return rsp
        else:
            fobj.close()
            # shutil.move(fn, fn + ext)
            return HttpResponseRedirect(settings.STATIC_URL +
                                        'webgateway/tfiles/' + rpath)
            # os.path.join(rpath, img.getName() + ext))
    except:
        logger.debug(traceback.format_exc())
        raise


@login_required()
def render_split_channel(request, iid, z, t, conn=None, **kwargs):
    """
    Renders a split channel view of the image with id {{iid}} at {{z}} and
    {{t}} as jpeg.
    Many options are available from the request dict.
    Requires Pillow to be installed on the server.

    @param request:     http request
    @param iid:         Image ID
    @param z:           Z index
    @param t:           T index
    @param conn:        L{omero.gateway.BlitzGateway} connection
    @return:            http response wrapping a jpeg
    """
    server_id = request.session['connector'].server_id
    pi = _get_prepared_image(request, iid, server_id=server_id, conn=conn)
    if pi is None:
        raise Http404
    img, compress_quality = pi
    compress_quality = compress_quality and float(compress_quality) or 0.9
    jpeg_data = webgateway_cache.getSplitChannelImage(request, server_id, img,
                                                      z, t)
    if jpeg_data is None:
        jpeg_data = img.renderSplitChannel(z, t, compression=compress_quality)
        if jpeg_data is None:
            raise Http404
        webgateway_cache.setSplitChannelImage(request, server_id, img, z, t,
                                              jpeg_data)
    rsp = HttpResponse(jpeg_data, content_type='image/jpeg')
    return rsp


def debug(f):
    """
    Decorator for adding debugging functionality to methods.

    @param f:       The function to wrap
    @return:        The wrapped function
    """

    def wrap(request, *args, **kwargs):
        debug = request.GET.getlist('debug')
        if 'slow' in debug:
            time.sleep(5)
        if 'fail' in debug:
            raise Http404
        if 'error' in debug:
            raise AttributeError('Debug requested error')
        return f(request, *args, **kwargs)
    wrap.func_name = f.func_name
    return wrap


def json_response(f):
    """
    Decorator for wrapping response in JsonResponse if needed and
    error handling

    @param f:       The function to wrap
    @return:        The wrapped function, which will return json
    """
    @wraps(f)
    def wrap(request, *args, **kwargs):
        logger.debug('json_response')
        try:
            rv = f(request, *args, **kwargs)
            if isinstance(rv, HttpResponse):
                return rv
            return JsonResponse(rv)
        except Exception, ex:
            # Default status is 500 'server error'
            # But we try to handle all 'expected' errors appropriately
            # TODO: handle omero.ConcurrencyException
            status = 500
            trace = traceback.format_exc()
            if isinstance(ex, BadRequestError):
                status = 400
                trace = ex.stacktrace   # Might be None
            elif isinstance(ex, omero.SecurityViolation):
                status = 403
            elif isinstance(ex, omero.ApiUsageException):
                status = 400
            logger.debug(trace)
            rsp_json = {"message": str(ex)}
            if trace is not None:
                rsp_json["stacktrace"] = trace
            return JsonResponse(rsp_json, status=status)
    wrap.func_name = f.func_name
    return wrap


def jsonp(f):
    """
    Decorator for adding connection debugging and returning function result as
    json, depending on values in kwargs

    @param f:       The function to wrap
    @return:        The wrapped function, which will return json
    """

    def wrap(request, *args, **kwargs):
        logger.debug('jsonp')
        try:
            server_id = kwargs.get('server_id', None)
            if server_id is None:
                server_id = request.session['connector'].server_id
            kwargs['server_id'] = server_id
            rv = f(request, *args, **kwargs)
            if kwargs.get('_raw', False):
                return rv
            if isinstance(rv, HttpResponse):
                return rv
            c = request.GET.get('callback', None)
            if c is not None and not kwargs.get('_internal', False):
                rv = json.dumps(rv)
                rv = '%s(%s)' % (c, rv)
                # mimetype for JSONP is application/javascript
                return HttpJavascriptResponse(rv)
            if kwargs.get('_internal', False):
                return rv
            # mimetype for JSON is application/json
            # NB: To support old api E.g. /get_rois_json/
            # We need to support lists
            safe = type(rv) is dict
            return JsonResponse(rv, safe=safe)
        except Exception, ex:
            # Default status is 500 'server error'
            # But we try to handle all 'expected' errors appropriately
            # TODO: handle omero.ConcurrencyException
            status = 500
            if isinstance(ex, omero.SecurityViolation):
                status = 403
            elif isinstance(ex, omero.ApiUsageException):
                status = 400
            trace = traceback.format_exc()
            logger.debug(trace)
            if kwargs.get('_raw', False) or kwargs.get('_internal', False):
                raise
            return JsonResponse(
                {"message": str(ex), "stacktrace": trace},
                status=status)
    wrap.func_name = f.func_name
    return wrap


@debug
@login_required()
def render_row_plot(request, iid, z, t, y, conn=None, w=1, **kwargs):
    """
    Renders the line plot for the image with id {{iid}} at {{z}} and {{t}} as
    gif with transparent background.
    Many options are available from the request dict.
    I am assuming a single Pixels object on image with Image ID='iid'. May be
    wrong
    TODO: cache

    @param request:     http request
    @param iid:         Image ID
    @param z:           Z index
    @param t:           T index
    @param y:           Y position of row to measure
    @param conn:        L{omero.gateway.BlitzGateway} connection
    @param w:           Line width
    @return:            http response wrapping a gif
    """

    if not w:
        w = 1
    pi = _get_prepared_image(request, iid, conn=conn)
    if pi is None:
        raise Http404
    img, compress_quality = pi
    try:
        gif_data = img.renderRowLinePlotGif(int(z), int(t), int(y), int(w))
    except:
        logger.debug('a', exc_info=True)
        raise
    if gif_data is None:
        raise Http404
    rsp = HttpResponse(gif_data, content_type='image/gif')
    return rsp


@debug
@login_required()
def render_col_plot(request, iid, z, t, x, w=1, conn=None, **kwargs):
    """
    Renders the line plot for the image with id {{iid}} at {{z}} and {{t}} as
    gif with transparent background.
    Many options are available from the request dict.
    I am assuming a single Pixels object on image with id='iid'. May be wrong
    TODO: cache

    @param request:     http request
    @param iid:         Image ID
    @param z:           Z index
    @param t:           T index
    @param x:           X position of column to measure
    @param conn:        L{omero.gateway.BlitzGateway} connection
    @param w:           Line width
    @return:            http response wrapping a gif
    """

    if not w:
        w = 1
    pi = _get_prepared_image(request, iid, conn=conn)
    if pi is None:
        raise Http404
    img, compress_quality = pi
    gif_data = img.renderColLinePlotGif(int(z), int(t), int(x), int(w))
    if gif_data is None:
        raise Http404
    rsp = HttpResponse(gif_data, content_type='image/gif')
    return rsp


@login_required()
@jsonp
def imageData_json(request, conn=None, _internal=False, **kwargs):
    """
    Get a dict with image information
    TODO: cache

    @param request:     http request
    @param conn:        L{omero.gateway.BlitzGateway}
    @param _internal:   TODO: ?
    @return:            Dict
    """

    iid = kwargs['iid']
    key = kwargs.get('key', None)
    image = conn.getObject("Image", iid)
    if image is None:
        return HttpJavascriptResponseServerError('""')
    if request.GET.get('getDefaults') == 'true':
        image.resetDefaults(save=False)
    rv = imageMarshal(image, key=key, request=request)
    return rv


@login_required()
@jsonp
def wellData_json(request, conn=None, _internal=False, **kwargs):
    """
    Get a dict with image information
    TODO: cache

    @param request:     http request
    @param conn:        L{omero.gateway.BlitzGateway}
    @param _internal:   TODO: ?
    @return:            Dict
    """

    wid = kwargs['wid']
    well = conn.getObject("Well", wid)
    if well is None:
        return HttpJavascriptResponseServerError('""')
    prefix = kwargs.get('thumbprefix', 'webgateway.views.render_thumbnail')

    def urlprefix(iid):
        return reverse(prefix, args=(iid,))
    xtra = {'thumbUrlPrefix': kwargs.get('urlprefix', urlprefix)}
    rv = well.simpleMarshal(xtra=xtra)
    return rv


@login_required()
@jsonp
def plateGrid_json(request, pid, field=0, conn=None, **kwargs):
    """
    """
    try:
        field = long(field or 0)
    except ValueError:
        field = 0
    prefix = kwargs.get('thumbprefix', 'webgateway.views.render_thumbnail')
    thumbsize = int(request.GET.get('size', 96))
    logger.debug(thumbsize)
    server_id = kwargs['server_id']

    def urlprefix(iid):
        return reverse(prefix, args=(iid, thumbsize))
    plateGrid = PlateGrid(conn, pid, field,
                          kwargs.get('urlprefix', urlprefix))
    plate = plateGrid.plate
    if plate is None:
        return Http404

    rv = webgateway_cache.getJson(request, server_id, plate,
                                  'plategrid-%d-%d' % (field, thumbsize))
    if rv is None:
        rv = plateGrid.metadata
        webgateway_cache.setJson(request, server_id, plate, json.dumps(rv),
                                 'plategrid-%d-%d' % (field, thumbsize))
    else:
        rv = json.loads(rv)
    return rv


@login_required()
@jsonp
def listImages_json(request, did, conn=None, **kwargs):
    """
    lists all Images in a Dataset, as json
    TODO: cache

    @param request:     http request
    @param did:         Dataset ID
    @param conn:        L{omero.gateway.BlitzGateway}
    @return:            list of image json.
    """

    dataset = conn.getObject("Dataset", did)
    if dataset is None:
        return HttpJavascriptResponseServerError('""')
    prefix = kwargs.get('thumbprefix', 'webgateway.views.render_thumbnail')

    def urlprefix(iid):
        return reverse(prefix, args=(iid,))
    xtra = {'thumbUrlPrefix': kwargs.get('urlprefix', urlprefix),
            'tiled': request.GET.get('tiled', False),
            }
    return map(lambda x: x.simpleMarshal(xtra=xtra), dataset.listChildren())


@login_required()
@jsonp
def listWellImages_json(request, did, conn=None, **kwargs):
    """
    lists all Images in a Well, as json
    TODO: cache

    @param request:     http request
    @param did:         Well ID
    @param conn:        L{omero.gateway.BlitzGateway}
    @return:            list of image json.
    """

    well = conn.getObject("Well", did)
    if well is None:
        return HttpJavascriptResponseServerError('""')
    prefix = kwargs.get('thumbprefix', 'webgateway.views.render_thumbnail')

    def urlprefix(iid):
        return reverse(prefix, args=(iid,))
    xtra = {'thumbUrlPrefix': kwargs.get('urlprefix', urlprefix)}
    return map(lambda x: x.getImage() and
               x.getImage().simpleMarshal(xtra=xtra),
               well.listChildren())


@login_required()
@jsonp
def listDatasets_json(request, pid, conn=None, **kwargs):
    """
    lists all Datasets in a Project, as json
    TODO: cache

    @param request:     http request
    @param pid:         Project ID
    @param conn:        L{omero.gateway.BlitzGateway}
    @return:            list of dataset json.
    """

    project = conn.getObject("Project", pid)
    if project is None:
        return HttpJavascriptResponse('[]')
    return [x.simpleMarshal(xtra={'childCount': 0})
            for x in project.listChildren()]


@login_required()
@jsonp
def datasetDetail_json(request, did, conn=None, **kwargs):
    """
    return json encoded details for a dataset
    TODO: cache
    """
    ds = conn.getObject("Dataset", did)
    return ds.simpleMarshal()


@login_required()
@jsonp
def listProjects_json(request, conn=None, **kwargs):
    """
    lists all Projects, as json
    TODO: cache

    @param request:     http request
    @param conn:        L{omero.gateway.BlitzGateway}
    @return:            list of project json.
    """

    rv = []
    for pr in conn.listProjects():
        rv.append({'id': pr.id,
                   'name': pr.name,
                   'description': pr.description or ''})
    return rv


@login_required()
@jsonp
def projectDetail_json(request, pid, conn=None, **kwargs):
    """
    grab details from one specific project
    TODO: cache

    @param request:     http request
    @param pid:         Project ID
    @param conn:        L{omero.gateway.BlitzGateway}
    @return:            project details as dict.
    """

    pr = conn.getObject("Project", pid)
    rv = pr.simpleMarshal()
    return rv


def searchOptFromRequest(request):
    """
    Returns a dict of options for searching, based on
    parameters in the http request
    Request keys include:
        - ctx: (http request) 'imgs' to search only images
        - text: (http request) the actual text phrase
        - start: starting index (0 based) for result
        - limit: nr of results to retuen (0 == unlimited)
        - author:
        - grabData:
        - parents:

    @param request:     http request
    @return:            Dict of options
    """

    try:
        r = request.GET
        opts = {
            'search': unicode(r.get('text', '')).encode('utf8'),
            'ctx': r.get('ctx', ''),
            'grabData': not not r.get('grabData', False),
            'parents': not not bool(r.get('parents', False)),
            'start': int(r.get('start', 0)),
            'limit': int(r.get('limit', 0)),
            'key': r.get('key', None)
            }
        author = r.get('author', '')
        if author:
            opts['search'] += ' author:'+author
        return opts
    except:
        logger.error(traceback.format_exc())
        return {}


@TimeIt(logging.INFO)
@login_required()
@jsonp
def search_json(request, conn=None, **kwargs):
    """
    Search for objects in blitz.
    Returns json encoded list of marshalled objects found by the search query
    Request keys include:
        - text: The text to search for
        - ctx: (http request) 'imgs' to search only images
        - text: (http request) the actual text phrase
        - start: starting index (0 based) for result
        - limit: nr of results to retuen (0 == unlimited)
        - author:
        - grabData:
        - parents:

    @param request:     http request
    @param conn:        L{omero.gateway.BlitzGateway}
    @return:            json search results
    TODO: cache
    """
    server_id = request.session['connector'].server_id
    opts = searchOptFromRequest(request)
    rv = []
    logger.debug("searchObjects(%s)" % (opts['search']))
    # search returns blitz_connector wrapper objects

    def urlprefix(iid):
        return reverse('webgateway.views.render_thumbnail', args=(iid,))
    xtra = {'thumbUrlPrefix': kwargs.get('urlprefix', urlprefix)}
    try:
        if opts['ctx'] == 'imgs':
            sr = conn.searchObjects(["image"], opts['search'],
                                    conn.SERVICE_OPTS)
        else:
            # searches P/D/I
            sr = conn.searchObjects(None, opts['search'], conn.SERVICE_OPTS)
    except ApiUsageException:
        return HttpJavascriptResponseServerError('"parse exception"')

    def marshal():
        rv = []
        if (opts['grabData'] and opts['ctx'] == 'imgs'):
            bottom = min(opts['start'], len(sr)-1)
            if opts['limit'] == 0:
                top = len(sr)
            else:
                top = min(len(sr), bottom + opts['limit'])
            for i in range(bottom, top):
                e = sr[i]
            # for e in sr:
                try:
                    rv.append(imageData_json(
                        request, server_id, iid=e.id,
                        key=opts['key'], conn=conn, _internal=True))
                except AttributeError, x:
                    logger.debug('(iid %i) ignoring Attribute Error: %s'
                                 % (e.id, str(x)))
                    pass
                except omero.ServerError, x:
                    logger.debug('(iid %i) ignoring Server Error: %s'
                                 % (e.id, str(x)))
            return rv
        else:
            return map(lambda x: x.simpleMarshal(
                xtra=xtra, parents=opts['parents']), sr)
    rv = timeit(marshal)()
    logger.debug(rv)
    return rv


@require_POST
@login_required()
def save_image_rdef_json(request, iid, conn=None, **kwargs):
    """
    Requests that the rendering defs passed in the request be set as the
    default for this image.
    Rendering defs in request listed at L{getImgDetailsFromReq}
    TODO: jsonp

    @param request:     http request
    @param iid:         Image ID
    @param conn:        L{omero.gateway.BlitzGateway}
    @return:            http response 'true' or 'false'
    """
    server_id = request.session['connector'].server_id
    pi = _get_prepared_image(request, iid, server_id=server_id, conn=conn,
                             saveDefs=True)
    if pi is None:
        json_data = 'false'
    else:
        user_id = pi[0]._conn.getEventContext().userId
        webgateway_cache.invalidateObject(server_id, user_id, pi[0])
        pi[0].getThumbnail()
        json_data = 'true'
    if request.GET.get('callback', None):
        json_data = '%s(%s)' % (request.GET['callback'], json_data)
    return HttpJavascriptResponse(json_data)


@login_required()
@jsonp
def listLuts_json(request, conn=None, **kwargs):
    """
    Lists lookup tables 'LUTs' availble for rendering
    """
    scriptService = conn.getScriptService()
    luts = scriptService.getScriptsByMimetype("text/x-lut")
    rv = []
    for l in luts:
        rv.append({'id': l.id.val,
                   'path': l.path.val,
                   'name': l.name.val,
                   'size': unwrap(l.size)
                   })
    rv.sort(key=lambda x: x['name'].lower())
    return {"luts": rv}


@login_required()
def list_compatible_imgs_json(request, iid, conn=None, **kwargs):
    """
    Lists the images on the same project that would be viable targets for
    copying rendering settings.
    TODO: change method to:
    list_compatible_imgs_json (request, iid, server_id=None, conn=None,
    **kwargs):

    @param request:     http request
    @param iid:         Image ID
    @param conn:        L{omero.gateway.BlitzGateway}
    @return:            json list of image IDs
    """

    json_data = 'false'
    r = request.GET
    if conn is None:
        img = None
    else:
        img = conn.getObject("Image", iid)

    if img is not None:
        # List all images in project
        imgs = []
        for ds in img.getProject().listChildren():
            imgs.extend(ds.listChildren())
        # Filter the ones that would pass the applySettingsToImages call
        img_ptype = img.getPrimaryPixels().getPixelsType().getValue()
        img_ccount = img.getSizeC()
        img_ew = [x.getLabel() for x in img.getChannels()]
        img_ew.sort()

        def compat(i):
            if long(i.getId()) == long(iid):
                return False
            pp = i.getPrimaryPixels()
            if (pp is None or
                i.getPrimaryPixels().getPixelsType().getValue() != img_ptype or
                    i.getSizeC() != img_ccount):
                return False
            ew = [x.getLabel() for x in i.getChannels()]
            ew.sort()
            if ew != img_ew:
                return False
            return True
        imgs = filter(compat, imgs)
        json_data = json.dumps([x.getId() for x in imgs])

    if r.get('callback', None):
        json_data = '%s(%s)' % (r['callback'], json_data)
    return HttpJavascriptResponse(json_data)


@require_POST
@login_required()
@jsonp
def reset_rdef_json(request, toOwners=False, conn=None, **kwargs):
    """
    Simply takes request 'to_type' and 'toids' and
    delegates to Rendering Settings service to reset
    settings accordings.

    @param toOwners:    if True, default to the owner's settings.
    """

    r = request.POST
    toids = r.getlist('toids')
    to_type = str(r.get('to_type', 'image'))
    to_type = to_type.title()
    if to_type == 'Acquisition':
        to_type = 'PlateAcquisition'

    if len(toids) == 0:
        raise Http404("Need to specify objects in request, E.g."
                      " ?totype=dataset&toids=1&toids=2")

    toids = map(lambda x: long(x), toids)

    rss = conn.getRenderingSettingsService()

    # get the first object and set the group to match
    conn.SERVICE_OPTS.setOmeroGroup('-1')
    o = conn.getObject(to_type, toids[0])
    if o is not None:
        gid = o.getDetails().group.id.val
        conn.SERVICE_OPTS.setOmeroGroup(gid)

    if toOwners:
        rv = rss.resetDefaultsByOwnerInSet(to_type, toids, conn.SERVICE_OPTS)
    else:
        rv = rss.resetDefaultsInSet(to_type, toids, conn.SERVICE_OPTS)

    return rv


@login_required()
@jsonp
def copy_image_rdef_json(request, conn=None, **kwargs):
    """
    If 'fromid' is in request, copy the image ID to session,
    for applying later using this same method.
    If list of 'toids' is in request, paste the image ID from the session
    to the specified images.
    If 'fromid' AND 'toids' are in the reqest, we simply
    apply settings and don't save anything to request.
    If 'to_type' is in request, this can be 'dataset', 'plate', 'acquisition'
    Returns json dict of Boolean:[Image-IDs] for images that have successfully
    had the rendering settings applied, or not.

    @param request:     http request
    @param server_id:
    @param conn:        L{omero.gateway.BlitzGateway}
    @return:            json dict of Boolean:[Image-IDs]
    """

    server_id = request.session['connector'].server_id
    json_data = False

    fromid = request.GET.get('fromid', None)
    toids = request.POST.getlist('toids')
    to_type = str(request.POST.get('to_type', 'image'))
    rdef = None

    if to_type not in ('dataset', 'plate', 'acquisition'):
        to_type = "Image"  # default is image

    # Only 'fromid' is given, simply save to session
    if fromid is not None and len(toids) == 0:
        request.session.modified = True
        request.session['fromid'] = fromid
        if request.session.get('rdef') is not None:
            del request.session['rdef']
        return True

    # If we've got an rdef encoded in request instead of ImageId...
    r = request.GET or request.POST
    if r.get('c') is not None:
        # make a map of settings we need
        rdef = {
            'c': str(r.get('c'))    # channels
        }
        if r.get('pixel_range'):
            rdef['pixel_range'] = str(r.get('pixel_range'))
        if r.get('m'):
            rdef['m'] = str(r.get('m'))   # model (grey)
        if r.get('z'):
            rdef['z'] = str(r.get('z'))    # z & t pos
        if r.get('t'):
            rdef['t'] = str(r.get('t'))
        imageId = request.GET.get('imageId', request.POST.get('imageId', None))
        if imageId:
            rdef['imageId'] = int(imageId)

        if request.method == "GET":
            request.session.modified = True
            request.session['rdef'] = rdef
            # remove any previous rdef we may have via 'fromId'
            if request.session.get('fromid') is not None:
                del request.session['fromid']
            return True

    # Check session for 'fromid'
    if fromid is None:
        fromid = request.session.get('fromid', None)

    # maybe these pair of methods should be on ImageWrapper??
    def getRenderingSettings(image):
        rv = {}
        chs = []
        for i, ch in enumerate(image.getChannels()):
            act = "" if ch.isActive() else "-"
            start = ch.getWindowStart()
            end = ch.getWindowEnd()
            color = ch.getLut()
            if not color or len(color) == 0:
                color = ch.getColor().getHtml()
            chs.append("%s%s|%s:%s$%s" % (act, i+1, start, end, color))
        rv['c'] = ",".join(chs)
        rv['m'] = "g" if image.isGreyscaleRenderingModel() else "c"
        rv['z'] = image.getDefaultZ() + 1
        rv['t'] = image.getDefaultT() + 1
        return rv

    def applyRenderingSettings(image, rdef):
        channels, windows, colors = _split_channel_info(rdef['c'])
        # also prepares _re
        image.setActiveChannels(channels, windows, colors)
        if rdef['m'] == 'g':
            image.setGreyscaleRenderingModel()
        else:
            image.setColorRenderingModel()
        if 'z' in rdef:
            image._re.setDefaultZ(long(rdef['z'])-1)
        if 't' in rdef:
            image._re.setDefaultT(long(rdef['t'])-1)
        image.saveDefaults()

    # Use rdef from above or previously saved one...
    if rdef is None:
        rdef = request.session.get('rdef')
    if request.method == "POST":
        originalSettings = None
        fromImage = None
        if fromid is None:
            # if we have rdef, save to source image, then use that image as
            # 'fromId', then revert.
            if rdef is not None and len(toids) > 0:
                fromImage = conn.getObject("Image", rdef['imageId'])
                if fromImage is not None:
                    # copy orig settings
                    originalSettings = getRenderingSettings(fromImage)
                    applyRenderingSettings(fromImage, rdef)
                    fromid = fromImage.getId()

        # If we have both, apply settings...
        try:
            fromid = long(fromid)
            toids = map(lambda x: long(x), toids)
        except TypeError:
            fromid = None
        except ValueError:
            fromid = None
        if fromid is not None and len(toids) > 0:
            fromimg = conn.getObject("Image", fromid)
            userid = fromimg.getOwner().getId()
            json_data = conn.applySettingsToSet(fromid, to_type, toids)
            if json_data and True in json_data:
                for iid in json_data[True]:
                    img = conn.getObject("Image", iid)
                    img is not None and webgateway_cache.invalidateObject(
                        server_id, userid, img)

        # finally - if we temporarily saved rdef to original image, revert
        # if we're sure that from-image is not in the target set (Dataset etc)
        if to_type == "Image" and fromid not in toids:
            if originalSettings is not None and fromImage is not None:
                applyRenderingSettings(fromImage, originalSettings)
        return json_data

    else:
        return HttpResponseNotAllowed(["POST"])


@login_required()
@jsonp
def get_image_rdef_json(request, conn=None, **kwargs):
    """
    Gets any 'rdef' dict from the request.session and
    returns it as json
    """
    rdef = request.session.get('rdef')
    image = None
    if (rdef is None):
        fromid = request.session.get('fromid', None)
        if fromid is not None:
            # We only have an Image to copy rdefs from
            image = conn.getObject("Image", fromid)
        if image is not None:
            rv = imageMarshal(image, request=request)
            # return rv
            chs = []
            for i, ch in enumerate(rv['channels']):
                act = ch['active'] and str(i+1) or "-%s" % (i+1)
                chs.append("%s|%s:%s$%s" % (act, ch['window']['start'],
                                            ch['window']['end'], ch['color']))
            rdef = {'c': (",".join(chs)),
                    'm': rv['rdefs']['model'],
                    'pixel_range': "%s:%s" % (rv['pixel_range'][0],
                                              rv['pixel_range'][1])}

    return {'rdef': rdef}


@login_required()
def full_viewer(request, iid, conn=None, **kwargs):
    """
    This view is responsible for showing the omero_image template
    Image rendering options in request are used in the display page. See
    L{getImgDetailsFromReq}.

    @param request:     http request.
    @param iid:         Image ID
    @param conn:        L{omero.gateway.BlitzGateway}
    @param **kwargs:    Can be used to specify the html 'template' for
                        rendering
    @return:            html page of image and metadata
    """

    rid = getImgDetailsFromReq(request)
    server_settings = request.session.get('server_settings', {}) \
                                     .get('viewer', {})
    interpolate = server_settings.get('interpolate_pixels', True)
    roiLimit = server_settings.get('roi_limit', 2000)

    try:
        image = conn.getObject("Image", iid)
        if image is None:
            logger.debug("(a)Image %s not found..." % (str(iid)))
            raise Http404
        d = {'blitzcon': conn,
             'image': image,
             'opts': rid,
             'interpolate': interpolate,
             'build_year': build_year,
             'roiLimit': roiLimit,
             'roiCount': image.getROICount(),
             'viewport_server': kwargs.get(
                 # remove any trailing slash
                 'viewport_server', reverse('webgateway')).rstrip('/'),

             'object': 'image:%i' % int(iid)}

        template = kwargs.get('template',
                              "webgateway/viewport/omero_image.html")
        t = template_loader.get_template(template)
        c = Context(request, d)
        rsp = t.render(c)
    except omero.SecurityViolation:
        logger.warn("SecurityViolation in Image:%s", iid)
        logger.warn(traceback.format_exc())
        raise Http404
    return HttpResponse(rsp)


@login_required()
def download_as(request, iid=None, conn=None, **kwargs):
    """
    Downloads the image as a single jpeg/png/tiff or as a zip (if more than
    one image)
    """
    format = request.GET.get('format', 'png')
    if format not in ('jpeg', 'png', 'tif'):
        format = 'png'

    imgIds = []
    wellIds = []
    if iid is None:
        imgIds = request.GET.getlist('image')
        if len(imgIds) == 0:
            wellIds = request.GET.getlist('well')
            if len(wellIds) == 0:
                return HttpResponseServerError(
                    "No images or wells specified in request."
                    " Use ?image=123 or ?well=123")
    else:
        imgIds = [iid]

    images = []
    if imgIds:
        images = list(conn.getObjects("Image", imgIds))
    elif wellIds:
        try:
            index = int(request.GET.get("index", 0))
        except ValueError:
            index = 0
        for w in conn.getObjects("Well", wellIds):
            images.append(w.getWellSample(index).image())

    if len(images) == 0:
        msg = "Cannot download as %s. Images (ids: %s) not found." \
            % (format, imgIds)
        logger.debug(msg)
        return HttpResponseServerError(msg)

    if len(images) == 1:
        jpeg_data = images[0].renderJpeg()
        if jpeg_data is None:
            raise Http404
        rsp = HttpResponse(jpeg_data, mimetype='image/jpeg')
        rsp['Content-Length'] = len(jpeg_data)
        rsp['Content-Disposition'] = 'attachment; filename=%s.jpg' \
            % (images[0].getName().replace(" ", "_"))
    else:
        temp = tempfile.NamedTemporaryFile(suffix='.download_as')

        def makeImageName(originalName, extension, folder_name):
            name = os.path.basename(originalName)
            imgName = "%s.%s" % (name, extension)
            imgName = os.path.join(folder_name, imgName)
            # check we don't overwrite existing file
            i = 1
            name = imgName[:-(len(extension)+1)]
            while os.path.exists(imgName):
                imgName = "%s_(%d).%s" % (name, i, extension)
                i += 1
            return imgName

        try:
            temp_zip_dir = tempfile.mkdtemp()
            logger.debug("download_as dir: %s" % temp_zip_dir)
            try:
                for img in images:
                    z = t = None
                    try:
                        pilImg = img.renderImage(z, t)
                        imgPathName = makeImageName(
                            img.getName(), format, temp_zip_dir)
                        pilImg.save(imgPathName)
                    finally:
                        # Close RenderingEngine
                        img._re.close()
                # create zip
                zip_file = zipfile.ZipFile(temp, 'w', zipfile.ZIP_DEFLATED)
                try:
                    a_files = os.path.join(temp_zip_dir, "*")
                    for name in glob.glob(a_files):
                        zip_file.write(name, os.path.basename(name))
                finally:
                    zip_file.close()
            finally:
                shutil.rmtree(temp_zip_dir, ignore_errors=True)

            zipName = request.GET.get(
                'zipname', 'Download_as_%s' % format)
            zipName = zipName.replace(" ", "_")
            if not zipName.endswith('.zip'):
                zipName = "%s.zip" % zipName

            # return the zip or single file
            imageFile_data = FileWrapper(temp)
            rsp = HttpResponse(imageFile_data)
            rsp['Content-Length'] = temp.tell()
            rsp['Content-Disposition'] = 'attachment; filename=%s' % zipName
            temp.seek(0)
        except Exception:
            temp.close()
            stack = traceback.format_exc()
            logger.error(stack)
            return HttpResponseServerError(
                "Cannot download file (id:%s).\n%s" % (iid, stack))

    rsp['Content-Type'] = 'application/force-download'
    return rsp


@login_required(doConnectionCleanup=False)
def archived_files(request, iid=None, conn=None, **kwargs):
    """
    Downloads the archived file(s) as a single file or as a zip (if more than
    one file)
    """

    imgIds = []
    wellIds = []
    imgIds = request.GET.getlist('image')
    wellIds = request.GET.getlist('well')
    if iid is None:
        if len(imgIds) == 0 and len(wellIds) == 0:
            return HttpResponseServerError(
                "No images or wells specified in request."
                " Use ?image=123 or ?well=123")
    else:
        imgIds = [iid]

    images = list()
    wells = list()
    if imgIds:
        images = list(conn.getObjects("Image", imgIds))
    elif wellIds:
        try:
            index = int(request.GET.get("index", 0))
        except ValueError:
            index = 0
        wells = conn.getObjects("Well", wellIds)
        for w in wells:
            images.append(w.getWellSample(index).image())
    if len(images) == 0:
        logger.debug(
            "Cannot download archived file becuase Images not found.")
        return HttpResponseServerError(
            "Cannot download archived file because Images not found (ids:"
            " %s)." % (imgIds))

    # Test permissions on images and weels
    for ob in (wells):
        if hasattr(ob, 'canDownload'):
            if not ob.canDownload():
                raise Http404

    for ob in (images):
        well = None
        try:
            well = ob.getParent().getParent()
        except:
            if hasattr(ob, 'canDownload'):
                if not ob.canDownload():
                    raise Http404
        else:
            if well and isinstance(well, omero.gateway.WellWrapper):
                if hasattr(well, 'canDownload'):
                    if not well.canDownload():
                        raise Http404

    # make list of all files, removing duplicates
    fileMap = {}
    for image in images:
        for f in image.getImportedImageFiles():
            fileMap[f.getId()] = f
    files = fileMap.values()

    if len(files) == 0:
        logger.debug("Tried downloading archived files from image with no"
                     " files archived.")
        return HttpResponseServerError("This image has no Archived Files.")

    if len(files) == 1:
        orig_file = files[0]
        rsp = ConnCleaningHttpResponse(
            orig_file.getFileInChunks(buf=settings.CHUNK_SIZE))
        rsp.conn = conn
        rsp['Content-Length'] = orig_file.getSize()
        # ',' in name causes duplicate headers
        fname = orig_file.getName().replace(" ", "_").replace(",", ".")
        rsp['Content-Disposition'] = 'attachment; filename=%s' % (fname)
    else:

        temp = tempfile.NamedTemporaryFile(suffix='.archive')
        zipName = request.GET.get('zipname', image.getName())

        try:
            zipName = zip_archived_files(images, temp, zipName,
                                         buf=settings.CHUNK_SIZE)

            # return the zip or single file
            archivedFile_data = FileWrapper(temp)
            rsp = ConnCleaningHttpResponse(archivedFile_data)
            rsp.conn = conn
            rsp['Content-Length'] = temp.tell()
            rsp['Content-Disposition'] = 'attachment; filename=%s' % zipName
            temp.seek(0)
        except Exception:
            temp.close()
            stack = traceback.format_exc()
            logger.error(stack)
            return HttpResponseServerError(
                "Cannot download file (id:%s).\n%s" % (iid, stack))

    rsp['Content-Type'] = 'application/force-download'
    return rsp


@login_required()
@jsonp
def original_file_paths(request, iid, conn=None, **kwargs):
    """
    Get a list of path/name strings for original files associated with the
    image
    """

    image = conn.getObject("Image", iid)
    if image is None:
        raise Http404
    paths = image.getImportedImageFilePaths()
    return {'repo': paths['server_paths'], 'client': paths['client_paths']}


@login_required()
@jsonp
def get_shape_json(request, roiId, shapeId, conn=None, **kwargs):
    roiId = int(roiId)
    shapeId = int(shapeId)
    shape = conn.getQueryService().findByQuery(
        'select shape from Roi as roi '
        'join roi.shapes as shape '
        'where roi.id = %d and shape.id = %d' % (roiId, shapeId),
        None)
    logger.debug('Shape: %r' % shape)
    if shape is None:
        logger.debug('No such shape: %r' % shapeId)
        raise Http404
    return JsonResponse(shapeMarshal(shape))


@login_required()
@jsonp
def get_rois_json(request, imageId, conn=None, **kwargs):
    """
    Returns json data of the ROIs in the specified image.
    """
    rois = []
    roiService = conn.getRoiService()
    # rois = webfigure_utils.getRoiShapes(roiService, long(imageId))  # gets a
    # whole json list of ROIs
    result = roiService.findByImage(long(imageId), None, conn.SERVICE_OPTS)

    for r in result.rois:
        roi = {}
        roi['id'] = r.getId().getValue()
        # go through all the shapes of the ROI
        shapes = []
        for s in r.copyShapes():
            if s is None:   # seems possible in some situations
                continue
            shapes.append(shapeMarshal(s))
        # sort shapes by Z, then T.
        shapes.sort(
            key=lambda x: "%03d%03d"
            % (x.get('theZ', -1), x.get('theT', -1)))
        roi['shapes'] = shapes
        rois.append(roi)

    # sort by ID - same as in measurement tool.
    rois.sort(key=lambda x: x['id'])

    return rois


@login_required(isAdmin=True)
@jsonp
def su(request, user, conn=None, **kwargs):
    """
    If current user is admin, switch the session to a new connection owned by
    'user' (puts the new session ID in the request.session)
    Return False if not possible

    @param request:     http request.
    @param user:        Username of new connection owner
    @param conn:        L{omero.gateway.BlitzGateway}
    @param **kwargs:    Can be used to specify the html 'template' for
                        rendering
    @return:            Boolean
    """
    if request.method == "POST":
        conn.setGroupNameForSession('system')
        connector = request.session['connector']
        connector = Connector(connector.server_id, connector.is_secure)
        session = conn.getSessionService().getSession(conn._sessionUuid)
        ttl = session.getTimeToIdle().val
        connector.omero_session_key = conn.suConn(user, ttl=ttl)._sessionUuid
        request.session['connector'] = connector
        conn.revertGroupForSession()
        conn.close()
        return True
    else:
        context = {
            'url': reverse('webgateway_su', args=[user]),
            'submit': "Do you want to su to %s" % user}
        t = template_loader.get_template(
            'webgateway/base/includes/post_form.html')
        c = Context(request, context)
        return HttpResponse(t.render(c))


def _annotations(request, objtype, objid, conn=None, **kwargs):
    """
    Retrieve annotations for object specified by object type and identifier,
    optionally traversing object model graph.
    Returns dictionary containing annotations in NSBULKANNOTATIONS namespace
    if successful, otherwise returns error information.
    If the graph has multiple parents, we return annotations from all parents.

    Example:  /annotations/Plate/1/
              retrieves annotations for plate with identifier 1
    Example:  /annotations/Plate.wells/1/
              retrieves annotations for plate that contains well with
              identifier 1
    Example:  /annotations/Screen.plateLinks.child.wells/22/
              retrieves annotations for screen that contains plate with
              well with identifier 22

    @param request:     http request.
    @param objtype:     Type of target object, or type of target object
                        followed by a slash-separated list of properties to
                        resolve
    @param objid:       Identifier of target object, or identifier of object
                        reached by resolving given properties
    @param conn:        L{omero.gateway.BlitzGateway}
    @param **kwargs:    unused
    @return:            A dictionary with key 'error' with an error message or
                        with key 'data' containing an array of dictionaries
                        with keys 'id' and 'file' of the retrieved annotations
    """
    q = conn.getQueryService()
    # If more than one objtype is specified, use all in query to
    # traverse object model graph
    # Example: /annotations/Plate/wells/1/
    #          retrieves annotations from Plate that contains Well 1
    objtype = objtype.split('.')

    query = "select obj0 from %s obj0\n" % objtype[0]
    for i, t in enumerate(objtype[1:]):
        query += "join fetch obj%d.%s obj%d\n" % (i, t, i+1)
    query += """
        left outer join fetch obj0.annotationLinks links
        left outer join fetch links.child
        join fetch links.details.owner
        join fetch links.details.creationEvent
        where obj%d.id=:id""" % (len(objtype) - 1)

    ctx = conn.createServiceOptsDict()
    ctx.setOmeroGroup("-1")

    try:
        objs = q.findAllByQuery(query, omero.sys.ParametersI().addId(objid),
                                ctx)
    except omero.QueryException:
        return dict(error='%s cannot be queried' % objtype,
                    query=query)

    if len(objs) == 0:
        return dict(error='%s with id %s not found' % (objtype, objid),
                    query=query)

    data = []
    # Process all annotations from all objects...
    links = [l for obj in objs for l in obj.copyAnnotationLinks()]
    for link in links:
        annotation = link.child
        if unwrap(annotation.getNs()) != NSBULKANNOTATIONS:
            continue
        owner = annotation.details.owner
        ownerName = "%s %s" % (unwrap(owner.firstName), unwrap(owner.lastName))
        addedBy = link.details.owner
        addedByName = "%s %s" % (unwrap(addedBy.firstName),
                                 unwrap(addedBy.lastName))
        data.append(dict(id=annotation.id.val,
                         file=annotation.file.id.val,
                         parentType=objtype[0],
                         parentId=obj.id.val,
                         owner=ownerName,
                         addedBy=addedByName,
                         addedOn=unwrap(link.details.creationEvent._time)))
    return dict(data=data)


annotations = login_required()(jsonp(_annotations))


def _table_query(request, fileid, conn=None, **kwargs):
    """
    Query a table specified by fileid
    Returns a dictionary with query result if successful, error information
    otherwise

    @param request:     http request; querystring must contain key 'query'
                        with query to be executed, or '*' to retrieve all rows.
                        If query is in the format word-number, e.g. "Well-7",
                        if will be run as (word==number), e.g. "(Well==7)".
                        This is supported to allow more readable query strings.
    @param fileid:      Numeric identifier of file containing the table
    @param conn:        L{omero.gateway.BlitzGateway}
    @param **kwargs:    unused
    @return:            A dictionary with key 'error' with an error message
                        or with key 'data' containing a dictionary with keys
                        'columns' (an array of column names) and 'rows'
                        (an array of rows, each an array of values)
    """
    query = request.GET.get('query')
    if not query:
        return dict(
            error='Must specify query parameter, use * to retrieve all')

    ctx = conn.createServiceOptsDict()
    ctx.setOmeroGroup("-1")

    r = conn.getSharedResources()
    t = r.openTable(omero.model.OriginalFileI(fileid), ctx)
    if not t:
        return dict(error="Table %s not found" % fileid)

    cols = t.getHeaders()
    rows = t.getNumberOfRows()

    if query == '*':
        hits = range(rows)
    else:
        match = re.match(r'^(\w+)-(\d+)', query)
        if match:
            query = '(%s==%s)' % (match.group(1), match.group(2))
        try:
            hits = t.getWhereList(query, None, 0, rows, 1)
        except Exception:
            return dict(error='Error executing query: %s' % query)

    return dict(data=dict(
        columns=[col.name for col in cols],
        rows=[[col.values[0] for col in t.read(range(len(cols)), hit,
                                               hit+1).columns]
              for hit in hits],
        )
    )

table_query = login_required()(jsonp(_table_query))


@login_required()
@jsonp
def object_table_query(request, objtype, objid, conn=None, **kwargs):
    """
    Query bulk annotations table attached to an object specified by
    object type and identifier, optionally traversing object model graph.
    Returns a dictionary with query result if successful, error information
    otherwise

    Example:  /table/Plate/1/query/?query=*
              queries bulk annotations table for plate with identifier 1
    Example:  /table/Plate.wells/1/query/?query=*
              queries bulk annotations table for plate that contains well with
              identifier 1
    Example:  /table/Screen.plateLinks.child.wells/22/query/?query=Well-22
              queries bulk annotations table for screen that contains plate
              with well with identifier 22

    @param request:     http request.
    @param objtype:     Type of target object, or type of target object
                        followed by a slash-separated list of properties to
                        resolve
    @param objid:       Identifier of target object, or identifier of object
                        reached by resolving given properties
    @param conn:        L{omero.gateway.BlitzGateway}
    @param **kwargs:    unused
    @return:            A dictionary with key 'error' with an error message
                        or with key 'data' containing a dictionary with keys
                        'columns' (an array of column names) and 'rows'
                        (an array of rows, each an array of values)
    """
    a = _annotations(request, objtype, objid, conn, **kwargs)
    if 'error' in a:
        return a

    if len(a['data']) < 1:
        return dict(error='Could not retrieve bulk annotations table')

    # multiple bulk annotations files could be attached, use the most recent
    # one (= the one with the highest identifier)
    fileId = 0
    ann = None
    for annotation in a['data']:
        if annotation['file'] > fileId:
            fileId = annotation['file']
            ann = annotation
    tableData = _table_query(request, fileId, conn, **kwargs)
    tableData['id'] = fileId
    tableData['annId'] = ann['id']
    tableData['owner'] = ann['owner']
    tableData['addedBy'] = ann['addedBy']
    tableData['parentType'] = ann['parentType']
    tableData['parentId'] = ann['parentId']
    tableData['addedOn'] = ann['addedOn']
    return tableData


<<<<<<< HEAD
def build_url(request, name, api_version, **kwargs):
    """
    Helper for generating urls within /api json responses
    By default we use request.build_absolute_uri() but this
    can be configured by setting "omero.web.api.absolute_url"
    to a string or empty string, used to prefix relative urls.
    Extra **kwargs are passed to reverse() function.

    @param name:            Name of the url
    @param api_version      Version string
    """
    kwargs['api_version'] = api_version
    url = reverse(name, kwargs=kwargs)
    if settings.API_ABSOLUTE_URL is None:
        return request.build_absolute_uri(url)
    else:
        # remove trailing slash
        prefix = settings.API_ABSOLUTE_URL.rstrip('/')
        return "%s%s" % (prefix, url)


@json_response
def api_versions(request, **kwargs):
    """
    Base url of the webgateway json api.
    """
    versions = []
    for v in settings.API_VERSIONS:
        versions.append({
            'version': v,
            'base_url': build_url(request, 'api_base', v)
        })
    return {'data': versions}


@json_response
def api_base(request, api_version=None, **kwargs):
    """
    Base url of the webgateway json api for a specified version.
    """
    v = api_version
    rv = {'projects_url': build_url(request, 'api_projects', v),
          'token_url': build_url(request, 'api_token', v),
          'servers_url': build_url(request, 'api_servers', v),
          'login_url': build_url(request, 'api_login', v),
          'save_url': build_url(request, 'api_save', v),
          'schema_url': OME_SCHEMA_URL}
    return rv


@json_response
def api_token(request, api_version, **kwargs):
    """
    Provides CSRF token for current session
    """
    token = csrf.get_token(request)
    return {'data': token}


@json_response
def api_servers(request, api_version, **kwargs):
    """
    Lists the available servers to connect to
    """
    servers = []
    for i, obj in enumerate(Server):
        s = {'id': i + 1,
             'host': obj.host,
             'port': obj.port
             }
        if obj.server is not None:
            s['server'] = obj.server
        servers.append(s)
    return {'data': servers}


class LoginView(View):
    """
    Webgateway Login - Subclassed by WebclientLoginView
    """

    form_class = LoginForm
    useragent = 'OMERO.webapi'

    def get(self, request, api_version=None):
        """ Simply return a message to say GET not supported """
        return JsonResponse({"message":
                            ("POST only with username, password, "
                             "server and csrftoken")},
                            status=405)

    def handle_logged_in(self, request, conn, connector):
        """ Returns a response for successful login """
        c = conn.getEventContext()
        ctx = {}
        for a in ['sessionId', 'sessionUuid', 'userId', 'userName', 'groupId',
                  'groupName', 'isAdmin', 'eventId', 'eventType',
                  'memberOfGroups', 'leaderOfGroups']:
            if (hasattr(c, a)):
                ctx[a] = getattr(c, a)
        return JsonResponse({"success": True, "eventContext": ctx})

    def handle_not_logged_in(self, request, error=None, form=None):
        """
        Returns a response for failed login.
        Reason for failure may be due to server 'error' or because
        of form validation errors.

        @param request:     http request
        @param error:       Error message
        @param form:        Instance of Login Form, populated with data
        """
        if error is None and form is not None:
            # If no error from server, maybe form wasn't valid
            formErrors = []
            for field in form:
                for e in field.errors:
                    formErrors.append("%s: %s" % (field.label, e))
            error = " ".join(formErrors)
        elif error is None:
            # Just in case no error or invalid form is given
            error = "Login failed. Reason unknown."
        return JsonResponse({"message": error}, status=403)

    def post(self, request, api_version=None):
        """
        Here we handle the main login logic, creating a connection to OMERO
        and storing that on the request.session OR handling login failures
        """
        error = None
        form = self.form_class(request.POST.copy())
        if form.is_valid():
            username = form.cleaned_data['username']
            password = form.cleaned_data['password']
            server_id = form.cleaned_data['server']
            is_secure = form.cleaned_data['ssl']

            connector = Connector(server_id, is_secure)

            # TODO: version check should be done on the low level, see #5983
            compatible = True
            if settings.CHECK_VERSION:
                compatible = connector.check_version(self.useragent)
            if (server_id is not None and username is not None and
                    password is not None and compatible):
                conn = connector.create_connection(
                    self.useragent, username, password,
                    userip=get_client_ip(request))
                if conn is not None:
                    request.session['connector'] = connector
                    # UpgradeCheck URL should be loaded from the server or
                    # loaded omero.web.upgrades.url allows to customize web
                    # only
                    try:
                        upgrades_url = settings.UPGRADES_URL
                    except:
                        upgrades_url = conn.getUpgradesUrl()
                    upgradeCheck(url=upgrades_url)
                    return self.handle_logged_in(request, conn, connector)
            # Once here, we are not logged in...
            # Need correct error message
            if not connector.is_server_up(self.useragent):
                error = ("Server is not responding,"
                         " please contact administrator.")
            elif not settings.CHECK_VERSION:
                error = ("Connection not available, please check your"
                         " credentials and version compatibility.")
            else:
                if not compatible:
                    error = ("Client version does not match server,"
                             " please contact administrator.")
                else:
                    error = ("Connection not available, please check your"
                             " user name and password.")
        return self.handle_not_logged_in(request, error, form)


class ProjectView(View):
    """
    Handles access to an individual Project to GET or DELETE it
    """

    @method_decorator(api_login_required(useragent='OMERO.webapi'))
    @method_decorator(json_response)
    def dispatch(self, *args, **kwargs):
        return super(ProjectView, self).dispatch(*args, **kwargs)

    def get(self, request, pid, conn=None, **kwargs):
        """ Simply GET a single Project and marshal it or 404 if not found """
        project = conn.getObject("Project", pid)
        if project is None:
            return JsonResponse(
                {'message': 'Project %s not found' % pid},
                status=404)
        encoder = get_encoder(project._obj.__class__)
        return encoder.encode(project._obj)

    def delete(self, request, pid, conn=None, **kwargs):
        """
        Deletes the Project and returns marshal of deleted Project or
        returns 404 if not found
        """
        try:
            project = conn.getQueryService().get('Project', long(pid))
        except ValidationException:
            return JsonResponse(
                {'message': 'Project %s not found' % pid},
                status=404)
        encoder = get_encoder(project.__class__)
        json = encoder.encode(project)
        conn.deleteObject(project)
        return json


class ProjectsView(View):
    """
    Handles GET for /projects/ to list available Projects
    """

    @method_decorator(api_login_required(useragent='OMERO.webapi'))
    @method_decorator(json_response)
    def dispatch(self, *args, **kwargs):
        """ Use dispatch to add decorators to class methods """
        return super(ProjectsView, self).dispatch(*args, **kwargs)

    def get(self, request, conn=None, **kwargs):
        """
        GET a list of Projects, filtering by various request parameters
        """
        try:
            page = getIntOrDefault(request, 'page', 1)
            limit = getIntOrDefault(request, 'limit', settings.PAGE)
            group = getIntOrDefault(request, 'group', -1)
            owner = getIntOrDefault(request, 'owner', -1)
            childCount = request.GET.get('childCount', False) == 'true'
            normalize = request.GET.get('normalize', False) == 'true'
        except ValueError as ex:
            raise BadRequestError(str(ex))

        # Get the projects
        projects = query_projects(conn,
                                  group=group,
                                  owner=owner,
                                  childCount=childCount,
                                  page=page,
                                  limit=limit,
                                  normalize=normalize)

        return projects


class SaveView(View):
    """
    This view provides 'Save' functionality for all types of objects
    POST to create a new Object and PUT to replace existing one.
    """

    @method_decorator(api_login_required(useragent='OMERO.webapi'))
    @method_decorator(json_response)
    def dispatch(self, *args, **kwargs):
        """ Apply decorators for class methods below """
        return super(SaveView, self).dispatch(*args, **kwargs)

    def get(self, request, *args, **kwargs):
        """ Return a placeholder error message since GET is not supported """
        return JsonResponse({"message":
                            ("POST or PUT only with object json encoded "
                             "in content body")},
                            status=405)

    def put(self, request, conn=None, **kwargs):
        """
        PUT handles saving of existing objects.
        Therefore '@id' should be set.
        """
        object_json = json.loads(request.body)
        if '@id' not in object_json:
            raise BadRequestError(
                "No '@id' attribute. Use POST to create new objects")
        return self._save_object(request, conn, object_json, **kwargs)

    def post(self, request, conn=None, **kwargs):
        """
        POST handles saving of NEW objects.
        Therefore '@id' should not be set.
        """
        object_json = json.loads(request.body)
        if '@id' in object_json:
            raise BadRequestError(
                "Object has '@id' attribute. Use PUT to update objects")
        rsp = self._save_object(request, conn, object_json, **kwargs)
        # If no error thrown, return 201 ('Created')
        return JsonResponse(rsp, status=201)

    def _save_object(self, request, conn, object_json, **kwargs):
        """
        Here we handle the saving for PUT and POST
        """
        # Try to get group from request, OR from details below...
        group = getIntOrDefault(request, 'group', None)
        decoder = None
        if '@type' not in object_json:
            raise BadRequestError('Need to specify @type attribute')
        objType = object_json['@type']
        decoder = get_decoder(objType)
        # If we are passed incomplete object, or decoder couldn't be found...
        if decoder is None:
            raise BadRequestError('No decoder found for type: %s' % objType)

        # Any marshal errors most likely due to invalid input. status=400
        try:
            obj = decoder.decode(object_json)
        except Exception:
            msg = 'Error in decode of json data by omero_marshal'
            raise BadRequestError(msg, traceback.format_exc())

        if group is None:
            try:
                # group might be None or unloaded
                group = obj.getDetails().group.id.val
            except AttributeError:
                # Instead of default stack trace, give nicer message:
                msg = ("Specify Group in omero:details or "
                       "query parameters ?group=:id")
                raise BadRequestError(msg)

        # If owner was unloaded (E.g. from get() above) or if missing
        # ome.model.meta.Experimenter.ldap (not supported by omero_marshal)
        # then saveObject() will give ValidationException.
        # Therefore we ignore any details for now:
        obj.unloadDetails()

        conn.SERVICE_OPTS.setOmeroGroup(group)
        obj = conn.getUpdateService().saveAndReturnObject(obj,
                                                          conn.SERVICE_OPTS)
        encoder = get_encoder(obj.__class__)
        return encoder.encode(obj)
=======
@login_required()
@jsonp
def get_image_rdefs_json(request, img_id=None, conn=None, **kwargs):
    """
    Retrieves all rendering definitions for a given image (id).

    Example:  /get_image_rdefs_json/1
              Returns all rdefs for image with id 1

    @param request:     http request.
    @param img_id:      the id of the image in question
    @param conn:        L{omero.gateway.BlitzGateway}
    @param **kwargs:    unused
    @return:            A dictionary with key 'rdefs' in the success case,
                        one with key 'error' if something went wrong
    """
    try:
        img = conn.getObject("Image", img_id)

        if img is None:
            return {'error': 'No image with id ' + str(img_id)}

        return {'rdefs': img.getAllRenderingDefs()}
    except:
        logger.debug(traceback.format_exc())
        return {'error': 'Failed to retrieve rdefs'}
>>>>>>> 1cf761cf
<|MERGE_RESOLUTION|>--- conflicted
+++ resolved
@@ -2582,7 +2582,6 @@
     return tableData
 
 
-<<<<<<< HEAD
 def build_url(request, name, api_version, **kwargs):
     """
     Helper for generating urls within /api json responses
@@ -2920,7 +2919,8 @@
                                                           conn.SERVICE_OPTS)
         encoder = get_encoder(obj.__class__)
         return encoder.encode(obj)
-=======
+
+
 @login_required()
 @jsonp
 def get_image_rdefs_json(request, img_id=None, conn=None, **kwargs):
@@ -2946,5 +2946,4 @@
         return {'rdefs': img.getAllRenderingDefs()}
     except:
         logger.debug(traceback.format_exc())
-        return {'error': 'Failed to retrieve rdefs'}
->>>>>>> 1cf761cf
+        return {'error': 'Failed to retrieve rdefs'}