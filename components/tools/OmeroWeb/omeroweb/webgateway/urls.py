--- conflicted
+++ resolved
@@ -413,17 +413,16 @@
 'client' is a list of paths for original files on the client when imported
 """
 
-<<<<<<< HEAD
 open_with_options = url(r'^open_with/$', 'webgateway.views.open_with_options',
                         name='open_with_options')
-=======
+
+
 get_image_rdefs_json = url(r'^get_image_rdefs_json/(?P<img_id>[0-9]+)/$',
                            'webgateway.views.get_image_rdefs_json',
                            name="webgateway_get_image_rdefs_json")
 """
 This url will retrieve all rendering definitions for a given image (id)
 """
->>>>>>> 1cf761cf
 
 urlpatterns = patterns(
     '',
