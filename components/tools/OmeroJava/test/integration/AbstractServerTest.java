/*
 *   Copyright 2010-2015 Glencoe Software, Inc. All rights reserved.
 *   Use is subject to license terms supplied in LICENSE.txt
 */
package integration;

import java.io.File;
import java.util.ArrayList;
import java.util.Arrays;
import java.util.Collection;
import java.util.Collections;
import java.util.HashMap;
import java.util.HashSet;
import java.util.Iterator;
import java.util.List;
import java.util.Map;
import java.util.Set;
import java.util.UUID;

import ome.formats.OMEROMetadataStoreClient;
import ome.formats.importer.IObservable;
import ome.formats.importer.IObserver;
import ome.formats.importer.ImportCandidates;
import ome.formats.importer.ImportConfig;
import ome.formats.importer.ImportContainer;
import ome.formats.importer.ImportEvent;
import ome.formats.importer.ImportLibrary;
import ome.formats.importer.OMEROWrapper;
import ome.formats.importer.util.ErrorHandler;
import ome.io.nio.SimpleBackOff;
import ome.services.blitz.repo.path.FsFile;
import omero.ApiUsageException;
import omero.RLong;
import omero.RType;
import omero.ServerError;
import omero.rtypes;
import omero.api.IAdminPrx;
import omero.api.IPixelsPrx;
import omero.api.IQueryPrx;
import omero.api.IUpdatePrx;
import omero.api.ServiceFactoryPrx;
import omero.cmd.CmdCallbackI;
import omero.cmd.Delete2;
import omero.cmd.Delete2Response;
import omero.cmd.DoAll;
import omero.cmd.DoAllRsp;
import omero.cmd.ERR;
import omero.cmd.HandlePrx;
import omero.cmd.OK;
import omero.cmd.Request;
import omero.cmd.Response;
import omero.cmd.State;
import omero.cmd.Status;
import omero.grid.RepositoryMap;
import omero.grid.RepositoryPrx;
import omero.model.BooleanAnnotation;
import omero.model.BooleanAnnotationI;
import omero.model.ChannelBinding;
import omero.model.CommentAnnotation;
import omero.model.CommentAnnotationI;
import omero.model.Dataset;
import omero.model.DatasetAnnotationLink;
import omero.model.DatasetAnnotationLinkI;
import omero.model.Detector;
import omero.model.DetectorAnnotationLink;
import omero.model.DetectorAnnotationLinkI;
import omero.model.Experiment;
import omero.model.Experimenter;
import omero.model.ExperimenterGroup;
import omero.model.ExperimenterGroupI;
import omero.model.ExperimenterI;
import omero.model.FileAnnotation;
import omero.model.FileAnnotationI;
import omero.model.Fileset;
import omero.model.FilesetI;
import omero.model.Folder;
import omero.model.IObject;
import omero.model.Image;
import omero.model.ImageAnnotationLink;
import omero.model.ImageAnnotationLinkI;
import omero.model.Instrument;
import omero.model.InstrumentAnnotationLink;
import omero.model.InstrumentAnnotationLinkI;
import omero.model.LightSource;
import omero.model.LightSourceAnnotationLink;
import omero.model.LightSourceAnnotationLinkI;
import omero.model.LongAnnotation;
import omero.model.LongAnnotationI;
import omero.model.MapAnnotation;
import omero.model.MapAnnotationI;
import omero.model.NamedValue;
import omero.model.OriginalFile;
import omero.model.OriginalFileAnnotationLink;
import omero.model.OriginalFileAnnotationLinkI;
import omero.model.Permissions;
import omero.model.PermissionsI;
import omero.model.Pixels;
import omero.model.Plate;
import omero.model.PlateAcquisition;
import omero.model.PlateAcquisitionAnnotationLink;
import omero.model.PlateAcquisitionAnnotationLinkI;
import omero.model.PlateAnnotationLink;
import omero.model.PlateAnnotationLinkI;
import omero.model.Project;
import omero.model.ProjectAnnotationLink;
import omero.model.ProjectAnnotationLinkI;
import omero.model.QuantumDef;
import omero.model.RenderingDef;
import omero.model.Screen;
import omero.model.ScreenAnnotationLink;
import omero.model.ScreenAnnotationLinkI;
import omero.model.TagAnnotation;
import omero.model.TagAnnotationI;
import omero.model.TermAnnotation;
import omero.model.TermAnnotationI;
import omero.model.Well;
import omero.model.WellAnnotationLink;
import omero.model.WellAnnotationLinkI;
import omero.model.WellSample;
import omero.sys.EventContext;
import omero.sys.Parameters;
import omero.sys.ParametersI;
import omero.sys.Roles;

import org.apache.commons.collections.CollectionUtils;
import org.apache.commons.lang.StringUtils;
import org.testng.Assert;
import org.testng.annotations.AfterClass;
import org.testng.annotations.BeforeClass;

import com.google.common.collect.Lists;

/**
 * Base test for integration tests.
 *
 * @since Beta4.2
 */
public class AbstractServerTest extends AbstractTest {

    /** Performs the move as data owner. */
    public static final int MEMBER = 100;

    /** Performs the move as group owner. */
    public static final int GROUP_OWNER = 101;

    /** Performs the move as group owner. */
    public static final int ADMIN = 102;

    /** Scaling factor used for CmdCallbackI loop timings. */
    protected long scalingFactor;

    /** The client object, this is the entry point to the Server. */
    protected omero.client client;

    /** A root-client object. */
    protected omero.client root;

    /** Helper reference to the <code>Service factory</code>. */
    protected ServiceFactoryPrx factory;

    /** Helper reference to the <code>Service factory</code>. */
    protected ServiceFactoryPrx factoryEncrypted;

    /** Helper reference to the <code>IQuery</code> service. */
    protected IQueryPrx iQuery;

    /** Helper reference to the <code>IUpdate</code> service. */
    protected IUpdatePrx iUpdate;

    /** Helper reference to the <code>IAdmin</code> service. */
    protected IAdminPrx iAdmin;

<<<<<<< HEAD
    /** Helper reference to the server's critical roles. */
    protected Roles roles;

=======
    /** Helper reference to the <code>IPixels</code> service. */
    protected IPixelsPrx iPix;
    
>>>>>>> d331ee64
    /** Reference to the importer store. */
    protected OMEROMetadataStoreClient importer;

    /** Helper class creating mock object. */
    protected ModelMockFactory mmFactory;

    /** the managed repository directory for the user from test class setup **/
    private String userFsDir = null;

    /**
     * {@link omero.client} instances which are created via the newUser*
     * methods. These will be forcefully closed at the end of the test.
     * "new omero.client(...)" should be strictly avoided except for in the
     * method {@link #newOmeroClient()}.
     *
     * @see #newUserAndGroup(Permissions)
     * @see #newUserAndGroup(String)
     * @see #newUserInGroup()
     * @see #newUserInGroup(EventContext)
     * @see #newUserInGroup(ExperimenterGroup)
     */
    private final Set<omero.client> clients = new HashSet<omero.client>();

    protected AbstractServerTest() {
        final ome.system.Roles defaultRoles = new ome.system.Roles();
        roles = new Roles(
                defaultRoles.getRootId(), defaultRoles.getRootName(),
                defaultRoles.getSystemGroupId(), defaultRoles.getSystemGroupName(),
                defaultRoles.getUserGroupId(), defaultRoles.getUserGroupName(),
                defaultRoles.getGuestId(), defaultRoles.getGuestName(),
                defaultRoles.getGuestGroupId(), defaultRoles.getGuestGroupName());
    }

    /**
     * Sole location where {@link omero.client#client()} or any other
     * {@link omero.client} constructor should be called.
     */
    protected omero.client newOmeroClient() {
        omero.client client = new omero.client(); // OK
        clients.add(client);
        return client;
    }

    /**
     * Creates a client for the root user.
     *
     * @return See above.
     * @throws Exception
     *             Thrown if an error occurred.
     */
    protected omero.client newRootOmeroClient() throws Exception {
        omero.client client = newOmeroClient();
        client.createSession("root", rootpass);
        return client;
    }

    /**
     * Initializes the various services.
     *
     * @throws Exception
     *             Thrown if an error occurred.
     */
    @Override
    @BeforeClass(alwaysRun = true)
    protected void setUp() throws Exception {
        // administrator client
        omero.client tmp = newOmeroClient();
        rootpass = tmp.getProperty("omero.rootpass");
        root = newRootOmeroClient();
        tmp.__del__();

        scalingFactor = 500;
        final String timeoutString = System.getProperty("omero.test.timeout");
        if (StringUtils.isNotBlank(timeoutString)) {
            try {
                scalingFactor = Long.valueOf(timeoutString);
            } catch (NumberFormatException e) {
                log.warn("Problem setting 'omero.test.timeout' to: {}. " +
                         "Defaulting to {}.", timeoutString, scalingFactor);
            }
        }
        final EventContext ctx = newUserAndGroup("rw----");
        this.userFsDir = ctx.userName + "_" + ctx.userId + FsFile.separatorChar;
        SimpleBackOff backOff = new SimpleBackOff();
        long newScalingFactor = (long) backOff.getScalingFactor()
                * backOff.getCount();
        if (newScalingFactor > scalingFactor) {
            scalingFactor = newScalingFactor;
        }
    }

    /**
     * Closes the session.
     *
     * @throws Exception
     *             Thrown if an error occurred.
     */
    @Override
    @AfterClass
    public void tearDown() throws Exception {
        for (omero.client c : clients) {
            if (c != null) {
                c.__del__();
            }
        }
    }

    /**
     * Creates a new group and experimenter and returns the event context.
     *
     * @param perms
     *            The permissions level.
     * @param owner
     *            Pass <code>true</code> to indicate that the new user is an
     *            owner of the group, <code>false</code> otherwise.
     * @return See above.
     * @throws Exception
     *             Thrown if an error occurred.
     */
    protected EventContext newUserAndGroup(String perms, boolean owner)
            throws Exception {
        return newUserAndGroup(new PermissionsI(perms), owner);
    }

    /**
     * Creates a new group and experimenter and returns the event context.
     *
     * @param perms
     *            The permissions level.
     * @return See above.
     * @throws Exception
     *             Thrown if an error occurred.
     */
    protected EventContext newUserAndGroup(String perms) throws Exception {
        return newUserAndGroup(new PermissionsI(perms), false);
    }

    /**
     * Creates a new group and experimenter and returns the event context.
     *
     * @param perms
     *            The permissions level.
     * @param owner
     *            Pass <code>true</code> to indicate that the new user is an
     *            owner of the group, <code>false</code> otherwise.
     * @return See above.
     * @throws Exception
     *             Thrown if an error occurred.
     */
    protected EventContext newUserAndGroup(Permissions perms, boolean owner)
            throws Exception {
        IAdminPrx rootAdmin = root.getSession().getAdminService();
        String uuid = UUID.randomUUID().toString();
        ExperimenterGroup g = new ExperimenterGroupI();
        g.setName(omero.rtypes.rstring(uuid));
        g.setLdap(omero.rtypes.rbool(false));
        g.getDetails().setPermissions(perms);
        g = new ExperimenterGroupI(rootAdmin.createGroup(g), false);
        return newUserInGroup(g, owner);
    }

    /**
     * Creates a new group and experimenter and returns the event context.
     *
     * @param perms
     *            The permissions level.
     * @param experimenterId
     *            The identifier of the experimenter. @ * @return See above.
     * @throws Exception
     *             Thrown if an error occurred.
     */
    protected ExperimenterGroup newGroupAddUser(Permissions perms,
            long experimenterId) throws Exception {
        return newGroupAddUser(perms, Arrays.asList(experimenterId), false);
    }

    /**
     * Creates a new group and experimenter and returns the event context.
     *
     * @param perms
     *            The permissions level.
     * @param experimenterId
     *            The identifier of the experimenter.
     * @param owner
     *            Pass <code>true</code> to indicate that the new user is an
     *            owner of the group, <code>false</code> otherwise.
     * @return See above.
     * @throws Exception
     *             Thrown if an error occurred.
     */
    protected ExperimenterGroup newGroupAddUser(Permissions perms,
            long experimenterId, boolean owner) throws Exception {
        return newGroupAddUser(perms, Arrays.asList(experimenterId), owner);
    }

    /**
     * Creates a new group and experimenter and returns the event context.
     *
     * @param perms
     *            The permissions level.
     * @param experimenterIds
     *            The identifier of the experimenters.
     * @param owner
     *            Pass <code>true</code> to indicate that the new user is an
     *            owner of the group, <code>false</code> otherwise.
     * @return See above.
     * @throws Exception
     *             Thrown if an error occurred.
     */
    protected ExperimenterGroup newGroupAddUser(Permissions perms,
            List<Long> experimenterIds, boolean owner) throws Exception {
        IAdminPrx rootAdmin = root.getSession().getAdminService();
        String uuid = UUID.randomUUID().toString();
        ExperimenterGroup g = new ExperimenterGroupI();
        g.setName(omero.rtypes.rstring(uuid));
        g.setLdap(omero.rtypes.rbool(false));
        g.getDetails().setPermissions(perms);
        g = new ExperimenterGroupI(rootAdmin.createGroup(g), false);
        return addUsers(g, experimenterIds, owner);
    }

    protected ExperimenterGroup addUsers(ExperimenterGroup g,
            List<Long> experimenterIds, boolean owner) throws Exception {
        IAdminPrx rootAdmin = root.getSession().getAdminService();
        g = rootAdmin.getGroup(g.getId().getValue());
        Iterator<Long> i = experimenterIds.iterator();
        List<Experimenter> l = new ArrayList<Experimenter>();
        while (i.hasNext()) {
            Experimenter e = rootAdmin.getExperimenter(i.next());
            rootAdmin.addGroups(e, Arrays.asList(g));
            l.add(e);
        }
        if (owner && l.size() > 0) {
            rootAdmin.addGroupOwners(g, l);
        }
        return g;
    }

    /**
     * Creates a new group and experimenter and returns the event context.
     *
     * @param perms
     *            The permissions level.
     * @param experimenterId
     *            The identifier of the experimenters.
     * @param owner
     *            Pass <code>true</code> to indicate that the new user is an
     *            owner of the group, <code>false</code> otherwise.
     * @return See above.
     * @throws Exception
     *             Thrown if an error occurred.
     */
    protected ExperimenterGroup newGroupAddUser(String perms,
            List<Long> experimenterIds, boolean owner) throws Exception {
        return newGroupAddUser(new PermissionsI(perms), experimenterIds, owner);
    }

    /**
     * Creates a new group and experimenter and returns the event context.
     *
     * @param perms
     *            The permissions level.
     * @param experimenterId
     *            The identifier of the experimenters.
     * @return See above.
     * @throws Exception
     *             Thrown if an error occurred.
     */
    protected ExperimenterGroup newGroupAddUser(String perms,
            List<Long> experimenterIds) throws Exception {
        return newGroupAddUser(new PermissionsI(perms), experimenterIds, false);
    }

    /**
     * Creates a new group and experimenter and returns the event context.
     *
     * @param perms
     *            The permissions level.
     * @param experimenterId
     *            The identifier of the experimenter.
     * @return See above.
     * @throws Exception
     *             Thrown if an error occurred.
     */
    protected ExperimenterGroup newGroupAddUser(String perms,
            long experimenterId) throws Exception {
        return newGroupAddUser(new PermissionsI(perms), experimenterId);
    }

    /**
     * Creates a new group and experimenter and returns the event context.
     *
     * @param perms
     *            The permissions level.
     * @param experimenterId
     *            The identifier of the experimenter.
     * @param owner
     *            Pass <code>true</code> to indicate that the new user is an
     *            owner of the group, <code>false</code> otherwise.
     * @return See above.
     * @throws Exception
     *             Thrown if an error occurred.
     */
    protected ExperimenterGroup newGroupAddUser(String perms,
            long experimenterId, boolean owner) throws Exception {
        return newGroupAddUser(new PermissionsI(perms), experimenterId, owner);
    }

    /**
     * Creates a new user in the current group.
     *
     * @return
     */
    protected EventContext newUserInGroup() throws Exception {
        EventContext ec = client.getSession().getAdminService()
                .getEventContext();
        return newUserInGroup(ec);
    }

    /**
     * Takes the {@link EventContext} from another user and creates a new user
     * in the same group as that user is currently logged in to.
     *
     * @param previousUser
     *            The context of the previous user.
     * @throws Exception
     *             Thrown if an error occurred.
     */
    protected EventContext newUserInGroup(EventContext previousUser)
            throws Exception {
        return newUserInGroup(previousUser, false);
    }

    /**
     * Takes the {@link EventContext} from another user and creates a new user
     * in the same group as that user is currently logged in to.
     *
     * @param previousUser
     *            The context of the previous user.
     * @param owner
     *            Pass <code>true</code> to indicate that the new user is an
     *            owner of the group, <code>false</code> otherwise.
     * @throws Exception
     *             Thrown if an error occurred.
     */
    protected EventContext newUserInGroup(EventContext previousUser,
            boolean owner) throws Exception {
        ExperimenterGroup eg = new ExperimenterGroupI(previousUser.groupId,
                false);
        return newUserInGroup(eg, owner);
    }

    /**
     * Creates a new user in the specified group.
     *
     * @param group
     *            The group to add the user to.
     * @param owner
     *            Pass <code>true</code> to indicate that the new user is an
     *            owner of the group, <code>false</code> otherwise.
     * @return The context.
     * @throws Exception
     *             Thrown if an error occurred.
     */
    protected EventContext newUserInGroup(ExperimenterGroup group, boolean owner)
            throws Exception {
        IAdminPrx rootAdmin = root.getSession().getAdminService();
        group = rootAdmin.getGroup(group.getId().getValue());

        String uuid = UUID.randomUUID().toString();
        Experimenter e = new ExperimenterI();
        e.setOmeName(omero.rtypes.rstring(uuid));
        e.setFirstName(omero.rtypes.rstring("integration"));
        e.setLastName(omero.rtypes.rstring("tester"));
        e.setLdap(omero.rtypes.rbool(false));
        long id = newUserInGroupWithPassword(e, group, uuid);
        e = rootAdmin.getExperimenter(id);
        rootAdmin.addGroups(e, Arrays.asList(group));
        if (owner) {
            rootAdmin.addGroupOwners(group, Arrays.asList(e));
        }
        omero.client client = newOmeroClient();
        client.createSession(uuid, uuid);
        return init(client);
    }

    /**
     * Creates the specified user in the specified groups. Also adds the user
     * to the default user group. Requires a password.
     *
     * @param experimenter The pre-populated Experimenter object.
     * @param groups The target groups.
     * @param password The user password.
     * @return long The created user ID.
     */
    protected long newUserInGroupWithPassword(Experimenter experimenter,
            List<ExperimenterGroup> groups, String password) throws Exception {
        IAdminPrx rootAdmin = root.getSession().getAdminService();
        ExperimenterGroup userGroup = rootAdmin.lookupGroup(roles.userGroupName);
        return rootAdmin.createExperimenterWithPassword(experimenter,
                omero.rtypes.rstring(password), userGroup, groups);
    }

    /**
     * Creates the specified user in the specified group. Also adds the user
     * to the default user group. Requires a password.
     *
     * @param experimenter The pre-populated Experimenter object.
     * @param group The target group.
     * @param password The user password.
     * @return long The created user ID.
     */
    protected long newUserInGroupWithPassword(Experimenter experimenter,
            ExperimenterGroup group, String password) throws Exception {
        return newUserInGroupWithPassword(experimenter,
                Lists.newArrayList(group), password);
    }

    /**
     * Create a fileset with a template prefix appropriate for the user created
     * by {@link #setUp()}. Does not access the OMERO API or persist the new
     * fileset.
     *
     * @return a new fileset
     */
    protected Fileset newFileset() {
        final Fileset fileset = new FilesetI();
        fileset.setTemplatePrefix(omero.rtypes.rstring(this.userFsDir
                + System.currentTimeMillis() + FsFile.separatorChar));
        return fileset;
    }

    /**
     * Logs in the user.
     *
     * @param g
     *            The group to log into.
     * @throws Exception
     *             Thrown if an error occurred.
     */
    protected EventContext loginUser(ExperimenterGroup g) throws Exception {
        EventContext ec = iAdmin.getEventContext();
        omero.client client = newOmeroClient();
        client.createSession(ec.userName, ec.userName);
        client.getSession().setSecurityContext(
                new ExperimenterGroupI(g.getId(), false));
        return init(client);
    }

    /**
     * Logs in the user.
     *
     * @param ownerEc
     *            The context of the user.
     * @throws Exception
     *             Thrown if an error occurred.
     */
    protected void loginUser(EventContext ownerEc) throws Exception {
        omero.client client = newOmeroClient();
        client.createSession(ownerEc.userName, ownerEc.userName);
        init(client);
    }

    /**
     * Logs in the user.
     *
     * @param ownerEc
     *            The context of the user.
     * @param g
     *            The group to log into.
     * @throws Exception
     *             Thrown if an error occurred.
     */
    protected void loginUser(EventContext ownerEc, ExperimenterGroup g) throws Exception {
        final omero.client client = newOmeroClient();
        client.createSession(ownerEc.userName, ownerEc.userName);
        client.getSession().setSecurityContext(
                new ExperimenterGroupI(g.getId(), false));
        init(client);
    }

    /**
     * Creates a new {@link omero.client} for root based on the current group.
     */
    protected void logRootIntoGroup() throws Exception {
        EventContext ec = iAdmin.getEventContext();
        logRootIntoGroup(ec);
    }

    /**
     * Creates a new {@link omero.client} for root based on the
     * {@link EventContext}
     */
    protected void logRootIntoGroup(EventContext ec) throws Exception {
        logRootIntoGroup(ec.groupId);
    }

    /**
     * Creates a new {@link omero.client} for root based on the group
     * identifier.
     */
    protected void logRootIntoGroup(long groupId) throws Exception {
        omero.client rootClient = newRootOmeroClient();
        rootClient.getSession().setSecurityContext(
                new ExperimenterGroupI(groupId, false));
        init(rootClient);
    }

    /**
     * Makes the current user an owner of the current group.
     */
    protected void makeGroupOwner() throws Exception {
        EventContext ec = client.getSession().getAdminService()
                .getEventContext();
        IAdminPrx rootAdmin = root.getSession().getAdminService();
        rootAdmin.setGroupOwner(new ExperimenterGroupI(ec.groupId, false),
                new ExperimenterI(ec.userId, false));

        disconnect();
        init(ec); // Create new session with the added privileges
    }

    /**
     * Saves the current client before calling {@link #clean()} and returns it
     * to the user.
     */
    protected omero.client disconnect() throws Exception {
        omero.client oldClient = client;
        clean();
        client = null;
        return oldClient;
    }

    /**
     * If {@link #client} is non-null, destroys the client and nulls all fields
     * which were set on creation.
     */
    protected void clean() throws Exception {
        if (importer != null) {
            importer.closeServices();
            importer = null;
        }

        if (client != null) {
            client.__del__();
        }
        client = null;
    }

    /**
     */
    protected EventContext init(EventContext ec) throws Exception {
        omero.client c = newOmeroClient();
        factoryEncrypted = c.createSession(ec.userName, ec.userName);
        return init(c);
    }

    /**
     * Resets the client and return the event context.
     *
     * @param client
     *            The client to handle.
     * @return The event context to handle.
     * @throws Exception
     */
    protected EventContext init(omero.client client) throws Exception {

        clean();

        this.client = client;
        factory = client.getSession();
        iQuery = factory.getQueryService();
        iUpdate = factory.getUpdateService();
        iAdmin = factory.getAdminService();
<<<<<<< HEAD
        roles = iAdmin.getSecurityRoles();
        mmFactory = new ModelMockFactory(factory.getPixelsService());
=======
        iPix = factory.getPixelsService();
        mmFactory = new ModelMockFactory(factory.getTypesService());
>>>>>>> d331ee64

        importer = new OMEROMetadataStoreClient();
        importer.initialize(factory);

        return iAdmin.getEventContext();
    }

    /**
     * Compares the passed rendering definitions.
     *
     * @param def1
     *            The first rendering definition to handle.
     * @param def2
     *            The second rendering definition to handle.
     * @throws Exception
     *             Thrown if an error occurred.
     */
    protected void compareRenderingDef(RenderingDef def1, RenderingDef def2)
            throws Exception {
        Assert.assertNotNull(def1);
        Assert.assertNotNull(def2);
        Assert.assertEquals(def1.getDefaultZ().getValue(),
                def2.getDefaultZ().getValue());
        Assert.assertEquals(def1.getDefaultT().getValue(),
                def2.getDefaultT().getValue());
        Assert.assertEquals(def1.getModel().getValue().getValue(),
                def2.getModel().getValue().getValue());
        QuantumDef q1 = def1.getQuantization();
        QuantumDef q2 = def2.getQuantization();
        Assert.assertNotNull(q1);
        Assert.assertNotNull(q2);
        Assert.assertEquals(q1.getBitResolution().getValue(),
                q2.getBitResolution().getValue());
        Assert.assertEquals(q1.getCdStart().getValue(), q2.getCdStart().getValue());
        Assert.assertEquals(q1.getCdEnd().getValue(), q2.getCdEnd().getValue());
        List<ChannelBinding> channels1 = def1.copyWaveRendering();
        List<ChannelBinding> channels2 = def2.copyWaveRendering();
        Assert.assertNotNull(channels1);
        Assert.assertNotNull(channels2);
        Assert.assertEquals(channels1.size(), channels2.size());
        Iterator<ChannelBinding> i = channels1.iterator();
        ChannelBinding c1, c2;
        int index = 0;
        while (i.hasNext()) {
            c1 = i.next();
            c2 = channels2.get(index);
            Assert.assertEquals(c1.getAlpha().getValue(), c2.getAlpha().getValue());
            Assert.assertEquals(c1.getRed().getValue(), c2.getRed().getValue());
            Assert.assertEquals(c1.getGreen().getValue(), c2.getGreen().getValue());
            Assert.assertEquals(c1.getBlue().getValue(), c2.getBlue().getValue());
            Assert.assertEquals(c1.getCoefficient().getValue(), c2.getCoefficient()
                    .getValue());
            Assert.assertEquals(c1.getFamily().getValue().getValue(),
                    c2.getFamily().getValue().getValue());
            Assert.assertEquals(c1.getInputStart().getValue(), c2.getInputStart()
                    .getValue());
            Assert.assertEquals(c1.getInputEnd().getValue(), c2.getInputEnd()
                    .getValue());
            Boolean b1 = Boolean.valueOf(c1.getActive().getValue());
            Boolean b2 = Boolean.valueOf(c2.getActive().getValue());
            Assert.assertEquals(b1, b2);
            b1 = Boolean.valueOf(c1.getNoiseReduction().getValue());
            b2 = Boolean.valueOf(c2.getNoiseReduction().getValue());
            Assert.assertEquals(b1, b2);
            //Check lut
            if (c1.getLookupTable() != null && c2.getLookupTable() != null) {
                Assert.assertEquals(c1.getLookupTable().getValue(),
                        c2.getLookupTable().getValue());
            }
        }
    }

    /**
     * Helper method to load the wells.
     *
     * @param plateID
     *            The identifier of the plate.
     * @param pixels
     *            Pass <code>true</code> to load the pixels, <code>false</code>
     *            otherwise.
     * @return See above.
     * @throws Exception
     *             Thrown if an error occurred.
     */
    @SuppressWarnings("unchecked")
    protected List<Well> loadWells(long plateID, boolean pixels)
            throws Exception {
        StringBuilder sb = new StringBuilder();
        ParametersI param = new ParametersI();
        param.addLong("plateID", plateID);
        sb.append("select well from Well as well ");
        sb.append("left outer join fetch well.plate as pt ");
        sb.append("left outer join fetch well.wellSamples as ws ");
        sb.append("left outer join fetch ws.plateAcquisition as pa ");
        sb.append("left outer join fetch ws.image as img ");
        if (pixels) {
            sb.append("left outer join fetch img.pixels as pix ");
            sb.append("left outer join fetch pix.pixelsType as pixType ");
        }
        sb.append("where pt.id = :plateID");
        return (List<Well>) (List<?>) iQuery.findAllByQuery(sb.toString(),
                param);
    }

    /**
     * Helper method to load a well sample with its well and plate intact (and
     * possibly a screen if one exists) for the given pixels.
     *
     * @param p
     * @return
     * @throws ServerError
     */
    protected WellSample getWellSample(Pixels p) throws ServerError {
        long id = p.getImage().getId().getValue();
        String sql = "select ws from WellSample as ws ";
        sql += "join fetch ws.well as w ";
        sql += "left outer join fetch ws.plateAcquisition as pa ";
        sql += "join fetch w.plate as p ";
        sql += "left outer join fetch p.screenLinks sl ";
        sql += "left outer join fetch sl.parent s ";
        sql += "where ws.image.id = :id";
        ParametersI param = new ParametersI();
        param.addId(id);
        List<IObject> results = iQuery.findAllByQuery(sql, param);
        Assert.assertEquals(1, results.size());
        WellSample ws = (WellSample) results.get(0);
        Assert.assertNotNull(ws);
        return ws;
    }

    /**
     * Helper method to load the Experiment which is is associated with the
     * pixels argument via Image.
     *
     * @param p
     * @return
     * @throws ServerError
     */
    protected Experiment getExperiment(Pixels p) throws ServerError {
        long id = p.getImage().getId().getValue();
        String sql = "select e from Image i ";
        sql += "join i.experiment e ";
        sql += "where i.id = :id";
        ParametersI param = new ParametersI();
        param.addId(id);
        List<IObject> results = iQuery.findAllByQuery(sql, param);
        Assert.assertEquals(1, results.size());
        Experiment e = (Experiment) results.get(0);
        Assert.assertNotNull(e);
        return e;
    }

    /**
     * @return a repository rooted at a directory named <q>ManagedRepository</q>
     * @throws ServerError if the repository map could not be retrieved
     */
    protected RepositoryPrx getManagedRepository() throws ServerError {
        final RepositoryMap repos = factory.sharedResources().repositories();
        int index = repos.descriptions.size();
        while (--index >= 0) {
            if ("ManagedRepository".equals(repos.descriptions.get(index).getName().getValue())) {
                return repos.proxies.get(index);
            }
        }
        throw new RuntimeException("no managed repository");
    }

    /**
     * Makes sure that the passed object exists.
     *
     * @param obj
     *            The object to handle.
     * @throws Exception
     *             Thrown if an error occurred.
     */
    protected void assertExists(IObject obj) throws Exception {
        IObject copy = iQuery.find(obj.getClass().getSimpleName(), obj.getId()
                .getValue());
        Assert.assertNotNull(copy,
                String.format("%s:%s", obj.getClass().getName(), obj.getId()
                        .getValue()) + " is missing!");
    }

    protected void assertAllExist(IObject... obj) throws Exception {
        for (IObject iObject : obj) {
            assertExists(iObject);
        }
    }

    protected void assertAllExist(Iterable<? extends IObject> obj) throws Exception {
        for (IObject iObject : obj) {
            assertExists(iObject);
        }
    }

    protected void assertExists(String className, Long id) throws ServerError {
        assertAllExist(className, Collections.singletonList(id));
    }

    protected void assertAllExist(String className, Collection<Long> ids) throws ServerError {
        final String hql = "SELECT COUNT(*) FROM " + className + " WHERE id IN (:ids)";
        final List<List<RType>> results = iQuery.projection(hql, new ParametersI().addIds(ids));
        final long count = ((RLong) results.get(0).get(0)).getValue();
        Assert.assertEquals(count, ids.size());
    }

    /**
     * Makes sure that the passed object does not exist.
     *
     * @param obj
     *            The object to handle.
     * @throws Exception
     *             Thrown if an error occurred.
     */
    protected void assertDoesNotExist(IObject obj) throws Exception {
        IObject copy = iQuery.find(obj.getClass().getSimpleName(), obj.getId()
                .getValue());
        Assert.assertNull(copy,
                String.format("%s:%s", obj.getClass().getName(), obj.getId()
                        .getValue()) + " still exists!");
    }

    protected void assertNoneExist(IObject... obj) throws Exception {
        for (IObject iObject : obj) {
            assertDoesNotExist(iObject);
        }
    }

    protected void assertNoneExist(Iterable<? extends IObject> obj) throws Exception {
        for (IObject iObject : obj) {
            assertDoesNotExist(iObject);
        }
    }

    protected void assertDoesNotExist(String className, Long id) throws ServerError {
        assertNoneExist(className, Collections.singletonList(id));
    }

    protected void assertNoneExist(String className, Collection<Long> ids) throws ServerError {
        final String hql = "SELECT COUNT(*) FROM " + className + " WHERE id IN (:ids)";
        final List<List<RType>> results = iQuery.projection(hql, new ParametersI().addIds(ids));
        final long count = ((RLong) results.get(0).get(0)).getValue();
        Assert.assertEquals(count, 0);
    }

    /**
     * Imports the specified OME-XML file and returns the pixels set if
     * successfully imported.
     *
     * @param file
     *            The file to import.
     * @param format
     *            The format of the file to import.
     * @return The collection of imported pixels set.
     * @throws Exception
     *             Thrown if an error occurred while encoding the image.
     */
    protected List<Pixels> importFile(File file, String format)
            throws Throwable {
        return importFile(importer, file, format, false, null);
    }

    /**
     * Imports the specified OME-XML file and returns the pixels set if
     * successfully imported.
     *
     * @param file
     *            The file to import.
     * @param format
     *            The format of the file to import.
     * @return The collection of imported pixels set.
     * @throws Throwable
     *             Thrown if an error occurred while encoding the image.
     */
    protected List<Pixels> importFile(File file, String format, boolean metadata)
            throws Throwable {
        return importFile(importer, file, format, metadata, null);
    }

    /**
     * Imports the specified OME-XML file and returns the pixels set if
     * successfully imported.
     *
     * @param importer
     *            The metadataStore to use.
     * @param file
     *            The file to import.
     * @param format
     *            The format of the file to import.
     * @return The collection of imported pixels set.
     * @throws Throwable
     *             Thrown if an error occurred while encoding the image.
     */
    protected List<Pixels> importFile(OMEROMetadataStoreClient importer,
            File file, String format) throws Throwable {
        return importFile(importer, file, format, false, null);
    }

    /**
     * Imports the specified OME-XML file and returns the pixels set if
     * successfully imported.
     *
     * @param importer
     *            The metadataStore to use.
     * @param file
     *            The file to import.
     * @param target
     *            The container where to import the image.
     * @return The collection of imported pixels set.
     * @throws Throwable
     *             Thrown if an error occurred while encoding the image.
     */
    protected List<Pixels> importFile(File file, String format, IObject target)
            throws Throwable {
        return importFile(importer, file, format, false, target);
    }

    /**
     * Imports the specified OME-XML file and returns the pixels set if
     * successfully imported.
     *
     * @param importer
     *            The metadataStore to use.
     * @param file
     *            The file to import.
     * @param format
     *            The format of the file to import.
     * @param metadata
     *            Pass <code>true</code> to only import the metadata,
     *            <code>false</code> otherwise.
     * @return The collection of imported pixels set.
     * @throws Throwable
     *             Thrown if an error occurred while encoding the image.
     */
    protected List<Pixels> importFile(OMEROMetadataStoreClient importer,
            File file, String format, boolean metadata) throws Throwable {
        return importFile(importer, file, format, metadata, null);
    }

    /**
     * Imports the specified OME-XML file and returns the pixels set if
     * successfully imported.
     *
     * @param importer
     *            The metadataStore to use.
     * @param file
     *            The file to import.
     * @param format
     *            The format of the file to import.
     * @param metadata
     *            Pass <code>true</code> to only import the metadata,
     *            <code>false</code> otherwise.
     * @return The collection of imported pixels set.
     * @throws Throwable
     *             Thrown if an error occurred while encoding the image.
     */
    protected List<Pixels> importFile(OMEROMetadataStoreClient importer,
            File file, String format, boolean metadata, IObject target)
            throws Throwable {
        String[] paths = new String[1];
        paths[0] = file.getAbsolutePath();
        ImportConfig config = new ImportConfig();
        OMEROWrapper reader = new OMEROWrapper(config);
        IObserver o = new IObserver() {
            public void update(IObservable importLibrary, ImportEvent event) {
                if (event instanceof ErrorHandler.EXCEPTION_EVENT) {
                    Exception ex = ((ErrorHandler.EXCEPTION_EVENT) event).exception;
                    if (ex instanceof RuntimeException) {
                        throw (RuntimeException) ex;
                    } else {
                        throw new RuntimeException(ex);
                    }
                }
            }
        };
        ImportCandidates candidates = new ImportCandidates(reader, paths, o);

        ImportLibrary library = new ImportLibrary(importer, reader);
        library.addObserver(o);

        ImportContainer ic = candidates.getContainers().get(0);
        // new ImportContainer(
        // file, null, target, false, null, null, null, null);
        ic.setUserSpecifiedName(format);
        ic.setTarget(target);
        // ic = library.uploadFilesToRepository(ic);
        List<Pixels> pixels = library.importImage(ic, 0, 0, 1);
        Assert.assertNotNull(pixels);
        Assert.assertTrue(CollectionUtils.isNotEmpty(pixels));
        return pixels;
    }

    /**
     * Basic asynchronous delete command. Used in order to reduce the number of
     * places that we do the same thing in case the API changes.
     *
     * @param dc
     *            The command to handle.
     * @throws ApiUsageException
     * @throws ServerError
     * @throws InterruptedException
     */
    protected String delete(omero.client c, Delete2... dc)
            throws ApiUsageException, ServerError, InterruptedException {
        return delete(true, c, dc);
    }

    /**
     * Basic asynchronous delete command. Used in order to reduce the number of
     * places that we do the same thing in case the API changes.
     *
     * @param passes
     *            Pass <code>true</code> to indicate that no error found in
     *            report, <code>false</code> otherwise.
     * @param dc
     *            The command to handle.
     * @param strict
     *            whether or not the method should succeed.
     * @throws ApiUsageException
     * @throws ServerError
     * @throws InterruptedException
     */
    protected String delete(boolean passes, omero.client c, Delete2... dc)
            throws ApiUsageException, ServerError, InterruptedException {

        callback(passes, c, dc);
        return "ok";
    }

    /**
     * Asynchronous command for a single delete, this means a single report is
     * returned for testing.
     *
     * @param dc
     *            The SINGLE command to handle.
     * @throws ApiUsageException
     * @throws ServerError
     * @throws InterruptedException
     */
    protected Delete2Response singleDeleteWithReport(omero.client c, Delete2 dc)
            throws ApiUsageException, ServerError, InterruptedException {
        return deleteWithReports(c, dc)[0];
    }

    /**
     * Asynchronous command for delete, report array is returned.
     *
     * @param dc
     *            The command to handle.
     * @throws ApiUsageException
     * @throws ServerError
     * @throws InterruptedException
     */
    private Delete2Response[] deleteWithReports(omero.client c, Delete2... dc)
            throws ApiUsageException, ServerError, InterruptedException {
        CmdCallbackI cb = callback(true, c, dc);
        // If the above passes, then we know it's not an ERR
        DoAllRsp all = (DoAllRsp) cb.getResponse();
        Delete2Response[] reports = new Delete2Response[all.responses.size()];
        for (int i = 0; i < reports.length; i++) {
            reports[i] = (Delete2Response) all.responses.get(i);
        }
        return reports;
    }

    /**
     * Create a single image with binary.
     *
     * After recent changes on the server to check for existing binary data for
     * pixels, many resetDefaults methods tested below began returning null
     * since {@link omero.LockTimeout} exceptions were being thrown server-side.
     * By using omero.client.forEachTile, we can set the necessary data easily.
     *
     * @see ticket:5755
     */
    protected Image createBinaryImage() throws Exception {
        Image image = mmFactory.createImage();
        image = (Image) iUpdate.saveAndReturnObject(image);
        return createBinaryImage(image);
    }

    /**
     * Create a single image with binary.
     *
     * After recent changes on the server to check for existing binary data for
     * pixels, many resetDefaults methods tested below began returning null
     * since {@link omero.LockTimeout} exceptions were being thrown server-side.
     * By using omero.client.forEachTile, we can set the necessary data easily.
     *
     * @param sizeX The number of pixels along the X-axis.
     * @param sizeY The number of pixels along the Y-axis.
     * @param sizeZ The number of z-sections.
     * @param sizeT The number of timepoints.
     * @param sizeC The number of channels.
     * @see ticket:5755
     */
    protected Image createBinaryImage(int sizeX, int sizeY, int sizeZ,
            int sizeT, int sizeC) throws Exception {
        Image image = mmFactory.createImage(sizeX, sizeY, sizeZ, sizeT,
                sizeC, ModelMockFactory.UINT16);
        image = (Image) iUpdate.saveAndReturnObject(image);
        return createBinaryImage(image);
    }

    /**
     * Create the binary data for the given image.
     */
    protected Image createBinaryImage(Image image) throws Exception {
        Pixels pixels = image.getPrimaryPixels();
        // Image
        List<Long> ids = new ArrayList<Long>();
        ids.add(image.getId().getValue());
        // method already tested

        // first write to the image
        omero.util.RPSTileLoop loop = new omero.util.RPSTileLoop(
                client.getSession(), pixels);
        loop.forEachTile(256, 256, new omero.util.TileLoopIteration() {
            public void run(omero.util.TileData data, int z, int c, int t,
                    int x, int y, int tileWidth, int tileHeight, int tileCount) {
                data.setTile(new byte[tileWidth * tileHeight * 8], z, c, t, x,
                        y, tileWidth, tileHeight);
            }
        });
        // This block will change the updateEvent on the pixels
        // therefore we're going to reload the pixels.

        image.setPixels(0, loop.getPixels());
        return image;
    }

    /**
     * Creates various sharable annotations i.e. TagAnnotation, TermAnnotation,
     * FileAnnotation
     *
     * @param parent1
     *            The object to link the annotation to.
     * @param parent2
     *            The object to link the annotation to if not null.
     * @return See above.
     * @throws Exception
     *             Thrown if an error occurred.
     */
    protected List<Long> createSharableAnnotation(IObject parent1,
            IObject parent2) throws Exception {
        // Copying to a proxy to prevent issues with parent.annotationLinks
        // becoming stale on multiple copies.
        parent1 = parent1.proxy();
        if (parent2 != null) {
            parent2 = parent2.proxy();
        }

        // creation already tested in UpdateServiceTest
        List<Long> ids = new ArrayList<Long>();
        TagAnnotation c = new TagAnnotationI();
        c.setTextValue(omero.rtypes.rstring("tag"));
        c = (TagAnnotation) iUpdate.saveAndReturnObject(c);
        ids.add(c.getId().getValue());

        TermAnnotation t = new TermAnnotationI();
        t.setTermValue(omero.rtypes.rstring("term"));
        t = (TermAnnotation) iUpdate.saveAndReturnObject(t);
        ids.add(t.getId().getValue());

        OriginalFile of = (OriginalFile) iUpdate.saveAndReturnObject(mmFactory
                .createOriginalFile());
        Assert.assertNotNull(of);
        FileAnnotation f = new FileAnnotationI();
        f.setFile(of);
        f = (FileAnnotation) iUpdate.saveAndReturnObject(f);
        ids.add(f.getId().getValue());

		MapAnnotation ma = new MapAnnotationI();
		List<NamedValue> values = new ArrayList<NamedValue>();
		for (int i = 0; i < 3; i++)
			values.add(new NamedValue("name " + i, "value " + i));
		ma.setMapValue(values);
		ma = (MapAnnotation) iUpdate.saveAndReturnObject(ma);
		ids.add(ma.getId().getValue());
        
        List<IObject> links = new ArrayList<IObject>();
        if (parent1 instanceof Image) {
            ImageAnnotationLink link = new ImageAnnotationLinkI();
            link.setChild(new TagAnnotationI(c.getId().getValue(), false));
            link.setParent((Image) parent1);
            links.add(link);
            link = new ImageAnnotationLinkI();
            link.setChild(new TermAnnotationI(t.getId().getValue(), false));
            link.setParent((Image) parent1);
            links.add(link);
            link = new ImageAnnotationLinkI();
            link.setChild(new FileAnnotationI(f.getId().getValue(), false));
            link.setParent((Image) parent1);
            links.add(link);
            link = new ImageAnnotationLinkI();
            link.setChild(new MapAnnotationI(ma.getId().getValue(), false));
            link.setParent((Image) parent1);
            links.add(link);
            if (parent2 != null) {
                link.setChild(new TagAnnotationI(c.getId().getValue(), false));
                link.setParent((Image) parent2);
                links.add(link);
                link = new ImageAnnotationLinkI();
                link.setChild(new TermAnnotationI(t.getId().getValue(), false));
                link.setParent((Image) parent2);
                links.add(link);
                link = new ImageAnnotationLinkI();
                link.setChild(new FileAnnotationI(f.getId().getValue(), false));
                link.setParent((Image) parent2);
                links.add(link);
                link = new ImageAnnotationLinkI();
                link.setChild(new MapAnnotationI(ma.getId().getValue(), false));
                link.setParent((Image) parent2);
                links.add(link);
            }
        } else if (parent1 instanceof Project) {
            ProjectAnnotationLink link = new ProjectAnnotationLinkI();
            link.setChild(new TagAnnotationI(c.getId().getValue(), false));
            link.setParent((Project) parent1);
            links.add(link);
            link = new ProjectAnnotationLinkI();
            link.setChild(new TermAnnotationI(t.getId().getValue(), false));
            link.setParent((Project) parent1);
            links.add(link);
            link = new ProjectAnnotationLinkI();
            link.setChild(new FileAnnotationI(f.getId().getValue(), false));
            link.setParent((Project) parent1);
            links.add(link);
            link = new ProjectAnnotationLinkI();
            link.setChild(new MapAnnotationI(ma.getId().getValue(), false));
            link.setParent((Project) parent1);
            links.add(link);
            if (parent2 != null) {
                link.setChild(new TagAnnotationI(c.getId().getValue(), false));
                link.setParent((Project) parent2);
                links.add(link);
                link = new ProjectAnnotationLinkI();
                link.setChild(new TermAnnotationI(t.getId().getValue(), false));
                link.setParent((Project) parent2);
                links.add(link);
                link = new ProjectAnnotationLinkI();
                link.setChild(new FileAnnotationI(f.getId().getValue(), false));
                link.setParent((Project) parent2);
                links.add(link);
                link = new ProjectAnnotationLinkI();
                link.setChild(new MapAnnotationI(ma.getId().getValue(), false));
                link.setParent((Project) parent2);
                links.add(link);
            }
        } else if (parent1 instanceof Dataset) {
            DatasetAnnotationLink link = new DatasetAnnotationLinkI();
            link.setChild(new TagAnnotationI(c.getId().getValue(), false));
            link.setParent((Dataset) parent1);
            links.add(link);
            link = new DatasetAnnotationLinkI();
            link.setChild(new TermAnnotationI(t.getId().getValue(), false));
            link.setParent((Dataset) parent1);
            links.add(link);
            link = new DatasetAnnotationLinkI();
            link.setChild(new FileAnnotationI(f.getId().getValue(), false));
            link.setParent((Dataset) parent1);
            links.add(link);
            link = new DatasetAnnotationLinkI();
            link.setChild(new MapAnnotationI(ma.getId().getValue(), false));
            link.setParent((Dataset) parent1);
            links.add(link);
            if (parent2 != null) {
                link.setChild(new TagAnnotationI(c.getId().getValue(), false));
                link.setParent((Dataset) parent2);
                links.add(link);
                link = new DatasetAnnotationLinkI();
                link.setChild(new TermAnnotationI(t.getId().getValue(), false));
                link.setParent((Dataset) parent2);
                links.add(link);
                link = new DatasetAnnotationLinkI();
                link.setChild(new FileAnnotationI(f.getId().getValue(), false));
                link.setParent((Dataset) parent2);
                links.add(link);
                link = new DatasetAnnotationLinkI();
                link.setChild(new MapAnnotationI(ma.getId().getValue(), false));
                link.setParent((Dataset) parent2);
                links.add(link);
            }
        } else if (parent1 instanceof Plate) {
            PlateAnnotationLink link = new PlateAnnotationLinkI();
            link.setChild(new TagAnnotationI(c.getId().getValue(), false));
            link.setParent((Plate) parent1);
            links.add(link);
            link = new PlateAnnotationLinkI();
            link.setChild(new TermAnnotationI(t.getId().getValue(), false));
            link.setParent((Plate) parent1);
            links.add(link);
            link = new PlateAnnotationLinkI();
            link.setChild(new FileAnnotationI(f.getId().getValue(), false));
            link.setParent((Plate) parent1);
            links.add(link);
            link = new PlateAnnotationLinkI();
            link.setChild(new MapAnnotationI(ma.getId().getValue(), false));
            link.setParent((Plate) parent1);
            links.add(link);
            if (parent2 != null) {
                link.setChild(new TagAnnotationI(c.getId().getValue(), false));
                link.setParent((Plate) parent2);
                links.add(link);
                link = new PlateAnnotationLinkI();
                link.setChild(new TermAnnotationI(t.getId().getValue(), false));
                link.setParent((Plate) parent2);
                links.add(link);
                link = new PlateAnnotationLinkI();
                link.setChild(new FileAnnotationI(f.getId().getValue(), false));
                link.setParent((Plate) parent2);
                links.add(link);
                link = new PlateAnnotationLinkI();
                link.setChild(new MapAnnotationI(ma.getId().getValue(), false));
                link.setParent((Plate) parent2);
                links.add(link);
            }
        } else if (parent1 instanceof Screen) {
            ScreenAnnotationLink link = new ScreenAnnotationLinkI();
            link.setChild(new TagAnnotationI(c.getId().getValue(), false));
            link.setParent((Screen) parent1);
            links.add(link);
            link = new ScreenAnnotationLinkI();
            link.setChild(new TermAnnotationI(t.getId().getValue(), false));
            link.setParent((Screen) parent1);
            links.add(link);
            link = new ScreenAnnotationLinkI();
            link.setChild(new FileAnnotationI(f.getId().getValue(), false));
            link.setParent((Screen) parent1);
            links.add(link);
            link = new ScreenAnnotationLinkI();
            link.setChild(new MapAnnotationI(ma.getId().getValue(), false));
            link.setParent((Screen) parent1);
            links.add(link);
            if (parent2 != null) {
                link.setChild(new TagAnnotationI(c.getId().getValue(), false));
                link.setParent((Screen) parent2);
                links.add(link);
                link = new ScreenAnnotationLinkI();
                link.setChild(new TermAnnotationI(t.getId().getValue(), false));
                link.setParent((Screen) parent2);
                links.add(link);
                link = new ScreenAnnotationLinkI();
                link.setChild(new FileAnnotationI(f.getId().getValue(), false));
                link.setParent((Screen) parent2);
                links.add(link);
                link = new ScreenAnnotationLinkI();
                link.setChild(new MapAnnotationI(ma.getId().getValue(), false));
                link.setParent((Screen) parent2);
                links.add(link);
            }
        } else if (parent1 instanceof Well) {
            WellAnnotationLink link = new WellAnnotationLinkI();
            link.setChild(new TagAnnotationI(c.getId().getValue(), false));
            link.setParent((Well) parent1);
            links.add(link);
            link = new WellAnnotationLinkI();
            link.setChild(new TermAnnotationI(t.getId().getValue(), false));
            link.setParent((Well) parent1);
            links.add(link);
            link = new WellAnnotationLinkI();
            link.setChild(new FileAnnotationI(f.getId().getValue(), false));
            link.setParent((Well) parent1);
            links.add(link);
            link = new WellAnnotationLinkI();
            link.setChild(new MapAnnotationI(ma.getId().getValue(), false));
            link.setParent((Well) parent1);
            links.add(link);
            if (parent2 != null) {
                link.setChild(new TagAnnotationI(c.getId().getValue(), false));
                link.setParent((Well) parent2);
                links.add(link);
                link = new WellAnnotationLinkI();
                link.setChild(new TermAnnotationI(t.getId().getValue(), false));
                link.setParent((Well) parent2);
                links.add(link);
                link = new WellAnnotationLinkI();
                link.setChild(new FileAnnotationI(f.getId().getValue(), false));
                link.setParent((Well) parent2);
                links.add(link);
                link = new WellAnnotationLinkI();
                link.setChild(new MapAnnotationI(ma.getId().getValue(), false));
                link.setParent((Well) parent2);
                links.add(link);
            }
        } else if (parent1 instanceof PlateAcquisition) {
            PlateAcquisitionAnnotationLink link = new PlateAcquisitionAnnotationLinkI();
            link.setChild(new TagAnnotationI(c.getId().getValue(), false));
            link.setParent((PlateAcquisition) parent1);
            links.add(link);
            link = new PlateAcquisitionAnnotationLinkI();
            link.setChild(new TermAnnotationI(t.getId().getValue(), false));
            link.setParent((PlateAcquisition) parent1);
            links.add(link);
            link = new PlateAcquisitionAnnotationLinkI();
            link.setChild(new FileAnnotationI(f.getId().getValue(), false));
            link.setParent((PlateAcquisition) parent1);
            links.add(link);
            link = new PlateAcquisitionAnnotationLinkI();
            link.setChild(new MapAnnotationI(ma.getId().getValue(), false));
            link.setParent((PlateAcquisition) parent1);
            links.add(link);
            if (parent2 != null) {
                link.setChild(new TagAnnotationI(c.getId().getValue(), false));
                link.setParent((PlateAcquisition) parent2);
                links.add(link);
                link = new PlateAcquisitionAnnotationLinkI();
                link.setChild(new TermAnnotationI(t.getId().getValue(), false));
                link.setParent((PlateAcquisition) parent2);
                links.add(link);
                link = new PlateAcquisitionAnnotationLinkI();
                link.setChild(new FileAnnotationI(f.getId().getValue(), false));
                link.setParent((PlateAcquisition) parent2);
                links.add(link);
                link = new PlateAcquisitionAnnotationLinkI();
                link.setChild(new MapAnnotationI(ma.getId().getValue(), false));
                link.setParent((PlateAcquisition) parent2);
                links.add(link);
            }
        } else if (parent1 instanceof Detector) {
            DetectorAnnotationLink link = new DetectorAnnotationLinkI();
            link.setChild(new TagAnnotationI(c.getId().getValue(), false));
            link.setParent((Detector) parent1);
            links.add(link);
            link = new DetectorAnnotationLinkI();
            link.setChild(new TermAnnotationI(t.getId().getValue(), false));
            link.setParent((Detector) parent1);
            links.add(link);
            link = new DetectorAnnotationLinkI();
            link.setChild(new FileAnnotationI(f.getId().getValue(), false));
            link.setParent((Detector) parent1);
            links.add(link);
            link = new DetectorAnnotationLinkI();
            link.setChild(new MapAnnotationI(ma.getId().getValue(), false));
            link.setParent((Detector) parent1);
            links.add(link);
            if (parent2 != null) {
                link.setChild(new TagAnnotationI(c.getId().getValue(), false));
                link.setParent((Detector) parent2);
                links.add(link);
                link = new DetectorAnnotationLinkI();
                link.setChild(new TermAnnotationI(t.getId().getValue(), false));
                link.setParent((Detector) parent2);
                links.add(link);
                link = new DetectorAnnotationLinkI();
                link.setChild(new FileAnnotationI(f.getId().getValue(), false));
                link.setParent((Detector) parent2);
                links.add(link);
                link = new DetectorAnnotationLinkI();
                link.setChild(new MapAnnotationI(ma.getId().getValue(), false));
                link.setParent((Detector) parent2);
                links.add(link);
            }
        } else if (parent1 instanceof Detector) {
            DetectorAnnotationLink link = new DetectorAnnotationLinkI();
            link.setChild(new TagAnnotationI(c.getId().getValue(), false));
            link.setParent((Detector) parent1);
            links.add(link);
            link = new DetectorAnnotationLinkI();
            link.setChild(new TermAnnotationI(t.getId().getValue(), false));
            link.setParent((Detector) parent1);
            links.add(link);
            link = new DetectorAnnotationLinkI();
            link.setChild(new FileAnnotationI(f.getId().getValue(), false));
            link.setParent((Detector) parent1);
            links.add(link);
            link = new DetectorAnnotationLinkI();
            link.setChild(new MapAnnotationI(ma.getId().getValue(), false));
            link.setParent((Detector) parent1);
            links.add(link);
            if (parent2 != null) {
                link.setChild(new TagAnnotationI(c.getId().getValue(), false));
                link.setParent((Detector) parent2);
                links.add(link);
                link = new DetectorAnnotationLinkI();
                link.setChild(new TermAnnotationI(t.getId().getValue(), false));
                link.setParent((Detector) parent2);
                links.add(link);
                link = new DetectorAnnotationLinkI();
                link.setChild(new FileAnnotationI(f.getId().getValue(), false));
                link.setParent((Detector) parent2);
                links.add(link);
                link = new DetectorAnnotationLinkI();
                link.setChild(new MapAnnotationI(ma.getId().getValue(), false));
                link.setParent((Detector) parent2);
                links.add(link);
            }
        } else if (parent1 instanceof LightSource) {
            LightSourceAnnotationLink link = new LightSourceAnnotationLinkI();
            link.setChild(new TagAnnotationI(c.getId().getValue(), false));
            link.setParent((LightSource) parent1);
            links.add(link);
            link = new LightSourceAnnotationLinkI();
            link.setChild(new TermAnnotationI(t.getId().getValue(), false));
            link.setParent((LightSource) parent1);
            links.add(link);
            link = new LightSourceAnnotationLinkI();
            link.setChild(new FileAnnotationI(f.getId().getValue(), false));
            link.setParent((LightSource) parent1);
            links.add(link);
            link = new LightSourceAnnotationLinkI();
            link.setChild(new MapAnnotationI(ma.getId().getValue(), false));
            link.setParent((LightSource) parent1);
            links.add(link);
            if (parent2 != null) {
                link.setChild(new TagAnnotationI(c.getId().getValue(), false));
                link.setParent((LightSource) parent2);
                links.add(link);
                link = new LightSourceAnnotationLinkI();
                link.setChild(new TermAnnotationI(t.getId().getValue(), false));
                link.setParent((LightSource) parent2);
                links.add(link);
                link = new LightSourceAnnotationLinkI();
                link.setChild(new FileAnnotationI(f.getId().getValue(), false));
                link.setParent((LightSource) parent2);
                links.add(link);
                link = new LightSourceAnnotationLinkI();
                link.setChild(new MapAnnotationI(ma.getId().getValue(), false));
                link.setParent((LightSource) parent2);
                links.add(link);
            }
        } else if (parent1 instanceof Instrument) {
            InstrumentAnnotationLink link = new InstrumentAnnotationLinkI();
            link.setChild(new TagAnnotationI(c.getId().getValue(), false));
            link.setParent((Instrument) parent1);
            links.add(link);
            link = new InstrumentAnnotationLinkI();
            link.setChild(new TermAnnotationI(t.getId().getValue(), false));
            link.setParent((Instrument) parent1);
            links.add(link);
            link = new InstrumentAnnotationLinkI();
            link.setChild(new FileAnnotationI(f.getId().getValue(), false));
            link.setParent((Instrument) parent1);
            links.add(link);
            link = new InstrumentAnnotationLinkI();
            link.setChild(new MapAnnotationI(ma.getId().getValue(), false));
            link.setParent((Instrument) parent1);
            links.add(link);
            if (parent2 != null) {
                link.setChild(new TagAnnotationI(c.getId().getValue(), false));
                link.setParent((Instrument) parent2);
                links.add(link);
                link = new InstrumentAnnotationLinkI();
                link.setChild(new TermAnnotationI(t.getId().getValue(), false));
                link.setParent((Instrument) parent2);
                links.add(link);
                link = new InstrumentAnnotationLinkI();
                link.setChild(new FileAnnotationI(f.getId().getValue(), false));
                link.setParent((Instrument) parent2);
                links.add(link);
                link = new InstrumentAnnotationLinkI();
                link.setChild(new MapAnnotationI(ma.getId().getValue(), false));
                link.setParent((Instrument) parent2);
                links.add(link);
            }
        } else if (parent1 instanceof OriginalFile) {
            OriginalFileAnnotationLink link = new OriginalFileAnnotationLinkI();
            link.setChild(new TagAnnotationI(c.getId().getValue(), false));
            link.setParent((OriginalFile) parent1);
            links.add(link);
            link = new OriginalFileAnnotationLinkI();
            link.setChild(new TermAnnotationI(t.getId().getValue(), false));
            link.setParent((OriginalFile) parent1);
            links.add(link);
            link = new OriginalFileAnnotationLinkI();
            link.setChild(new FileAnnotationI(f.getId().getValue(), false));
            link.setParent((OriginalFile) parent1);
            links.add(link);
            link = new OriginalFileAnnotationLinkI();
            link.setChild(new MapAnnotationI(ma.getId().getValue(), false));
            link.setParent((OriginalFile) parent1);
            links.add(link);
            if (parent2 != null) {
                link.setChild(new TagAnnotationI(c.getId().getValue(), false));
                link.setParent((OriginalFile) parent2);
                links.add(link);
                link = new OriginalFileAnnotationLinkI();
                link.setChild(new TermAnnotationI(t.getId().getValue(), false));
                link.setParent((OriginalFile) parent2);
                links.add(link);
                link = new OriginalFileAnnotationLinkI();
                link.setChild(new FileAnnotationI(f.getId().getValue(), false));
                link.setParent((OriginalFile) parent2);
                links.add(link);
                link = new OriginalFileAnnotationLinkI();
                link.setChild(new MapAnnotationI(ma.getId().getValue(), false));
                link.setParent((OriginalFile) parent2);
                links.add(link);
            }
        } else {
            throw new UnsupportedOperationException("Unknown parent type: " + parent1);
        }
        if (links.size() > 0)
            iUpdate.saveAndReturnArray(links);
        return ids;
    }

    /**
     * Creates various non sharable annotations.
     *
     * @param parent
     *            The object to link the annotation to.
     * @param ns
     *            The name space or <code>null</code>.
     * @return See above.
     * @throws Exception
     *             Thrown if an error occurred.
     */
    protected List<Long> createNonSharableAnnotation(IObject parent, String ns)
            throws Exception {
        // Copying to a proxy to prevent issues with parent.annotationLinks
        // becoming stale on multiple copies.
        parent = parent.proxy();

        // creation already tested in UpdateServiceTest
        List<Long> ids = new ArrayList<Long>();
        CommentAnnotation c = new CommentAnnotationI();
        c.setTextValue(omero.rtypes.rstring("comment"));
        if (ns != null)
            c.setNs(omero.rtypes.rstring(ns));

        c = (CommentAnnotation) iUpdate.saveAndReturnObject(c);

        LongAnnotation l = new LongAnnotationI();
        l.setLongValue(omero.rtypes.rlong(1L));
        if (ns != null)
            l.setNs(omero.rtypes.rstring(ns));

        l = (LongAnnotation) iUpdate.saveAndReturnObject(l);

        BooleanAnnotation b = new BooleanAnnotationI();
        b.setBoolValue(omero.rtypes.rbool(true));
        if (ns != null)
            b.setNs(omero.rtypes.rstring(ns));

        b = (BooleanAnnotation) iUpdate.saveAndReturnObject(b);
        
        ids.add(c.getId().getValue());
        ids.add(l.getId().getValue());
        ids.add(b.getId().getValue());
        
        List<IObject> links = new ArrayList<IObject>();
        if (parent instanceof Image) {
            ImageAnnotationLink link = new ImageAnnotationLinkI();
            link.setChild(c);
            link.setParent((Image) parent);
            links.add(link);
            link = new ImageAnnotationLinkI();
            link.setChild(l);
            link.setParent((Image) parent);
            links.add(link);
            link = new ImageAnnotationLinkI();
            link.setChild(b);
            link.setParent((Image) parent);
            links.add(link);
        } else if (parent instanceof Project) {
            ProjectAnnotationLink link = new ProjectAnnotationLinkI();
            link.setChild(c);
            link.setParent((Project) parent);
            links.add(link);
            link = new ProjectAnnotationLinkI();
            link.setChild(l);
            link.setParent((Project) parent);
            links.add(link);
            link = new ProjectAnnotationLinkI();
            link.setChild(b);
            link.setParent((Project) parent);
            links.add(link);
        } else if (parent instanceof Dataset) {
            DatasetAnnotationLink link = new DatasetAnnotationLinkI();
            link.setChild(c);
            link.setParent((Dataset) parent);
            links.add(link);
            link = new DatasetAnnotationLinkI();
            link.setChild(l);
            link.setParent((Dataset) parent);
            links.add(link);
            link = new DatasetAnnotationLinkI();
            link.setChild(b);
            link.setParent((Dataset) parent);
            links.add(link);
        } else if (parent instanceof Plate) {
            PlateAnnotationLink link = new PlateAnnotationLinkI();
            link.setChild(c);
            link.setParent((Plate) parent);
            links.add(link);
            link = new PlateAnnotationLinkI();
            link.setChild(l);
            link.setParent((Plate) parent);
            links.add(link);
            link = new PlateAnnotationLinkI();
            link.setChild(b);
            link.setParent((Plate) parent);
            links.add(link);
        } else if (parent instanceof Screen) {
            ScreenAnnotationLink link = new ScreenAnnotationLinkI();
            link.setChild(c);
            link.setParent((Screen) parent);
            links.add(link);
            link = new ScreenAnnotationLinkI();
            link.setChild(l);
            link.setParent((Screen) parent);
            links.add(link);
            link = new ScreenAnnotationLinkI();
            link.setChild(b);
            link.setParent((Screen) parent);
            links.add(link);
        } else if (parent instanceof Well) {
            WellAnnotationLink link = new WellAnnotationLinkI();
            link.setChild(c);
            link.setParent((Well) parent);
            links.add(link);
            link = new WellAnnotationLinkI();
            link.setChild(l);
            link.setParent((Well) parent);
            links.add(link);
            link = new WellAnnotationLinkI();
            link.setChild(b);
            link.setParent((Well) parent);
            links.add(link);
        } else if (parent instanceof PlateAcquisition) {
            PlateAcquisitionAnnotationLink link = new PlateAcquisitionAnnotationLinkI();
            link.setChild(c);
            link.setParent((PlateAcquisition) parent);
            links.add(link);
            link = new PlateAcquisitionAnnotationLinkI();
            link.setChild(l);
            link.setParent((PlateAcquisition) parent);
            links.add(link);
            link = new PlateAcquisitionAnnotationLinkI();
            link.setChild(b);
            link.setParent((PlateAcquisition) parent);
            links.add(link);
        } else if (parent instanceof Detector) {
            DetectorAnnotationLink link = new DetectorAnnotationLinkI();
            link.setChild(c);
            link.setParent((Detector) parent);
            links.add(link);
            link = new DetectorAnnotationLinkI();
            link.setChild(l);
            link.setParent((Detector) parent);
            links.add(link);
            link = new DetectorAnnotationLinkI();
            link.setChild(b);
            link.setParent((Detector) parent);
            links.add(link);
        } else if (parent instanceof Instrument) {
            InstrumentAnnotationLink link = new InstrumentAnnotationLinkI();
            link.setChild(c);
            link.setParent((Instrument) parent);
            links.add(link);
            link = new InstrumentAnnotationLinkI();
            link.setChild(l);
            link.setParent((Instrument) parent);
            links.add(link);
            link = new InstrumentAnnotationLinkI();
            link.setChild(b);
            link.setParent((Instrument) parent);
            links.add(link);
        } else if (parent instanceof LightSource) {
            LightSourceAnnotationLink link = new LightSourceAnnotationLinkI();
            link.setChild(c);
            link.setParent((LightSource) parent);
            links.add(link);
            link = new LightSourceAnnotationLinkI();
            link.setChild(l);
            link.setParent((LightSource) parent);
            links.add(link);
            link = new LightSourceAnnotationLinkI();
            link.setChild(b);
            link.setParent((LightSource) parent);
            links.add(link);
        } else {
            throw new UnsupportedOperationException("Unknown parent type: " + parent);
        }
        if (links.size() > 0)
            iUpdate.saveAndReturnArray(links);
        return ids;
    }

    /**
     * Create a new unpersisted experimenter with the given field values.
     * @param omeName an OME name
     * @param firstName a first name
     * @param lastName a last time
     * @return the new experimenter
     */
    protected Experimenter createExperimenterI(String omeName, String firstName, String lastName) {
        final Experimenter experimenter = new ExperimenterI();
        experimenter.setOmeName(rtypes.rstring(omeName));
        experimenter.setFirstName(rtypes.rstring(firstName));
        experimenter.setLastName(rtypes.rstring(lastName));
        experimenter.setLdap(rtypes.rbool(false));
        return experimenter;
    }

    /**
     * Refresh a folder.
     * @param folder the folder to refresh
     * @return the same folder refreshed with its child folder and image link collections loaded
     * @throws ServerError unexpected
     */
    protected Folder returnFolder(Folder folder) throws ServerError {
        final String query =
                "FROM Folder AS f LEFT OUTER JOIN FETCH f.childFolders LEFT OUTER JOIN FETCH f.imageLinks WHERE f.id = :id";
        final Parameters params = new ParametersI().addId(folder.getId().getValue());
        return (Folder) iQuery.findByQuery(query, params);
    }

    /**
     * Save and refresh a folder.
     * @param folder the folder to save and refresh
     * @return the same folder refreshed with its child folder and image link collections loaded
     * @throws ServerError unexpected
     */
    protected Folder saveAndReturnFolder(Folder folder) throws ServerError {
        folder = (Folder) iUpdate.saveAndReturnObject(folder);
        return returnFolder(folder);
    }

    /**
     * Modifies the graph.
     *
     * @param change
     *            The object hosting information about data to modify.
     * @return See above.
     * @throws Exception
     */
    protected Response doChange(Request change) throws Exception {
        return doChange(client, factory, change, true, null);
    }

    /**
     * Modifies the graph.
     *
     * @param change
     *            The object hosting information about data to modify.
     * @return See above.
     * @throws Exception
     */
    protected Response doChange(Request change, long groupID) throws Exception {
        return doChange(client, factory, change, true, groupID);
    }

    protected Response doChange(omero.client c, ServiceFactoryPrx f,
            Request change, boolean pass) throws Exception {
        return doChange(c, f, change, pass, null);
    }

    protected Response doAllChanges(omero.client c, ServiceFactoryPrx f,
            boolean pass, Request... changes) throws Exception {
        DoAll all = new DoAll();
        all.requests = new ArrayList<Request>();
        all.requests.addAll(Arrays.asList(changes));
        return doChange(c, f, all, pass);
    }

    /**
     *
     * @param c
     * @param f
     * @param change
     * @param pass
     * @return
     * @throws Exception
     */
    protected Response doChange(omero.client c, ServiceFactoryPrx f,
            Request change, boolean pass, Long groupID) throws Exception {
        final Map<String, String> callContext = new HashMap<String, String>();
        if (groupID != null) {
            callContext.put("omero.group", "" + groupID);
        }
        final HandlePrx prx = f.submit(change, callContext);
        // assertFalse(prx.getStatus().flags.contains(State.FAILURE));
        CmdCallbackI cb = new CmdCallbackI(c, prx);
        cb.loop(20, scalingFactor);
        return assertCmd(cb, pass);
    }

    protected CmdCallbackI callback(boolean passes, omero.client c,
            omero.cmd.Request... reqs) throws ApiUsageException, ServerError,
            InterruptedException {
        DoAll all = new DoAll();
        all.requests = new ArrayList<omero.cmd.Request>();
        for (omero.cmd.Request req : reqs) {
            all.requests.add(req);
        }
        HandlePrx handle = c.getSession().submit(all);
        CmdCallbackI cb = new CmdCallbackI(c, handle);
        cb.loop(10 * reqs.length, scalingFactor); // throws on timeout
        assertCmd(cb, passes);
        return cb;
    }

    protected Response assertCmd(CmdCallbackI cb, boolean pass) {
        Status status = cb.getStatus();
        Response rsp = cb.getResponse();
        Assert.assertNotNull(rsp);
        if (pass) {
            if (rsp instanceof ERR) {
                ERR err = (ERR) rsp;
                String name = err.getClass().getSimpleName();
                Assert.fail(String.format(
                        "Found %s when pass==true: %s (%s) params=%s", name,
                        err.category, err.name, err.parameters));
            }
            Assert.assertFalse(status.flags.contains(State.FAILURE));
        } else {
            if (rsp instanceof OK) {
                OK ok = (OK) rsp;
                Assert.fail(String.format("Found OK when pass==false: %s", ok));
            }
            Assert.assertTrue(status.flags.contains(State.FAILURE));
        }
        return rsp;
    }

    /**
     * Creates a new group with the specified permissions and sets the role of
     * the user.
     *
     * @param permissions
     *            The permissions of the group.
     * @param userRole
     *            The role of the user e.g. group owner.
     * @throws Exception
     *             Thrown if an error occurred.
     */
    protected void login(String permissions, int userRole) throws Exception {
        newUserAndGroup(permissions);
        switch (userRole) {
            case GROUP_OWNER:
                makeGroupOwner();
                break;
            case ADMIN:
                logRootIntoGroup();
        }
    }
}<|MERGE_RESOLUTION|>--- conflicted
+++ resolved
@@ -170,15 +170,12 @@
     /** Helper reference to the <code>IAdmin</code> service. */
     protected IAdminPrx iAdmin;
 
-<<<<<<< HEAD
+    /** Helper reference to the <code>IPixels</code> service. */
+    protected IPixelsPrx iPix;
+
     /** Helper reference to the server's critical roles. */
     protected Roles roles;
 
-=======
-    /** Helper reference to the <code>IPixels</code> service. */
-    protected IPixelsPrx iPix;
-    
->>>>>>> d331ee64
     /** Reference to the importer store. */
     protected OMEROMetadataStoreClient importer;
 
@@ -753,13 +750,9 @@
         iQuery = factory.getQueryService();
         iUpdate = factory.getUpdateService();
         iAdmin = factory.getAdminService();
-<<<<<<< HEAD
+        iPix = factory.getPixelsService();
         roles = iAdmin.getSecurityRoles();
-        mmFactory = new ModelMockFactory(factory.getPixelsService());
-=======
-        iPix = factory.getPixelsService();
         mmFactory = new ModelMockFactory(factory.getTypesService());
->>>>>>> d331ee64
 
         importer = new OMEROMetadataStoreClient();
         importer.initialize(factory);
