/*
 * pojos.ShapeData
 *
 *------------------------------------------------------------------------------
 * Copyright (C) 2006-2009 University of Dundee. All rights reserved.
 *
 *
 * This program is free software; you can redistribute it and/or modify
 * it under the terms of the GNU General Public License as published by
 * the Free Software Foundation; either version 2 of the License, or
 * (at your option) any later version.
 * This program is distributed in the hope that it will be useful,
 * but WITHOUT ANY WARRANTY; without even the implied warranty of
 * MERCHANTABILITY or FITNESS FOR A PARTICULAR PURPOSE. See the
 * GNU General Public License for more details.
 *
 * You should have received a copy of the GNU General Public License along
 * with this program; if not, write to the Free Software Foundation, Inc.,
 * 51 Franklin Street, Fifth Floor, Boston, MA 02110-1301 USA.
 *
 *------------------------------------------------------------------------------
 */
package pojos;

//Java imports
import java.awt.geom.Point2D;
import java.util.ArrayList;
import java.util.List;
import java.util.StringTokenizer;

//Third-party libraries

//Application-internal dependencies
import omero.rtypes;
import omero.RInt;
import omero.RString;
import omero.model.IObject;
import omero.model.Polygon;
import omero.model.Polyline;
import omero.model.Shape;

/**
 * Hosts a shape.
 *
 * @author Jean-Marie Burel &nbsp;&nbsp;&nbsp;&nbsp;
 * <a href="mailto:j.burel@dundee.ac.uk">j.burel@dundee.ac.uk</a>
 * @author Donald MacDonald &nbsp;&nbsp;&nbsp;&nbsp;
 * <a href="mailto:donald@lifesci.dundee.ac.uk">donald@lifesci.dundee.ac.uk</a>
 * @version 3.0
 * <small>
 * (<b>Internal version:</b> $Revision: $Date: $)
 * </small>
 * @since 3.0-Beta4
 */
public abstract class ShapeData 
	extends DataObject
{

	/** Flag stating that the ROI is read only. */
	public static boolean READONLY_FLAG = true; 
	
	/** The representation of the shape. */
	protected ShapeSettingsData settings;
	
	/** Flag indicating that the shape been created client side. */
	private boolean clientObject;

	/**
	 * Converts the passed collection of points.
	 * 
	 * @param pts  The points to convert.
	 * @param type The value in the list to parse.
	 * @return See above.
	 */
	private String convertPoints(String pts, String type)
	{
		if (pts.length() == 0) return "";
		String exp = type+'[';
		int typeStr = pts.indexOf(exp, 0);
		int start = pts.indexOf('[', typeStr);
		int end = pts.indexOf(']', start);
		return pts.substring(start+1,end);
	}
	
	/**
	 * Parses out the type from the points string.
<<<<<<< HEAD
=======
	 * 
	 * @param type The value in the list to parse.
	 * @return See above.
	 */
	protected String fromPoints(String type)
	{
		IObject o = asIObject();
		if (o instanceof Polygon) {
			Polygon shape = (Polygon) asIObject();
			return convertPoints(shape.getPoints().getValue(), type);
		} else if (o instanceof Polyline) {
			Polyline shape = (Polyline) asIObject();
			return convertPoints(shape.getPoints().getValue(), type);
		}
		throw new IllegalArgumentException("No shape specified.");
	}

	/** 
	 * Parses the points list from the string to a list of point2d objects.
	 * 
	 * @param str the string to convert to points.
	 */
	protected List<Point2D.Double> parsePointsToPoint2DList(String str)
	{
		List<Point2D.Double> points = new ArrayList<Point2D.Double>();
		StringTokenizer tt = new StringTokenizer(str, ",");
		int numTokens = tt.countTokens()/2;
		for (int i = 0; i < numTokens; i++)
			points.add(
					new Point2D.Double(new Double(tt.nextToken()), new Double(
						tt.nextToken())));
		return points;
	}
	
	/** 
	 * Parses the points list from the string to a list of integer objects.
	 * 
	 * @param str the string to convert to points.
	 */
	protected List<Integer> parsePointsToIntegerList(String str)
	{
		List<Integer> points = new ArrayList<Integer>();

		StringTokenizer tt = new StringTokenizer(str, ",");
		int numTokens = tt.countTokens();
		for (int i = 0; i< numTokens; i++)
			points.add(new Integer(tt.nextToken()));
		return points;
	}
	
	/**
	 * Returns a Point2D.Double array as a Points attribute value. as specified
	 * in http://www.w3.org/TR/SVGMobile12/shapes.html#PointsBNF
	 */
	protected static String toPoints(Point2D.Double[] points)
	{
		StringBuilder buf = new StringBuilder();
		for (int i = 0; i < points.length; i++)
		{
			if (i != 0)
			{
				buf.append(", ");
			}
			buf.append(toNumber(points[i].x));
			buf.append(',');
			buf.append(toNumber(points[i].y));
		}
		return buf.toString();
	}
	
	/**
	 * Populates the collections.
	 */
	private void parseShapeStringToPointsList()
	{
		/*
		points = getPoints();
		points1 = getPoints();
		points2 = getPoints();
		mask = getMaskPoints();
		*/
	}
	
	/** Returns a double array as a number attribute value. */
	protected static String toNumber(double number)
	{
		String str = Double.toString(number);
		if (str.endsWith(".0"))
			str = str.substring(0, str.length()-2);
		return str;
	}
	
	
	/**
	 * Creates a new instance.
>>>>>>> 44bc7a26
	 * 
	 * @param type The value in the list to parse.
	 * @return See above.
	 */
	protected String fromPoints(String type)
	{
		IObject o = asIObject();
		if (o instanceof Polygon) {
			Polygon shape = (Polygon) asIObject();
			return convertPoints(shape.getPoints().getValue(), type);
		} else if (o instanceof Polyline) {
			Polyline shape = (Polyline) asIObject();
			return convertPoints(shape.getPoints().getValue(), type);
		}
		throw new IllegalArgumentException("No shape specified.");
	}
	
	/** 
     * Parses the points list from the string to a list of point2d objects.
	 * 
	 * @param str the string to convert to points.
	 */
	protected List<Point2D.Double> parsePointsToPoint2DList(String str)
	{
		List<Point2D.Double> points = new ArrayList<Point2D.Double>();
		StringTokenizer tt = new StringTokenizer(str, ",");
		int numTokens = tt.countTokens()/2;
		for (int i = 0; i < numTokens; i++)
			points.add(
					new Point2D.Double(new Double(tt.nextToken()), new Double(
						tt.nextToken())));
		 return points;
	}

	/** 
	* Parses the points list from the string to a list of integer objects.
	* 
	* @param str the string to convert to points.
	*/
	protected List<Integer> parsePointsToIntegerList(String str)
	{
		List<Integer> points = new ArrayList<Integer>();

		StringTokenizer tt = new StringTokenizer(str, ",");
		int numTokens = tt.countTokens();
		for (int i = 0; i< numTokens; i++)
			points.add(new Integer(tt.nextToken()));
		return points;
	}

   /**
	* Returns a Point2D.Double array as a Points attribute value. as specified
	* in http://www.w3.org/TR/SVGMobile12/shapes.html#PointsBNF
	*/
	protected static String toPoints(Point2D.Double[] points)
	{
		StringBuilder buf = new StringBuilder();
		for (int i = 0; i < points.length; i++)
		{
			if (i != 0)
			{
				buf.append(", ");
			}
			buf.append(toNumber(points[i].x));
			buf.append(',');
			buf.append(toNumber(points[i].y));
		}
		return buf.toString();
	}
	
	/** Returns a double array as a number attribute value. */
	protected static String toNumber(double number)
	{
		String str = Double.toString(number);
		if (str.endsWith(".0"))
			str = str.substring(0, str.length()-2);
		return str;
	}

	/**
	* Creates a new instance.
	* 
	* @param shape       The shape to host.
	* @param clientObject Pass <code>true</code> if it is a client object, 
	* 						<code>false</code> otherwise.
	*/
	protected ShapeData(Shape shape, boolean clientObject)
	{
		super();
		setClientObject(clientObject);
		setValue(shape);
		shape.setLocked(rtypes.rbool(false));
		settings = new ShapeSettingsData(shape);
	}
			
	/**
	 * Creates a new instance.
	 * 
	 * @param shape The shape to host.
	 */
	protected ShapeData(Shape shape)
	{
		this(shape, false);
	}
	
	/**
	 * Returns the settings associated to the shape.
	 * 
	 * @return See above.
	 */
	public ShapeSettingsData getShapeSettings()
	{
		return settings;
	}
	
	/**
	 * Set the settings associated to the shape.
	 * 
	 * @param shape See above.
	 */
	protected void setShapeSettings(Shape shape)
	{
		settings = new ShapeSettingsData(shape);
	}
	
	/**
	 * Is the object a read-only object.
	 * @return See above.
	 */
	public boolean isReadOnly()
	{
		Shape shape = (Shape) asIObject();
		if (shape == null) 
			throw new IllegalArgumentException("No shape specified.");
		return (shape.getLocked().getValue()==READONLY_FLAG);
	}
	
	/**
	 * Set the Shape object to be readOnly
	 * @param readOnly See above.
	 */
	public void setReadOnly(boolean readOnly)
	{
		Shape shape = (Shape) asIObject();
		if (shape == null) 
			throw new IllegalArgumentException("No shape specified.");
		shape.setLocked(rtypes.rbool(readOnly));
	}
	
	/**
	 * Is the object one that has been created client side. If so the id will
	 * be null, or invalid.
	 * @return See above.
	 */
	public boolean isClientObject()
	{
		return clientObject;
	}
	
	/**
	 * Set the object to be a client side object. If so the id will be null
	 * or invalid.
	 * @param clientSideObject See above.
	 */
	public void setClientObject(boolean clientSideObject)
	{
		clientObject = clientSideObject;
	}
	
	/**
	 * Returns the z-section.
	 * 
	 * @return See above.
	 */
	public int getZ()
	{
		Shape shape = (Shape) asIObject();
		if (shape == null) 
			throw new IllegalArgumentException("No shape specified.");
		RInt value = shape.getTheZ();
		if (value == null)
			return -1;
		return value.getValue();
	}

	/**
	 * Set the z-section.
	 * @param See above.
	 */
	public void setZ(int theZ)
	{
		Shape shape = (Shape) asIObject();
		if (shape == null) 
			throw new IllegalArgumentException("No shape specified.");
		shape.setTheZ(rtypes.rint(theZ));
		setDirty(true);
	}

	/**
	 * Returns the channel.
	 * 
	 * @return See above.
	 */
	public int getC()
	{
		Shape shape = (Shape) asIObject();
		if (shape == null) 
			throw new IllegalArgumentException("No shape specified.");
		RInt value = shape.getTheC();
		if (value == null)
			throw new IllegalArgumentException("No C Specified.");
		return value.getValue();
	}

	/**
	 * Set the channel
	 * @param See above.
	 */
	public void setC(int theC)
	{
		Shape shape = (Shape) asIObject();
		if (shape == null) 
			throw new IllegalArgumentException("No shape specified.");
		shape.setTheC(rtypes.rint(theC));
		setDirty(true);
	}

	
	/**
	 * Returns the timepoint.
	 * 
	 * @return See above.
	 */
	public int getT()
	{
		Shape shape = (Shape) asIObject();
		if (shape == null) 
			throw new IllegalArgumentException("No shape specified.");
		RInt value = shape.getTheT();
		if (value == null) 
			return -1;
		return value.getValue();
	}

	/**
	 * Set the timepoint.
	 * @param See above.
	 */
	public void setT(int theT)
	{
		Shape shape = (Shape) asIObject();
		if (shape == null) 
			throw new IllegalArgumentException("No shape specified.");
		shape.setTheT(rtypes.rint(theT));
		setDirty(true);
	}
	
	/** 
	 * Set the ROICoordinate for the ShapeData 
	 * @param roiCoordinate See above.
	 */
	public void setROICoordinate(ROICoordinate coord)
	{
		Shape shape = (Shape) asIObject();
		if (shape == null) 
			throw new IllegalArgumentException("No shape specified.");
		setZ(coord.getZSection());
		setT(coord.getTimePoint());
		setDirty(true);
	}
	
	/** 
	 * Get the ROICoordinate for the ShapeData 
	 * @return See above.
	 */
	public ROICoordinate getROICoordinate()
	{
		Shape shape = (Shape) asIObject();
		if (shape == null) 
			throw new IllegalArgumentException("No shape specified.");
		return new ROICoordinate(getZ(), getT());
	}
	
	
	/**
	 * Returns the transformation.
	 * 
	 * @return See above.
	 */
	public String getTransform()
	{
		Shape shape = (Shape) asIObject();
		if (shape == null) 
			throw new IllegalArgumentException("No shape specified.");
		RString value = shape.getTransform();
		if (value == null) return "";
		return value.getValue();
	}
	
	/**
	 * Sets the Affine transform of the shape.
	 * 
	 * @param See above.
	 */
	public void setTransform(String transform)
	{
		Shape shape = (Shape) asIObject();
		if (shape == null) 
			throw new IllegalArgumentException("No shape specified.");
		shape.setTransform(rtypes.rstring(transform));
		setDirty(true);
	}

	/**
	 * Has the figure been changed from the server side version.
	 * @param dirty See above. 
	 */
	public void setDirty(boolean dirty)
	{
		super.setDirty(dirty);
	}
	
}<|MERGE_RESOLUTION|>--- conflicted
+++ resolved
@@ -84,8 +84,6 @@
 	
 	/**
 	 * Parses out the type from the points string.
-<<<<<<< HEAD
-=======
 	 * 
 	 * @param type The value in the list to parse.
 	 * @return See above.
@@ -181,93 +179,11 @@
 	
 	/**
 	 * Creates a new instance.
->>>>>>> 44bc7a26
-	 * 
-	 * @param type The value in the list to parse.
-	 * @return See above.
-	 */
-	protected String fromPoints(String type)
-	{
-		IObject o = asIObject();
-		if (o instanceof Polygon) {
-			Polygon shape = (Polygon) asIObject();
-			return convertPoints(shape.getPoints().getValue(), type);
-		} else if (o instanceof Polyline) {
-			Polyline shape = (Polyline) asIObject();
-			return convertPoints(shape.getPoints().getValue(), type);
-		}
-		throw new IllegalArgumentException("No shape specified.");
-	}
-	
-	/** 
-     * Parses the points list from the string to a list of point2d objects.
-	 * 
-	 * @param str the string to convert to points.
-	 */
-	protected List<Point2D.Double> parsePointsToPoint2DList(String str)
-	{
-		List<Point2D.Double> points = new ArrayList<Point2D.Double>();
-		StringTokenizer tt = new StringTokenizer(str, ",");
-		int numTokens = tt.countTokens()/2;
-		for (int i = 0; i < numTokens; i++)
-			points.add(
-					new Point2D.Double(new Double(tt.nextToken()), new Double(
-						tt.nextToken())));
-		 return points;
-	}
-
-	/** 
-	* Parses the points list from the string to a list of integer objects.
-	* 
-	* @param str the string to convert to points.
-	*/
-	protected List<Integer> parsePointsToIntegerList(String str)
-	{
-		List<Integer> points = new ArrayList<Integer>();
-
-		StringTokenizer tt = new StringTokenizer(str, ",");
-		int numTokens = tt.countTokens();
-		for (int i = 0; i< numTokens; i++)
-			points.add(new Integer(tt.nextToken()));
-		return points;
-	}
-
-   /**
-	* Returns a Point2D.Double array as a Points attribute value. as specified
-	* in http://www.w3.org/TR/SVGMobile12/shapes.html#PointsBNF
-	*/
-	protected static String toPoints(Point2D.Double[] points)
-	{
-		StringBuilder buf = new StringBuilder();
-		for (int i = 0; i < points.length; i++)
-		{
-			if (i != 0)
-			{
-				buf.append(", ");
-			}
-			buf.append(toNumber(points[i].x));
-			buf.append(',');
-			buf.append(toNumber(points[i].y));
-		}
-		return buf.toString();
-	}
-	
-	/** Returns a double array as a number attribute value. */
-	protected static String toNumber(double number)
-	{
-		String str = Double.toString(number);
-		if (str.endsWith(".0"))
-			str = str.substring(0, str.length()-2);
-		return str;
-	}
-
-	/**
-	* Creates a new instance.
-	* 
-	* @param shape       The shape to host.
-	* @param clientObject Pass <code>true</code> if it is a client object, 
-	* 						<code>false</code> otherwise.
-	*/
+	 * 
+	 * @param shape       The shape to host.
+	 * @param clientObject Pass <code>true</code> if it is a client object, 
+	 * 						<code>false</code> otherwise.
+	 */
 	protected ShapeData(Shape shape, boolean clientObject)
 	{
 		super();
@@ -276,7 +192,7 @@
 		shape.setLocked(rtypes.rbool(false));
 		settings = new ShapeSettingsData(shape);
 	}
-			
+	
 	/**
 	 * Creates a new instance.
 	 * 
