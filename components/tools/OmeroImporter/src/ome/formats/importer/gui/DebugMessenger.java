/*
 * ome.formats.importer.GuiCommonElements.AddDatasetDialog
 *
 *------------------------------------------------------------------------------
 *  Copyright (C) 2006-2008 University of Dundee. All rights reserved.
 *
 *
 *  This program is free software; you can redistribute it and/or modify
 *  it under the terms of the GNU General Public License as published by
 *  the Free Software Foundation; either version 2 of the License, or
 *  (at your option) any later version.
 *  This program is distributed in the hope that it will be useful,
 *  but WITHOUT ANY WARRANTY; without even the implied warranty of
 *  MERCHANTABILITY or FITNESS FOR A PARTICULAR PURPOSE.  See the
 *  GNU General Public License for more details.
 *  
 *  You should have received a copy of the GNU General Public License along
 *  with this program; if not, write to the Free Software Foundation, Inc.,
 *  51 Franklin Street, Fifth Floor, Boston, MA 02110-1301 USA.
 *
 *------------------------------------------------------------------------------
 */

package ome.formats.importer.gui;

import info.clearthought.layout.TableLayout;

import java.awt.BorderLayout;
import java.awt.Dimension;
import java.awt.event.ActionEvent;
import java.awt.event.ActionListener;
import java.awt.event.WindowAdapter;
import java.awt.event.WindowEvent;
import java.io.File;
import java.util.ArrayList;

import javax.swing.Icon;
import javax.swing.JButton;
import javax.swing.JCheckBox;
import javax.swing.JDialog;
import javax.swing.JFrame;
import javax.swing.JLabel;
import javax.swing.JOptionPane;
import javax.swing.JPanel;
import javax.swing.JTextArea;
import javax.swing.JTextField;
import javax.swing.JTextPane;

import ome.formats.importer.IObservable;
import ome.formats.importer.IObserver;
import ome.formats.importer.ImportConfig;
import ome.formats.importer.ImportEvent;
import ome.formats.importer.util.ErrorContainer;

import org.apache.commons.httpclient.HttpClient;
import org.apache.commons.httpclient.methods.PostMethod;
import org.apache.commons.io.FileUtils;

/**
 * @author Brian Loranger brain at lifesci.dundee.ac.uk
 *
 */
public class DebugMessenger extends JDialog implements ActionListener, IObservable, IObserver
{
    private final ImportConfig config;
    
    private static final boolean debug = false;
    
    private static final String ICON = "gfx/nuvola_mail_send64.png";
    
    private ArrayList<IObserver> observers = new ArrayList<IObserver>();

    private JFrame                  owner;
    
    private JPanel                  mainPanel;
    private JPanel                  commentPanel;

<<<<<<< HEAD
    private JButton                 quitBtn;
    private JButton                 cancelBtn;
    private JButton                 sendBtn;
    private JButton                 ignoreBtn;
    private JButton                 copyBtn;
    
    private JTextField              emailTextField;
    private String                  emailText           = "";          
    
    private JTextArea               commentTextArea;
    private String                  commentText         = "";
    
=======
    private static JButton                 quitBtn;
    private static JButton                 cancelBtn;
    private static JButton                 sendBtn;
    private static JButton                 sendWithFilesBtn;
    private static JButton                 ignoreBtn;
    private static JButton                 copyBtn;
    
    private JTextPane 				instructions;
    
    private JTextField              emailTextField;
    private String                  emailText           = "";          
    
    private JTextArea               commentTextArea;
    private String                  commentText         = "";
    
>>>>>>> 44bc7a26
    private JTextPane               debugTextPane;

	private ArrayList<ErrorContainer> errorsArrayList;

	private JCheckBox uploadCheckmark, logUploadCheckmark;
	
    private long total_files, total_file_length;
	
	private FileSizeChecker checker;

    private String file_info;
    
    /**
     * @param owner - parent JFrame
     * @param title - dialog title
     * @param config - importerconfig
     * @param modal - modal yes/no
     * @param errorsArrayList - array of ErrorContainers to be sent.
     */
    DebugMessenger(JFrame owner, String title, ImportConfig config, Boolean modal, ArrayList<ErrorContainer> errorsArrayList)
    {
        super(owner);
        this.config = config;
        this.owner = owner;
        this.errorsArrayList = errorsArrayList;
        
        setDefaultCloseOperation(DISPOSE_ON_CLOSE);
        
        setTitle(title);
        setModal(modal);
        setResizable(true);
        setSize(new Dimension(680, 400));
        setLocationRelativeTo(owner);
        
        file_info = "(Calculating file info)";
        
        // Set up the main panel for tPane, quit, and send buttons
        double mainTable[][] =
                {{10, 150, TableLayout.FILL, 100, 5, 150, 5, 150, 10}, // columns
                {TableLayout.FILL, 20, 40}}; // rows
        
        mainPanel = GuiCommonElements.addMainPanel(this, mainTable, 10, 10, 10, 10, debug);

        cancelBtn = GuiCommonElements.addButton(mainPanel, "Cancel", 'C',
                "Cancel your message", "5, 2, f, c", debug);
        cancelBtn.addActionListener(this);

        sendBtn = GuiCommonElements.addButton(mainPanel, "Send Comment", 'S',
                "Send your comment to the development team", "7, 2, f, c", debug);
        sendBtn.addActionListener(this);

        this.getRootPane().setDefaultButton(sendBtn);
        GuiCommonElements.enterPressesWhenFocused(sendBtn);
        
        uploadCheckmark = GuiCommonElements.addCheckBox(mainPanel, "Send the image files for these errors. " + file_info, "1,1,7,1", debug);
        //uploadCheckmark.setSelected(config.sendFiles.get());
        uploadCheckmark.setSelected(true);
       
        logUploadCheckmark = GuiCommonElements.addCheckBox(mainPanel, "Send importer log file.", "1,2,7,2", debug);
        config.sendLogFile.load();
        uploadCheckmark.setSelected(config.sendLogFile.get());
        //logUploadCheckmark.setSelected(true);
        
        // fill out the comments panel (changes according to icon existance)        
        Icon icon = GuiCommonElements.getImageIcon(ICON);
        
        int iconSpace = 0;
        if (icon != null) iconSpace = icon.getIconWidth() + 10;
        
        double commentTable[][] = 
        {{iconSpace, (160 - iconSpace), TableLayout.FILL}, // columns
                {100, 30, TableLayout.FILL, 110}}; // rows
        
        commentPanel = GuiCommonElements.addMainPanel(this, commentTable, 10, 10, 10, 10, debug);

        String message = "To help us improve our software, please fill " +
        "out the following form. \n\nPlease note that providing your email " +
        "address is optional, however doing so will make it easier for us " +
        "to contact you for addition information about your errors, and for " +
        "you to track their status.";

        JLabel iconLabel = new JLabel(icon);
        commentPanel.add(iconLabel, "0,0, l, c");
        
        instructions = GuiCommonElements.addTextPane(commentPanel, message, "1,0,2,0", debug);

        emailTextField = GuiCommonElements.addTextField(commentPanel, "Email: ", emailText, 'E',
        "Input your email address here.", "(Optional)", TableLayout.PREFERRED, "0, 1, 2, 1", debug);
        
        emailTextField.setText(config.email.get());
        
        commentTextArea = GuiCommonElements.addScrollingTextArea(commentPanel, "Please provide any additional information of importance.", 
                "", 'W', "0, 2, 2, 3", debug);
        
        // Add the tab panel to the main panel
        mainPanel.add(commentPanel, "0, 0, 8, 0");
        
        add(mainPanel, BorderLayout.CENTER);
        
        setVisible(true); 
        
        checker = new FileSizeChecker(errorsArrayList);
        checker.addObserver(this);
        checker.run();
        
        this.addWindowListener(new WindowAdapter() {
            public void windowClosing(WindowEvent we) {
                checker.doStop();
            }
        });
       
    }


    /* (non-Javadoc)
     * @see java.awt.event.ActionListener#actionPerformed(java.awt.event.ActionEvent)
     */
    public void actionPerformed(ActionEvent event)
    {
        Object source = event.getSource();
        
        
        if (quitBtn != null && source == quitBtn)
        {
            if (GuiCommonElements.quitConfirmed(this, "Abandon your import and quit the application?") == true)
            {
                System.exit(0);
            }
        }
        
        
        if (cancelBtn != null && source == cancelBtn)
        {
            dispose();
        }
        
        if (sendBtn != null && source == sendBtn)
        {           
            emailText = emailTextField.getText();
            commentText = commentTextArea.getText();
            
            if (GuiCommonElements.validEmail(emailText) || emailText.trim().length() == 0)
            {
                sendBtn.setEnabled(false);
                config.email.set(emailText);
                config.sendFiles.set(uploadCheckmark.isSelected());
                config.sendLogFile.set(logUploadCheckmark.isSelected());
                sendRequest(emailText, commentText, "");
                dispose();
            }
            else
            {
                JOptionPane.showMessageDialog(this, 
                        "Your email address must be valid\n" +
                        "(or blank) to send feedback.");   
            }
        }
        
        if (ignoreBtn != null && source == ignoreBtn)
        {
            dispose();
        }
        
        if (copyBtn != null && source == copyBtn)
        {
        	if (debugTextPane != null)
        	{
        		debugTextPane.selectAll();
        		debugTextPane.copy();
        	}
        }
    }
    
    /**
     * Send debug information to feedback system
     * 
     * @param emailText - email address of sender
     * @param commentText - their comment
     * @param extraText - any extra 'hidden' text to send
     */
    private void sendRequest(String emailText, String commentText, String extraText)
    {
        
    	for (ErrorContainer errorContainer : errorsArrayList)
    	{
            errorContainer.setEmail(emailText);
            errorContainer.setComment(commentText);
            errorContainer.setExtra(extraText);
    	}

    	notifyObservers(new ImportEvent.DEBUG_SEND(uploadCheckmark.isSelected(), logUploadCheckmark.isSelected()));
    }
    

    // Observable methods    
    /* (non-Javadoc)
     * @see ome.formats.importer.IObservable#addObserver(ome.formats.importer.IObserver)
     */
    public boolean addObserver(IObserver object)
    {
        return observers.add(object);
    }
    
    /* (non-Javadoc)
     * @see ome.formats.importer.IObservable#deleteObserver(ome.formats.importer.IObserver)
     */
    public boolean deleteObserver(IObserver object)
    {
        return observers.remove(object);
        
    }

    /* (non-Javadoc)
     * @see ome.formats.importer.IObservable#notifyObservers(ome.formats.importer.ImportEvent)
     */
    public void notifyObservers(ImportEvent event)
    {
        for (IObserver observer:observers)
        {
            observer.update(this, event);
        }
    }
    
    
    /* (non-Javadoc)
     * @see ome.formats.importer.IObserver#update(ome.formats.importer.IObservable, ome.formats.importer.ImportEvent)
     */
    public void update(IObservable importLibrary, ImportEvent event)
    {
        if (event instanceof ImportEvent.FILE_SIZE_STEP)
        {
            ImportEvent.FILE_SIZE_STEP ev = (ImportEvent.FILE_SIZE_STEP) event;
            
            total_files = ev.total_files;
            total_file_length = ev.total_files_length;
                    
            file_info = "Total files: " + total_files + " ("+ FileUtils.byteCountToDisplaySize(total_file_length) + ")";
            if (ev.total_files > 100 || ev.total_files_length >= 104857600) 
                file_info = "<html>Send the image files for these errors. <font color='AA0000'>" + file_info + "</font></html>";
            else
                file_info = "Send the image files for these errors. " + file_info;
           
            //System.out.println(file_info);
            uploadCheckmark.setText(file_info);
            uploadCheckmark.repaint();
        }
    }
    
    /**
     * Main for testing (debugging only)
     * 
     * @param args
     * @throws Exception 
     */
    public static void main(String[] args) throws Exception
    {       
        try {
                HttpClient client = new HttpClient();
                PostMethod method = new PostMethod( "blarg" );
                client.executeMethod( method );
        }
        catch (Exception e)
        {
            new DebugMessenger(null, "Error Dialog Test", new ImportConfig(), true, null);
        }
    }
}

/**
 * @author Brian Loranger brain at lifesci.dundee.ac.uk
 *
 */
class FileSizeChecker implements Runnable, IObservable {

    private boolean stop = false;
    private long total_files = 0;
    private long total_file_length = 0;
    
    ArrayList<ErrorContainer> errorsArrayList;
    
    ArrayList<IObserver> observers = new ArrayList<IObserver>();
    
    FileSizeChecker(ArrayList<ErrorContainer> errorsArrayList)
    {
        this.errorsArrayList = errorsArrayList;
    }
    
    public synchronized void doStop(){
        stop = true;
    }
    
    public void run()
    {

        File f;
        int count = 0;

        for (ErrorContainer e: errorsArrayList)
        { 
            count++; 
            total_files += e.getFiles().length;

            if (stop) return;

            for (String path : e.getFiles())
            {
                if (stop) return;

                f = new File(path);
                if(f.exists())
                {
                    total_file_length += f.length();
                }
            }

            if (count%100 == 0) // update count eveyy 100 files
                notifyObservers(new ImportEvent.FILE_SIZE_STEP(total_files, total_file_length)); 
        }

        if (count%100 != 0) // last update if there is a remainder
            notifyObservers(new ImportEvent.FILE_SIZE_STEP(total_files, total_file_length));

    }

    // Observable methods    
    /* (non-Javadoc)
     * @see ome.formats.importer.IObservable#addObserver(ome.formats.importer.IObserver)
     */
    public boolean addObserver(IObserver object)
    {
        return observers.add(object);
    }
    
    /* (non-Javadoc)
     * @see ome.formats.importer.IObservable#deleteObserver(ome.formats.importer.IObserver)
     */
    public boolean deleteObserver(IObserver object)
    {
        return observers.remove(object);
        
    }

    /* (non-Javadoc)
     * @see ome.formats.importer.IObservable#notifyObservers(ome.formats.importer.ImportEvent)
     */
    public synchronized void notifyObservers(ImportEvent event)
    {
        for (IObserver observer:observers)
        {
            observer.update(this, event);
        }
    }
}<|MERGE_RESOLUTION|>--- conflicted
+++ resolved
@@ -75,20 +75,6 @@
     private JPanel                  mainPanel;
     private JPanel                  commentPanel;
 
-<<<<<<< HEAD
-    private JButton                 quitBtn;
-    private JButton                 cancelBtn;
-    private JButton                 sendBtn;
-    private JButton                 ignoreBtn;
-    private JButton                 copyBtn;
-    
-    private JTextField              emailTextField;
-    private String                  emailText           = "";          
-    
-    private JTextArea               commentTextArea;
-    private String                  commentText         = "";
-    
-=======
     private static JButton                 quitBtn;
     private static JButton                 cancelBtn;
     private static JButton                 sendBtn;
@@ -104,7 +90,6 @@
     private JTextArea               commentTextArea;
     private String                  commentText         = "";
     
->>>>>>> 44bc7a26
     private JTextPane               debugTextPane;
 
 	private ArrayList<ErrorContainer> errorsArrayList;
@@ -115,7 +100,7 @@
 	
 	private FileSizeChecker checker;
 
-    private String file_info;
+    private String file_info; 
     
     /**
      * @param owner - parent JFrame
