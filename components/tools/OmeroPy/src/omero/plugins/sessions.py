--- conflicted
+++ resolved
@@ -377,11 +377,7 @@
                             msg = "Logged in"
 
                     if port:
-<<<<<<< HEAD
-                        results["Server"].append("%s:%s)" % (server, port))
-=======
                         results["Server"].append("%s:%s" % (server, port))
->>>>>>> 3a943889
                     else:
                         results["Server"].append(server)
 
