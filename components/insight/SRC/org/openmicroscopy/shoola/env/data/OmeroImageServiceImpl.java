--- conflicted
+++ resolved
@@ -1475,25 +1475,17 @@
 	
 	/** 
 	 * Implemented as specified by {@link OmeroImageService}. 
-<<<<<<< HEAD
-	 * @see OmeroImageService#exportImageAsOMEObject(int, long, File, Target)
-	 */
-	public Object exportImageAsOMEObject(int index, long imageID, File file, 
-			Target target)
+	 * @see OmeroImageService#exportImageAsOMEObject(SecurityContext, int, long,
+	 * File, Target)
+	 */
+	public Object exportImageAsOMEFormat(SecurityContext ctx, int index,
+			long imageID, File file, Target target)
 			throws DSOutOfServiceException, DSAccessException
-=======
-	 * @see OmeroImageService#exportImageAsOMETiff(SecurityContext, long, File)
-	 */
-	public Object exportImageAsOMETiff(SecurityContext ctx, long imageID,
-		File file)
-		throws DSOutOfServiceException, DSAccessException
->>>>>>> 796354d3
 	{
 		if (imageID <= 0)
 			throw new IllegalArgumentException("No image specified.");
 		if (file == null)
 			throw new IllegalArgumentException("No File specified.");
-<<<<<<< HEAD
 		//To be modified
 		//check file name and index.
 		String path = file.getAbsolutePath();
@@ -1513,7 +1505,7 @@
 					file = new File(path);
 				}
 		}
-		File f = gateway.exportImageAsOMEObject(index, file, imageID);
+		File f = gateway.exportImageAsOMEObject(ctx, index, file, imageID);
 		if (target == null) return f;
 		//Apply the transformations
 		List<InputStream> transforms = target.getTransforms();
@@ -1591,9 +1583,6 @@
 		}
 		
 		return r;
-=======
-		return gateway.exportImageAsOMETiff(ctx, file, imageID);
->>>>>>> 796354d3
 	}
 
 	/** 
