--- conflicted
+++ resolved
@@ -49,16 +49,13 @@
 
 //Third-party libraries
 import org.apache.commons.collections.CollectionUtils;
-<<<<<<< HEAD
 import org.apache.commons.lang.StringUtils;
-=======
 import com.google.common.collect.ArrayListMultimap;
 import com.google.common.collect.LinkedListMultimap;
 import com.google.common.collect.ListMultimap;
 import com.google.common.collect.Multimap;
 import com.google.common.collect.Multimaps;
 
->>>>>>> 24fc1d09
 //Application-internal dependencies
 import org.openmicroscopy.shoola.env.data.login.UserCredentials;
 import org.openmicroscopy.shoola.env.data.model.AdminObject;
@@ -82,16 +79,6 @@
 import org.openmicroscopy.shoola.env.rnd.RndProxyDef;
 import org.openmicroscopy.shoola.util.NetworkChecker;
 import org.openmicroscopy.shoola.util.ui.UIUtilities;
-
-<<<<<<< HEAD
-import com.google.common.collect.LinkedListMultimap;
-import com.google.common.collect.ListMultimap;
-import com.google.common.collect.Multimaps;
-
-import edu.emory.mathcs.backport.java.util.Collections;
-
-=======
->>>>>>> 24fc1d09
 import omero.ResourceError;
 import ome.formats.OMEROMetadataStoreClient;
 import ome.formats.importer.ImportCandidates;
@@ -606,92 +593,6 @@
 	}
 
 	/**
-<<<<<<< HEAD
-	 * Retrieves the system groups.
-	 *
-	 * @param ctx The security context.
-	 * @return See above.
-	 * @throws DSOutOfServiceException  If the connection is broken, or logged
-	 *                                  in.
-	 * @throws DSAccessException        If an error occurred while trying to
-	 *                                  retrieve data from OMEDS service.
-	 */
-	private List<ExperimenterGroup> getSystemGroups(SecurityContext ctx)
-		throws DSOutOfServiceException, DSAccessException
-	{
-		if (systemGroups != null) return systemGroups;
-		Connector c = getConnector(ctx, true, false);
-		try {
-		    IQueryPrx service = c.getQueryService();
-			List<RType> names = new ArrayList<RType>();
-			Iterator<String> j = SYSTEM_GROUPS.iterator();
-			while (j.hasNext()) {
-				names.add(omero.rtypes.rstring(j.next()));
-			}
-			systemGroups = new ArrayList<ExperimenterGroup>();
-			ParametersI params = new ParametersI();
-			params.map.put("names", omero.rtypes.rlist(names));
-			String sql = "select g from ExperimenterGroup as g ";
-			sql += "where g.name in (:names)";
-
-			List<IObject> l = service.findAllByQuery(sql, params);
-			Iterator<IObject> i = l.iterator();
-			ExperimenterGroup group;
-			String name;
-			while (i.hasNext()) {
-				group = (ExperimenterGroup) i.next();
-				name = group.getName().getValue();
-				if (SYSTEM_GROUPS.contains(name)) //to be on the save side
-					systemGroups.add(group);
-			}
-			/*
-			IAdminPrx svc = getAdminService();
-			List<ExperimenterGroup> groups = svc.lookupGroups();
-			Iterator<ExperimenterGroup> i = groups.iterator();
-			ExperimenterGroup group;
-			String name;
-			while (i.hasNext()) {
-				group =  i.next();
-				name = group.getName().getValue();
-				if (SYSTEM_GROUPS.contains(name))
-					systemGroups.add(group);
-			}
-			*/
-		} catch (Exception e) {
-			handleException(e, "Cannot retrieve the system groups.");
-		}
-		return systemGroups;
-	}
-
-	/**
-	 * Returns the system group corresponding to the passed name.
-	 *
-	 * @param ctx The security context.
-	 * @param name The name to handle.
-	 * @return See above.
-	 * @throws DSOutOfServiceException  If the connection is broken, or logged
-	 *                                  in.
-	 * @throws DSAccessException        If an error occurred while trying to
-	 *                                  retrieve data from OMEDS service.
-	 */
-	private ExperimenterGroup getSystemGroup(SecurityContext ctx, String name)
-		throws DSOutOfServiceException, DSAccessException
-	{
-		getSystemGroups(ctx);
-		Iterator<ExperimenterGroup> i = systemGroups.iterator();
-
-		ExperimenterGroup g = null;
-		while (i.hasNext()) {
-			g = (ExperimenterGroup) i.next();
-			if (g.getName() != null && name.equals(g.getName().getValue()))
-				return g;
-		}
-		return g;
-	}
-
-	/**
-=======
->>>>>>> 24fc1d09
 	 * Creates a table with the overlays.
 	 *
 	 * @param imageID The id of the image.
@@ -4658,13 +4559,7 @@
 		try {
 		    IPixelsPrx service = c.getPixelsService();
 			List results = service.retrieveAllRndSettings(pixelsID, userID);
-
-<<<<<<< HEAD
-			if (CollectionUtils.isEmpty(results)) return map;
-=======
 			if (CollectionUtils.isEmpty(results)) return tmp.asMap();
-			//sort the list
->>>>>>> 24fc1d09
 			Iterator i = results.iterator();
 			RenderingDef rndDef;
 			Experimenter exp;
@@ -7363,23 +7258,13 @@
 		throws DSOutOfServiceException, DSAccessException
 	{
 	    Connector c = getConnector(ctx, true, false);
-<<<<<<< HEAD
 		Map<Long, Long> r = new HashMap<Long, Long>();
 		try {
 		    IQueryPrx svc = c.getQueryService();
 			ParametersI p = new ParametersI();
 			p.addLongs("gids", groupIds);
-			List list = (List) svc.findAllByQuery("select m " +
-					"from GroupExperimenterMap as m"
-=======
-	    IQueryPrx svc = c.getQueryService();
-	    Map<Long, Long> r = new HashMap<Long, Long>();
-	    try {
-	        ParametersI p = new ParametersI();
-	        p.addLongs("gids", groupIds);
 	        List list = (List) svc.findAllByQuery("select m " +
 	                "from GroupExperimenterMap as m"
->>>>>>> 24fc1d09
 	                + " left outer join fetch m.parent"
 	                +" where m.parent.id in (:gids)", p);
 	        Iterator i = list.iterator();
@@ -7468,10 +7353,7 @@
 		List<GroupData> pojos = new ArrayList<GroupData>();
 		Connector c = getConnector(ctx, true, false);
 		try {
-<<<<<<< HEAD
 	        IQueryPrx svc = c.getQueryService();
-=======
->>>>>>> 24fc1d09
 			List<ExperimenterGroup> groups = null;
 			if (id < 0) {
 				groups = (List)
