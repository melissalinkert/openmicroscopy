--- conflicted
+++ resolved
@@ -742,7 +742,6 @@
 	 */
 	List<MoveToAction> getMoveAction()
 	{
-<<<<<<< HEAD
 		//First check that we can move the data.
 		Browser browser = model.getSelectedBrowser();
 		List selection = null;
@@ -762,13 +761,10 @@
 			}
 			if (count != selection.size()) return null;
 		}
-=======
->>>>>>> 7895757d
 		Set l = TreeViewerAgent.getAvailableUserGroups();
 		if (moveActions == null)
 			moveActions = new ArrayList<MoveToAction>(l.size());
 		moveActions.clear();
-<<<<<<< HEAD
 		List<Long> ids = new ArrayList<Long>();
 		if (browser != null && selection != null) {
 			j = selection.iterator();
@@ -777,31 +773,14 @@
 				data = (DataObject) j.next();
 				if (!ids.contains(data.getGroupId()))
 					ids.add(data.getGroupId());
-=======
-		Browser browser = model.getSelectedBrowser();
-		List<Long> ids = new ArrayList<Long>();
-		if (browser != null) {
-			List objects = browser.getSelectedDataObjects();
-			if (objects != null) {
-				Iterator j = objects.iterator();
-				DataObject data;
-				while (j.hasNext()) {
-					data = (DataObject) j.next();
-					if (!ids.contains(data.getGroupId()))
-						ids.add(data.getGroupId());
-				}
->>>>>>> 7895757d
 			}
 		}
 		
 		ViewerSorter sorter = new ViewerSorter();
 		List values = sorter.sort(l);
-<<<<<<< HEAD
 		if (moveActions == null)
 			moveActions = new ArrayList<MoveToAction>(l.size());
 		moveActions.clear();
-=======
->>>>>>> 7895757d
 		GroupData group;
 		Iterator i = values.iterator();
 		while (i.hasNext()) {
