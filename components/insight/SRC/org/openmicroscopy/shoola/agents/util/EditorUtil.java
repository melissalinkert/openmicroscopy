/*
 * org.openmicroscopy.shoola.agents.util.EditorUtil 
 *
 *------------------------------------------------------------------------------
 *  Copyright (C) 2006-2014 University of Dundee. All rights reserved.
 *
 *
 *  This program is free software; you can redistribute it and/or modify
 *  it under the terms of the GNU General Public License as published by
 *  the Free Software Foundation; either version 2 of the License, or
 *  (at your option) any later version.
 *  This program is distributed in the hope that it will be useful,
 *  but WITHOUT ANY WARRANTY; without even the implied warranty of
 *  MERCHANTABILITY or FITNESS FOR A PARTICULAR PURPOSE.  See the
 *  GNU General Public License for more details.
 *  
 *  You should have received a copy of the GNU General Public License along
 *  with this program; if not, write to the Free Software Foundation, Inc.,
 *  51 Franklin Street, Fifth Floor, Boston, MA 02110-1301 USA.
 *
 *------------------------------------------------------------------------------
 */
package org.openmicroscopy.shoola.agents.util;

import java.awt.Color;
import java.awt.Font;
import java.sql.Timestamp;
import java.text.NumberFormat;
import java.util.ArrayList;
import java.util.Iterator;
import java.util.LinkedHashMap;
import java.util.List;
import java.util.Map;
import java.util.Set;
import java.util.Map.Entry;

import javax.swing.BoxLayout;
import javax.swing.JComponent;
import javax.swing.JLabel;
import javax.swing.JPanel;

import org.apache.commons.lang.StringUtils;
import org.jdesktop.swingx.JXTaskPane;

import ome.formats.model.UnitsFactory;
import ome.units.UNITS;
import omero.model.ElectricPotential;
import omero.model.Frequency;
import omero.model.Length;
import omero.model.LengthI;
import omero.model.PlaneInfo;
import omero.model.Power;
import omero.model.Pressure;
import omero.model.Temperature;
import omero.model.enums.UnitsLength;

import org.openmicroscopy.shoola.agents.imviewer.util.ImagePaintingFactory;
import org.openmicroscopy.shoola.agents.util.browser.TreeImageDisplay;
import org.openmicroscopy.shoola.env.data.OmeroImageService;
import org.openmicroscopy.shoola.util.filter.file.CppFilter;
import org.openmicroscopy.shoola.util.filter.file.CustomizedFileFilter;
import org.openmicroscopy.shoola.util.filter.file.JavaFilter;
import org.openmicroscopy.shoola.util.filter.file.MatlabFilter;
import org.openmicroscopy.shoola.util.filter.file.PythonFilter;
import org.openmicroscopy.shoola.util.ui.OMEComboBox;
import org.openmicroscopy.shoola.util.ui.OMEComboBoxUI;
import org.openmicroscopy.shoola.util.ui.UIUtilities;

import com.google.common.math.DoubleMath;

import pojos.AnnotationData;
import pojos.ChannelAcquisitionData;
import pojos.ChannelData;
import pojos.DataObject;
import pojos.DatasetData;
import pojos.DetectorData;
import pojos.DichroicData;
import pojos.ExperimenterData;
import pojos.FilterData;
import pojos.FilterSetData;
import pojos.GroupData;
import pojos.ImageAcquisitionData;
import pojos.ImageData;
import pojos.InstrumentData;
import pojos.LightSourceData;
import pojos.ObjectiveData;
import pojos.PixelsData;
import pojos.PlateAcquisitionData;
import pojos.PlateData;
import pojos.ProjectData;
import pojos.ScreenData;
import pojos.TagAnnotationData;
import pojos.WellData;
import pojos.WellSampleData;

/** 
 * Collection of helper methods to format data objects.
 *
 * @author Jean-Marie Burel &nbsp;&nbsp;&nbsp;&nbsp;
 * <a href="mailto:j.burel@dundee.ac.uk">j.burel@dundee.ac.uk</a>
 * @author Donald MacDonald &nbsp;&nbsp;&nbsp;&nbsp;
 * <a href="mailto:donald@lifesci.dundee.ac.uk">donald@lifesci.dundee.ac.uk</a>
 * @version 3.0
 * @since OME3.0
 */
public class EditorUtil
{

    /** The maximum number of characters.*/
    public static final int MAX_CHAR = 256;

    /** The number of characters.*/
    public static final int LENGHT_CHAR = 50;

    /** Identifies the Laser type. */
    public static final String LASER_TYPE = "Laser";

    /** Identifies the Arc type. */
    public static final String ARC_TYPE = "Arc";

    /** Identifies the Filament type. */
    public static final String FILAMENT_TYPE = "Filament";

    /** Identifies the Emitting Diode type. */
    public static final String EMITTING_DIODE_TYPE = "Light Emitting Diode";

    /** The default value for the scale bar. */
    public static final int DEFAULT_SCALE = 5;

    /** Default text displayed in the acquisition date is not available. */
    public static final String DATE_NOT_AVAILABLE = "Not available";

    /** Identifies the <code>Default group</code>. */
    public static final String DEFAULT_GROUP = "Default Group";

    /** Symbols indicating the mandatory values. */
    public static final String MANDATORY_SYMBOL = " *";

    /** Description of the mandatory symbol. */
    public static final String MANDATORY_DESCRIPTION = "* indicates the " +
            "required fields.";


    /** Identifies the <code>Group owner</code> field. */
    public static final String GROUP_OWNER = "Group's owner";

    /** Identifies the <code>Administrator</code> field. */
    public static final String ADMINISTRATOR = "Administrator";

    /** Identifies the <code>Active</code> field. */
    public static final String ACTIVE = "Active";

    /** Identifies the <code>Display name</code> field. */
    public static final String DISPLAY_NAME = "Login Name";

    /** Identifies the <code>Last name</code> field. */
    public static final String LAST_NAME = "Last Name";

    /** Identifies the <code>First name</code> field. */
    public static final String FIRST_NAME = "First Name";

    /** Identifies the <code>Middle name</code> field. */
    public static final String MIDDLE_NAME = "Middle Name";

    /** Identifies the <code>Last name</code> field. */
    public static final String	INSTITUTION = "Institution";

    /** Text displaying before the owner's permissions. */
    public static final String OWNER = "Owner: ";

    /** Text displaying before the group's permissions. */
    public static final String GROUP = "Group: ";

    /** Text displaying before the world's permissions. */
    public static final String WORLD = "Others: ";

    /** Text describing the <code>Read</code> permission. */
    public static final String READ = "Read";

    /** Text describing the <code>Write</code> permission. */
    public static final String WRITE = "Write";

    /** Text describing the <code>Public</code> permission. */
    public static final String PUBLIC = "Public";

    /** Text describing the <code>Group</code> permission. */
    public static final String GROUP_VISIBLE = "Collaborative";

    /** Text describing the <code>Group</code> permission. */
    public static final String	 ROUP_DESCRIPTION = 
            "Visible to members of the Group only.";

    /** Text describing the <code>Private</code> permission. */
    public static final String PRIVATE = "Private";

    /** Text displayed before the list of existing groups. */
    public static final String GROUPS = "Belongs to the following groups: ";

    /** Identifies the <code>Email</code> field. */
    public static final String EMAIL = "E-mail";

    /** String to represent the micron symbol. */
    public static final String MICRONS_NO_BRACKET = LengthI.lookupSymbol(UnitsLength.MICROM);

    /** String to represent the micron symbol. */
    public static final String MICRONS = "("+MICRONS_NO_BRACKET+")";

    /** String to represent the celsius symbol. */
    public static final String CELSIUS = "(℃)";

    /** String to represent the percent symbol. */
    public static final String PERCENT = "(%)";

    /** String to represent the millibars symbol. */
    public static final String MILLIBARS = "(mb)";

    /** Identifies the <code>SizeX</code> field. */
    public static final String SIZE_X = "Size X";

    /** Identifies the <code>SizeY</code> field. */
    public static final String SIZE_Y = "Size Y";

    /** Identifies the <code>PixelSizeX</code> field. */
    public static final String PIXEL_SIZE_X = "Pixel size X ";

    /** Identifies the <code>PixelSizeY</code> field. */
    public static final String PIXEL_SIZE_Y = "Pixel size Y ";

    /** Identifies the <code>PixelSizeZ</code> field. */
    public static final String PIXEL_SIZE_Z = "Pixel size Z ";

    /** Identifies the <code>Sections</code> field. */
    public static final String SECTIONS = "Number of sections";

    /** Identifies the <code>Timepoints</code> field. */
    public static final String TIMEPOINTS = "Number of timepoints";

    /** Identifies the <code>Timepoints</code> field. */
    public static final String CHANNELS = "Channels";

    /** Identifies the <code>PixelType</code> field. */
    public static final String PIXEL_TYPE = "Pixel Type";

    /** Identifies the <code>Name</code> field. */
    public static final String NAME = "Name";

    /** Identifies the <code>Acquisition date</code> field. */
    public static final String ACQUISITION_DATE = "Acquisition Date";

    /** Identifies the <code>Imported date</code> field. */
    public static final String IMPORTED_DATE = "Import Date";

    /** Identifies the <code>Archived</code> field. */
    public static final String ARCHIVED = "Archived";

    /** Identifies the <code>XY Dimension</code> field. */
    public static final String XY_DIMENSION = "Dimensions (XY)";

    /** Identifies the <code>Z-sections/Timepoints</code> field. */
    public static final String Z_T_FIELDS = "Z-sections/Timepoints";

    /** Identifies the <code>Lifetime</code> field. */
    public static final String SMALL_T_VARIABLE = "t";

    /** Identifies the <code>Emission</code> field. */
    public static final String EMISSION = "Emission";

    /** Identifies the <code>Excitation</code> field. */
    public static final String EXCITATION = "Excitation";

    /** Identifies the <code>Pin hole size</code> field. */
    public static final String PIN_HOLE_SIZE = "Pinhole size";

    /** Identifies the <code>ND filter</code> field. */
    public static final String ND_FILTER = "NDFilter "+PERCENT;

    /** Identifies the <code>Fluor</code> field. */
    public static final String FLUOR = "Fluor";

    /** Identifies the <code>Illumination</code> field. */
    public static final String ILLUMINATION = "Illumination";

    /** Identifies the <code>Contrast Method</code> field. */
    public static final String CONTRAST_METHOD = "Contrast Method";

    /** Identifies the <code>Mode</code> field. */
    public static final String MODE = "Mode";

    /** Identifies the <code>Pockel Cell</code> field. */
    public static final String POCKEL_CELL_SETTINGS = "Pockel Cell";

    /** Identifies the Objective's <code>Nominal Magnification</code> field. */
    public static final String NOMINAL_MAGNIFICATION = "Nominal Magnification";

    /** 
     * Identifies the Objective's <code>Calibrated Magnification</code> field.
     */
    public static final String CALIBRATED_MAGNIFICATION = "Calibrated " +
            "Magnification";

    /** Identifies the Objective's <code>Lens NA</code> field. */
    public static final String LENSNA = "Lens NA";

    /** Identifies the Objective's <code>Working distance</code> field. */
    public static final String WORKING_DISTANCE = "Working Distance";

    /** Identifies the Objective's <code>Working distance</code> field. */
    public static final String IMMERSION = "Immersion";

    /** Identifies the Objective's <code>Correction</code> field. */
    public static final String CORRECTION = "Correction";

    /** Identifies the <code>Correction Collar</code> field. */
    public static final String CORRECTION_COLLAR = "Correction Collar";

    /** Identifies the Objective's <code>Medium</code> field. */
    public static final String MEDIUM = "Medium";

    /** Identifies the Objective's <code>Refactive index</code> field. */
    public static final String REFRACTIVE_INDEX = "Refractive index";

    /** Identifies the Environment <code>temperature</code> field. */
    public static final String TEMPERATURE = "Temperature";

    /** Identifies the Environment <code>Air pressure</code> field. */
    public static final String AIR_PRESSURE = "Air Pressure";

    /** Identifies the Environment <code>Humidity</code> field. */
    public static final String HUMIDITY = "Humidity";

    /** Identifies the Environment <code>CO2 Percent</code> field. */
    public static final String CO2_PERCENT = "CO2 Percent";

    /** Identifies the <code>Model</code> field. */
    public static final String MODEL = "Model";

    /** Identifies the <code>Manufacturer</code> field. */
    public static final String MANUFACTURER = "Manufacturer";

    /** Identifies the <code>Serial number</code> field. */
    public static final String SERIAL_NUMBER = "Serial Number";

    /** Identifies the <code>Lot number</code> field. */
    public static final String LOT_NUMBER = "Lot Number";

    /** Identifies the Stage label <code>Position X</code> field. */
    public static final String POSITION_X = "Position X";

    /** Identifies the Stage label <code>Position Y</code> field. */
    public static final String POSITION_Y = "Position Y";

    /** Identifies the Stage label <code>Position Z</code> field. */
    public static final String POSITION_Z = "Position Z";

    /** Identifies the <code>Type</code> field. */
    public static final String TYPE = "Type";

    /** Identifies the <code>Voltage</code> field. */
    public static final String VOLTAGE = "Voltage";

    /** Identifies the <code>Gain</code> field. */
    public static final String GAIN = "Gain";

    /** Identifies the <code>Offset</code> field. */
    public static final String OFFSET = "Offset";

    /** Identifies the <code>Read out rate</code> field. */
    public static final String READ_OUT_RATE = "Read out rate";

    /** Identifies the <code>Binning</code> field. */
    public static final String	BINNING = "Binning";

    /** Identifies the <code>Amplification</code> field. */
    public static final String AMPLIFICATION = "Amplification Gain";

    /** Identifies the <code>Zoom</code> field. */
    public static final String ZOOM = "Zoom";

    /** Identifies the <code>Exposure</code> field. */
    public static final String EXPOSURE_TIME = "Exposure Time";

    /** Identifies the <code>Delta</code> field. */
    public static final String DELTA_T = "DeltaT";

    /** Identifies the <code>Power</code> field of light source. */
    public static final String POWER = "Power";

    /** Identifies the <code>type</code> field of the light. */
    public static final String LIGHT_TYPE = "Light";

    /** Identifies the <code>type</code> field of the light. */
    public static final String TUNEABLE = "Tuneable";

    /** Identifies the <code>type</code> field of the light. */
    public static final String PULSE = "Pulse";

    /** Identifies the <code>type</code> field of the light. */
    public static final String POCKEL_CELL = "PockelCell";

    /** Identifies the <code>Repetition rate</code> of the laser. */
    public static final String REPETITION_RATE = "Repetition Rate";

    /** Identifies the <code>Repetition rate</code> of the laser. */
    public static final String PUMP = "Pump";

    /** Identifies the <code>Wavelength</code> of the laser. */
    public static final String WAVELENGTH = "Wavelength";

    /** Identifies the <code>Frequency Multiplication</code> of the laser. */
    public static final String FREQUENCY_MULTIPLICATION =
            "Frequency Multiplication";

    /** Identifies the <code>Iris</code> of the objective. */
    public static final String IRIS = "Iris";

    /** Identifies the unset fields. */
    public static final String NOT_SET = "NotSet";

    /** Identifies the ROI count field. */
    public static final String ROI_COUNT = "ROI Count";
    
    /** The text for the external identifier. */
    public static final String EXTERNAL_IDENTIFIER = "External Identifier";

    /** The text for the external description.*/
    public static final String EXTERNAL_DESCRIPTION = "External Description";

    /** The text for the external description.*/
    public static final String STATUS = "Status";

    /** The map identifying the pixels value and its description. */
    public static final Map<String, String> PIXELS_TYPE_DESCRIPTION;

    /** The map identifying the pixels value and its description. */
    public static final Map<String, String> PIXELS_TYPE;

    /** Identifies a filter. */
    public static final String FILTER = "Filter";

    /** Identifies a filter wheel. */
    public static final String FILTER_WHEEL = "FilterWheel";

    /** Identifies a transmittance. */
    public static final String TRANSMITTANCE = "Transmittance";

    /** Identifies a cut in. */
    public static final String CUT_IN = "Cut In";

    /** Identifies a cut in tolerance. */
    public static final String CUT_IN_TOLERANCE = "Cut In Tolerance";

    /** Identifies a cut out. */
    public static final String CUT_OUT = "Cut Out";

    /** Identifies a cut out tolerance. */
    public static final String CUT_OUT_TOLERANCE = "Cut Out Tolerance";

    /** Identifies a light source settings attenuation. */
    public static final String ATTENUATION = "Attenuation "+PERCENT;

    /** The maximum number of fields for a detector and its settings. */
    public static final int MAX_FIELDS_DETECTOR_AND_SETTINGS = 12;

    /** The maximum number of fields for a detector. */
    public static final int MAX_FIELDS_DETECTOR = 10;

    /** The maximum number of fields for a filter. */
    public static final int MAX_FIELDS_FILTER = 11;

    /** The maximum number of fields for an objective and its settings. */
    public static final int MAX_FIELDS_OBJECTIVE_AND_SETTINGS = 14;

    /** The maximum number of fields for an objective. */
    public static final int MAX_FIELDS_OBJECTIVE = 11;

    /** The maximum number of fields for a laser. */
    public static final int MAX_FIELDS_LASER = 15;

    /** The maximum number of fields for a filament and arc. */
    public static final int MAX_FIELDS_LIGHT = 7;

    /** The maximum number of fields for a filament and arc. */
    public static final int MAX_FIELDS_LIGHT_AND_SETTINGS = 9;

    /** The maximum number of fields for a laser. */
    public static final int MAX_FIELDS_LASER_AND_SETTINGS = 15;

    /** The maximum number of fields for a dichroic. */
    public static final int MAX_FIELDS_DICHROIC = 4;

    /** The maximum number of fields for a channel. */
    public static final int MAX_FIELDS_CHANNEL = 10;

    /** The maximum number of fields for a Stage Label. */
    public static final int MAX_FIELDS_STAGE_LABEL = 4;

    /** The maximum number of fields for an environment. */
    public static final int MAX_FIELDS_ENVIRONMENT = 4;

    /** The maximum number of fields for a microscope. */
    public static final int MAX_FIELDS_MICROSCOPE = 5;

    /** The maximum number of fields for an environment. */
    public static final int MAX_FIELDS_PLANE_INFO = 5;

    /** The unit used to store time in Plane info. */
    public static final String TIME_UNIT = "s";

    /** Identifies the <code>Indigo</code> color. */
    private static final Color INDIGO = new Color(75, 0, 130);

    /** Identifies the <code>Violet</code> color. */
    private static final Color VIOLET = new Color(238, 130, 238);

    /** Unicode character for a non-breaking space */
    public static final String NONBRSPACE = "\u00A0";
    
    /** 
     * The value to multiply the server value by when it is a percent fraction.
     */
    private static final int PERCENT_FRACTION = 100;

    /** Colors available for the color bar. */
    public static final Map<Color, String> COLORS_BAR;

    /** Collection of filters to select the supported type of scripts. */
    public static final List<CustomizedFileFilter> SCRIPTS_FILTERS;

    /** List of files format with companion files.*/
    public static final List<String> FORMATS_WITH_COMPANION;

    static {
        FORMATS_WITH_COMPANION = new ArrayList<String>();
        FORMATS_WITH_COMPANION.add("deltavision");

        SCRIPTS_FILTERS = new ArrayList<CustomizedFileFilter>();
        SCRIPTS_FILTERS.add(new CppFilter());
        SCRIPTS_FILTERS.add(new JavaFilter());
        SCRIPTS_FILTERS.add(new MatlabFilter());
        SCRIPTS_FILTERS.add(new PythonFilter());

        PIXELS_TYPE_DESCRIPTION = new LinkedHashMap<String, String>();
        PIXELS_TYPE_DESCRIPTION.put(OmeroImageService.INT_8,
                "Signed 8-bit (1 byte)");
        PIXELS_TYPE_DESCRIPTION.put(OmeroImageService.UINT_8,
                "Unsigned 8-bit (1 byte)");
        PIXELS_TYPE_DESCRIPTION.put(OmeroImageService.INT_16,
                "Signed 16-bit (2 byte)");
        PIXELS_TYPE_DESCRIPTION.put(OmeroImageService.UINT_16,
                "Unsigned 16-bit (2 byte)");
        PIXELS_TYPE_DESCRIPTION.put(OmeroImageService.INT_32,
                "Signed 32-bit (4 byte)");
        PIXELS_TYPE_DESCRIPTION.put(OmeroImageService.UINT_32,
                "Unsigned 32-bit (4 byte)");
        PIXELS_TYPE_DESCRIPTION.put(OmeroImageService.FLOAT,
                "Float");
        PIXELS_TYPE_DESCRIPTION.put(OmeroImageService.DOUBLE,
                "Double");
        PIXELS_TYPE = new LinkedHashMap<String, String>();
        Entry<String, String> entry;
        Iterator<Entry<String, String>>
        i = PIXELS_TYPE_DESCRIPTION.entrySet().iterator();
        while (i.hasNext()) {
            entry = i.next();
            PIXELS_TYPE.put(entry.getValue(), entry.getKey());
        }

        COLORS_BAR = new LinkedHashMap<Color, String>();
        COLORS_BAR.put(ImagePaintingFactory.UNIT_BAR_COLOR,
                ImagePaintingFactory.UNIT_BAR_COLOR_NAME);
        COLORS_BAR.put(Color.ORANGE, "Orange");
        COLORS_BAR.put(Color.YELLOW, "Yellow");
        COLORS_BAR.put(Color.BLACK, "Black");
        COLORS_BAR.put(INDIGO, "Indigo");
        COLORS_BAR.put(VIOLET, "Violet");
        COLORS_BAR.put(Color.RED, "Red");
        COLORS_BAR.put(Color.GREEN, "Green");
        COLORS_BAR.put(Color.BLUE, "Blue");
        COLORS_BAR.put(Color.WHITE, "White");
    }

    /**
     * Returns the pixels size as a string.
     *
     * @param details The map to convert.
     * @return See above.
     */
    private static String formatPixelsSize(Map details)
    {
        String units = null;
        Length x = (Length) details.get(PIXEL_SIZE_X);
        Length y = (Length) details.get(PIXEL_SIZE_Y);
        Length z = (Length) details.get(PIXEL_SIZE_Z);
        Double dx = null, dy = null, dz = null;
        NumberFormat nf = NumberFormat.getInstance();
        try {
        	x = UIUtilities.transformSize(x);
            dx = x.getValue();
            units = ((LengthI)x).getSymbol();
        } catch (Exception e) {
        }
        try {
        	y = UIUtilities.transformSize(y);
            dy = y.getValue();
            if (units == null) units = ((LengthI)y).getSymbol();
        } catch (Exception e) {
        }
        try {
        	z = UIUtilities.transformSize(z);
            dz = z.getValue();
            if (units == null) units = ((LengthI)z).getSymbol();
        } catch (Exception e) {
        }

        String label = "<b>Pixels Size (";
        String value = "";
        if (dx != null && dx.doubleValue() > 0) {
            value += nf.format(dx);
            label += "X";
        }
        if (dy != null && dy.doubleValue() > 0) {
            if (value.length() == 0) value += nf.format(dy);
            else value +="x"+nf.format(dy);
            label += "Y";
        }
        if (dz != null && dz.doubleValue() > 0) {
            if (value.length() == 0) value += nf.format(dz);
            else value +="x"+nf.format(dz);
            label += "Z";
        }
        label += ") ";
        if (value.length() == 0) return null;
        if (units == null) units = LengthI.lookupSymbol(UnitsLength.MICROM);
        return label+units+": </b>"+value;
    }

    /**
     * Rounds the value.
     *
     * @param v The value to handle.
     * @return See above.
     */
    private static double roundValue(double v)
    {
        if (v <= 0) return UIUtilities.roundTwoDecimals(v);
        int decimal = UIUtilities.findDecimal(v, 1);
        if (decimal <= 2) return UIUtilities.roundTwoDecimals(v);
        return UIUtilities.ceil(v, decimal+1);
    }

    /**
     * Transforms the specified {@link ExperimenterData} object into 
     * a visualization form.
     * 
     * @param data The {@link ExperimenterData} object to transform.
     * @return See above.
     */
    public static Map<String, String> transformExperimenterData(
            ExperimenterData data)
            {
        LinkedHashMap<String, String> details =
                new LinkedHashMap<String, String>(2);
        if (data == null) {
            details.put(OWNER, "");
            details.put(EMAIL, "");
        } else {
            try {
                details.put(OWNER, data.getFirstName()+" "+data.getLastName());
                details.put(EMAIL, data.getEmail());
            } catch (Exception e) {
                details.put(OWNER, "");
                details.put(EMAIL, "");
            }
        }
        return details;
            }

    /**
     * Transforms the specified {@link PixelsData} object into 
     * a visualization form.
     * 
     * @param data The {@link PixelsData} object to transform.
     * @return See above.
     */
    public static Map<String, Object> transformPixelsData(PixelsData data)
    {
    	Length nullLength = new LengthI(0, UnitsLength.PIXEL);
        LinkedHashMap<String, Object> details =
                new LinkedHashMap<String, Object>(9);
        if (data == null) {
            details.put(SIZE_X, "");
            details.put(SIZE_Y, "");
            details.put(SECTIONS, "");
            details.put(TIMEPOINTS, "");
            details.put(PIXEL_SIZE_X, nullLength);
            details.put(PIXEL_SIZE_Y, nullLength);
            details.put(PIXEL_SIZE_Z, nullLength);
            details.put(PIXEL_TYPE, "");
            details.put(CHANNELS, "");
        } else {
            details.put(SIZE_X, ""+data.getSizeX());
            details.put(SIZE_Y, ""+data.getSizeY());
            details.put(SECTIONS, ""+data.getSizeZ());
            details.put(TIMEPOINTS, ""+data.getSizeT());
            details.put(CHANNELS, ""+data.getSizeC());
<<<<<<< HEAD
            Length l = data.getPixelSizeX(UnitsLength.MICROMETER);
			details.put(PIXEL_SIZE_X,  l == null ? "0" : ""+l.getValue());
			l = data.getPixelSizeY(UnitsLength.MICROMETER);
			details.put(PIXEL_SIZE_Y,  l == null ? "0" : ""+l.getValue());
			l = data.getPixelSizeZ(UnitsLength.MICROMETER);
			details.put(PIXEL_SIZE_Z,  l == null ? "0" : ""+l.getValue());
=======
            Length l = data.getPixelSizeX(UnitsLength.MICROM);
			details.put(PIXEL_SIZE_X,  l == null ? nullLength : l);
			l = data.getPixelSizeY(UnitsLength.MICROM);
			details.put(PIXEL_SIZE_Y,  l == null ? nullLength : l);
			l = data.getPixelSizeZ(UnitsLength.MICROM);
			details.put(PIXEL_SIZE_Z,  l == null ? nullLength : l);
>>>>>>> fc131c4d
			details.put(PIXEL_TYPE,
					PIXELS_TYPE_DESCRIPTION.get("" + data.getPixelType()));
        }
        details.put(EMISSION+" "+WAVELENGTH+"s", "");
        return details;
    }

    /**
     * Transforms the specified {@link ImageData} object into
     * a visualization form.
     *
     * @param image The {@link ImageData} object to transform.
     * @return See above
     */
    public static Map<String, String> transformImageData(ImageData image)
    {
        LinkedHashMap<String, String> details =
                new LinkedHashMap<String, String>(10);
        if (image == null) {
            details.put(SIZE_X, "");
            details.put(SIZE_Y, "");
            details.put(SECTIONS, "");
            details.put(TIMEPOINTS, "");
            details.put(PIXEL_SIZE_X, "");
            details.put(PIXEL_SIZE_Y, "");
            details.put(PIXEL_SIZE_Z, "");
            details.put(PIXEL_TYPE, "");  
            details.put(EMISSION+" "+WAVELENGTH+"s", "");
            details.put(ACQUISITION_DATE, DATE_NOT_AVAILABLE);
            return details;
        }
        PixelsData data = image.getDefaultPixels();

        if (data == null) {
            details.put(SIZE_X, "");
            details.put(SIZE_Y, "");
            details.put(SECTIONS, "");
            details.put(TIMEPOINTS, "");
            details.put(PIXEL_SIZE_X, "");
            details.put(PIXEL_SIZE_Y, "");
            details.put(PIXEL_SIZE_Z, "");
            details.put(PIXEL_TYPE, "");
        } else {
            NumberFormat nf = NumberFormat.getInstance();
            details.put(SIZE_X, ""+data.getSizeX());
            details.put(SIZE_Y, ""+data.getSizeY());
            details.put(SECTIONS, ""+data.getSizeZ());
            details.put(TIMEPOINTS, ""+data.getSizeT());
            try {
                details.put(PIXEL_SIZE_X, nf.format(data.getPixelSizeX(UnitsLength.MICROMETER)));
                details.put(PIXEL_SIZE_Y, nf.format(data.getPixelSizeY(UnitsLength.MICROMETER)));
                details.put(PIXEL_SIZE_Z, nf.format(data.getPixelSizeZ(UnitsLength.MICROMETER)));
                details.put(PIXEL_TYPE,
                        PIXELS_TYPE_DESCRIPTION.get(""+data.getPixelType()));
            } catch (Exception e) {
                details.put(PIXEL_SIZE_X, "");
                details.put(PIXEL_SIZE_Y, "");
                details.put(PIXEL_SIZE_Z, "");
                details.put(PIXEL_TYPE, "");
            }
        }
        details.put(EMISSION+" "+WAVELENGTH+"s", ""); 
        Timestamp date = getAcquisitionTime(image);
        if (date == null) 
            details.put(ACQUISITION_DATE, DATE_NOT_AVAILABLE);
        else 
            details.put(ACQUISITION_DATE, UIUtilities.formatTime(date));
        return details;
    }

    /**
     * Returns the creation time associate to the image.
     *
     * @param image The image to handle.
     * @return See above.
     */
    public static Timestamp getAcquisitionTime(ImageData image)
    {
        if (image == null) return null;
        Timestamp date = null;
        try {
            date = image.getAcquisitionDate();
        } catch (Exception e) {}
        return date;
    }

    /**
     * Formats the specified experimenter.
     *
     * @param exp The experimenter to format.
     * @return See above.
     */
    public static String formatExperimenter(ExperimenterData exp)
    {
        if (exp == null) return "";
        try {
            String s1 = exp.getFirstName();
            String s2 = exp.getLastName();
            if (s1.trim().length() == 0 && s2.trim().length() == 0)
                return exp.getUserName();
            if (s1.length() == 0) return s2;
            if (s2.length() == 0) return s1;
            StringBuffer buf = new StringBuffer();
            buf.append(s1);
            buf.append(" ");
            buf.append(s2);
            return buf.toString();
        } catch (Exception e) {
            //not loaded
        }
        return "";
    }

    /**
     * Formats the specified experimenter. Use the initial of the user
     * for the first name.
     *
     * @param exp The experimenter to format.
     * @param capitalize Pass <code>true</code> to capitalize the first letter
     *                   <code>false</code> otherwise.
     * @return See above.
     */
    public static String formatExperimenterInitial(ExperimenterData exp, 
            boolean capitalize)
    {
        if (exp == null) return "";
        try {
            String s1 = exp.getFirstName();
            String s2 = exp.getLastName();
            if (s1.trim().length() == 0 && s2.trim().length() == 0)
                return exp.getUserName();
            if (s1.length() == 0) return s2;
            if (s2.length() == 0) return s1;
            StringBuffer buf = new StringBuffer();
            if (capitalize) buf.append(Character.toUpperCase(s1.charAt(0)));
            else buf.append(Character.toLowerCase(s1.charAt(0)));
            buf.append(". ");
            buf.append(s2);
            return buf.toString();
        } catch (Exception e) {
            //not loaded
        }
        return "";
    }

    /**
     * Transforms the specified {@link ExperimenterData} object into 
     * a visualization form.
     *
     * @param data The {@link ExperimenterData} object to transform.
     * @return See above.
     */
    public static Map<String, String> convertExperimenter(ExperimenterData data)
    {
        LinkedHashMap<String, String> details =
                new LinkedHashMap<String, String>(3);
        if (data == null) {
            details.put(FIRST_NAME, "");
            details.put(MIDDLE_NAME, "");
            details.put(LAST_NAME, "");
            details.put(EMAIL, "");
            details.put(INSTITUTION, "");
        } else {
            try {
                details.put(FIRST_NAME, data.getFirstName());
            } catch (Exception e) {
                details.put(FIRST_NAME, "");
            }
            try {
                details.put(MIDDLE_NAME, data.getMiddleName());
            } catch (Exception e) {
                details.put(MIDDLE_NAME, "");
            }
            try {
                details.put(LAST_NAME, data.getLastName());
            } catch (Exception e) {
                details.put(LAST_NAME, "");
            }
            try {
                details.put(EMAIL, data.getEmail());
            } catch (Exception e) {
                details.put(EMAIL, "");
            }
            try {
                details.put(INSTITUTION, data.getInstitution());
            } catch (Exception e) {
                details.put(INSTITUTION, "");
            }
        }
        return details;
    }

    /**
     * Returns <code>true</code> it the object has been annotated,
     * <code>false</code> otherwise.
     * 
     * @param object The object to handle.
     * @return See above.
     */
    public static boolean isAnnotated(Object object)
    {
        return isAnnotated(object, 0);
    }

    /**
     * Returns <code>true</code> it the object has been annotated,
     * <code>false</code> otherwise.
     *
     * @param object The object to handle.
     * @return See above.
     */
    public static boolean isAnnotated(Object object, int count)
    {
        if (object == null) return false;
        Map<Long, Long> counts = null;
        if (object instanceof DatasetData)
            counts = ((DatasetData) object).getAnnotationsCounts();
        else if (object instanceof ProjectData)
            counts = ((ProjectData) object).getAnnotationsCounts();
        else if (object instanceof ImageData) {
            ImageData image = (ImageData) object;
            counts = image.getAnnotationsCounts();
            if (counts == null || counts.size() <= 0) {
                return count > 0;
            }
            int n = 1;
            try {
                String format = image.getFormat();
                if (format != null && 
                        FORMATS_WITH_COMPANION.contains(format.toLowerCase()))
                    n = 2;
            } catch (Exception e) {
            }
            Iterator<Entry<Long, Long>> i = counts.entrySet().iterator();
            long value = 0;
            Entry<Long, Long> entry;
            while (i.hasNext()) {
                entry = i.next();
                value += (Long) entry.getValue();
            }
            value += count;
            return value > n;
        } else if (object instanceof ScreenData)
            counts = ((ScreenData) object).getAnnotationsCounts();
        else if (object instanceof PlateData)
            counts = ((PlateData) object).getAnnotationsCounts();
        else if (object instanceof WellData)
            counts = ((WellData) object).getAnnotationsCounts();
        else if (object instanceof PlateAcquisitionData)
            counts = ((PlateAcquisitionData) object).getAnnotationsCounts();
        if (counts == null || counts.size() <= 0) {
            return count > 0;
        }
        return counts.size()+count > 0;
    }

    /**
     * Returns <code>true</code> it the object has been updated by the current
     * user, <code>false</code> otherwise.
     *
     * @param object The object to handle.
     * @param userID The id of the current user.
     * @return See above.
     */
    public static boolean isAnnotatedByCurrentUser(Object object, long userID)
    {
        if (object == null) return false;
        Map<Long, Long> counts = null;
        if (object instanceof DatasetData)
            counts = ((DatasetData) object).getAnnotationsCounts();
        else if (object instanceof ProjectData) 
            counts = ((ProjectData) object).getAnnotationsCounts();
        else if (object instanceof ImageData)
            counts = ((ImageData) object).getAnnotationsCounts();
        else if (object instanceof ScreenData)
            counts = ((ScreenData) object).getAnnotationsCounts();
        else if (object instanceof PlateData)
            counts = ((PlateData) object).getAnnotationsCounts();
        else if (object instanceof WellData)
            counts = ((WellData) object).getAnnotationsCounts();
        else if (object instanceof PlateAcquisitionData)
            counts = ((PlateAcquisitionData) object).getAnnotationsCounts();
        if (counts == null || counts.size() == 0) return false;
        return counts.keySet().contains(userID);
    }

    /**
     * Returns <code>true</code> it the object has been updated by an
     * user other than the current user, <code>false</code> otherwise.
     *
     * @param object The object to handle.
     * @param userID The id of the current user.
     * @return See above.
     */
    public static boolean isAnnotatedByOtherUser(Object object, long userID)
    {
        if (object == null) return false;
        Map<Long, Long> counts = null;
        if (object instanceof ImageData)
            counts = ((ImageData) object).getAnnotationsCounts();
        else if (object instanceof DatasetData)
            counts = ((DatasetData) object).getAnnotationsCounts();
        else if (object instanceof ProjectData)
            counts = ((ProjectData) object).getAnnotationsCounts();
        else if (object instanceof ScreenData)
            counts = ((ScreenData) object).getAnnotationsCounts();
        else if (object instanceof PlateData)
            counts = ((PlateData) object).getAnnotationsCounts();
        else if (object instanceof WellData)
            counts = ((WellData) object).getAnnotationsCounts();
        else if (object instanceof PlateAcquisitionData)
            counts = ((PlateAcquisitionData) object).getAnnotationsCounts();
        if (counts == null || counts.size() == 0) return false;
        Set set = counts.keySet();
        if (set.size() > 1) return true;
        return !set.contains(userID);
    }

    /**
     * Returns the partial name of the image's name
     *
     * @param originalName The original name.
     * @return See above.
     */
    public static String getPartialName(String originalName)
    {
        return UIUtilities.getPartialName(originalName);
    }

    /**
     * Returns the last characters of the name when the name is longer that the
     * specified value.
     * 
     * @param name The name to truncate.
     * @return See above.
     */
    public static String truncate(String name)
    {
        return truncate(name, LENGHT_CHAR);
    }

    /**
     * Returns the last characters of the name when the name is longer that the
     * specified value.
     *
     * @param name The name to truncate.
     * @param maxLength The maximum length.
     * @param start Pass <code>true</code> to truncate the start of the word,
     *              <code>false</code> to truncate the end.
     * @return See above.
     */
    public static String truncate(String name, int maxLength, boolean start)
    {
        if (name == null || maxLength < 0) return "";
        int v = maxLength+UIUtilities.DOTS.length();
        int n = name.length();
        if (n > v) {
            if (start) return UIUtilities.DOTS+name.substring(n-maxLength, n);
            return name.substring(0, maxLength)+UIUtilities.DOTS;
        }
        return name;
    }

    /**
     * Returns the last characters of the name when the name is longer that the
     * specified value.
     * 
     * @param name The name to truncate.
     * @param maxLength The maximum length.
     * @return See above.
     */
    public static String truncate(String name, int maxLength)
    {
        return truncate(name, maxLength, true);
    }

    /**
     * Returns the last portion of the file name.
     *
     * @param originalName The original name.
     * @return See above.
     */
    public static final String getObjectName(String originalName)
    {
        if (originalName == null) return null;
        String[] l = UIUtilities.splitString(originalName);
        if (l != null) {
            int n = l.length;
            if (n > 0) return l[n-1];
        }
        return originalName;
    }

    /**
     * Returns <code>true</code> if the specified data object is readable,
     * <code>false</code> otherwise, depending on the permission.
     * 
     * @param ho The data object to check.
     * @return See above.
     */
    public static boolean isReadable(Object ho)
    {
        if (ho == null || ho instanceof ExperimenterData ||
                ho instanceof String)
            return false;
        if (!(ho instanceof DataObject)) return false;
        return true; //change in permissions.
    }

    /**
     * Returns <code>true</code> if the specified data object is writable,
     * <code>false</code> otherwise, depending on the permission.
     *
     * @param ho The data object to check.
     * @param userID The id of the current user.
     * @return See above.
     */
    public static boolean isUserOwner(Object ho, long userID)
    {
        if (ho == null || ho instanceof ExperimenterData ||
                ho instanceof String)
            return false;
        if (!(ho instanceof DataObject)) return false;
        DataObject data = (DataObject) ho;
        try {
            if (userID == data.getOwner().getId())
                return true;
        } catch (Exception e) { //owner not loaded
            return false;
        }

        return false;
    }

    /**
     * Returns <code>true</code> if the user is an owner of the passed group,
     * <code>false</code> otherwise, depending on the permission.
     *
     * @param group The group to check.
     * @param userID The id of the current user.
     * @return See above.
     */
    public static boolean isUserGroupOwner(GroupData group, long userID)
    {
        if (group == null) return false;
        Set<ExperimenterData> owners = group.getLeaders();
        if (owners == null) return false;
        Iterator<ExperimenterData> i = owners.iterator();
        ExperimenterData exp;
        while (i.hasNext()) {
            exp = i.next();
            if (exp.getId() == userID) return true;
        }
        return false;
    }

    /**
     * Transforms the specified channel information.
     *
     * @param data The object to transform.
     * @return The map whose keys are the field names, and the values
     *         the corresponding fields' values.
     */
    public static Map<String, Object> transformChannelData(ChannelData data)
    {
        LinkedHashMap<String, Object>
        details = new LinkedHashMap<String, Object>(10);
        List<String> notSet = new ArrayList<String>();
        details.put(NAME, "");
        details.put(EXCITATION, Integer.valueOf(0));
        details.put(EMISSION, Integer.valueOf(0));
        details.put(ND_FILTER, Float.valueOf(0));
        details.put(PIN_HOLE_SIZE, Float.valueOf(0));
        details.put(FLUOR, "");
        details.put(ILLUMINATION, "");
        details.put(CONTRAST_METHOD, "");
        details.put(MODE, "");
        details.put(POCKEL_CELL_SETTINGS, Integer.valueOf(0));
        if (data == null) {
            notSet.add(NAME);
            notSet.add(EMISSION);
            notSet.add(EXCITATION);
            notSet.add(ND_FILTER);
            notSet.add(PIN_HOLE_SIZE);
            notSet.add(FLUOR);
            notSet.add(ILLUMINATION);
            notSet.add(CONTRAST_METHOD);
            notSet.add(MODE);
            notSet.add(POCKEL_CELL_SETTINGS);
            details.put(NOT_SET, notSet);
            return details;
        }
        String s = data.getName();
        if (StringUtils.isBlank(s))
            notSet.add(NAME);
        details.put(NAME, s);

        Length wl = data.getEmissionWavelength(UnitsLength.NANOMETER);
        if (wl == null) {
        	notSet.add(EMISSION);
        } else {
        	double wave = wl.getValue();
            if (wave <= 100) {
                notSet.add(EMISSION);
            } else {
                //First check if the wave is a int
                if (DoubleMath.isMathematicalInteger(wave)) {
                    details.put(EMISSION, (int)wave+NONBRSPACE+wl.getSymbol());
                } else {
                    details.put(EMISSION, wave+NONBRSPACE+wl.getSymbol());
                }
            }
        }

        wl = data.getExcitationWavelength(UnitsLength.NANOMETER);
        if (wl == null) {
        	notSet.add(EXCITATION);
        } else {
        	double wave =  wl.getValue();
            if (wave <= 100) {
                notSet.add(EXCITATION);
            } else {
              //First check if the wave is a int
                if (DoubleMath.isMathematicalInteger(wave)) {
                    details.put(EXCITATION, ((int)wave)+ NONBRSPACE + wl.getSymbol());
                } else {
                    details.put(EXCITATION, wave+ NONBRSPACE +wl.getSymbol());
                }
            }
        }

        double f = data.getNDFilter();
        if (f < 0) 
            notSet.add(ND_FILTER);
        else
        	details.put(ND_FILTER, f*100);

        Length ph = data.getPinholeSize(UnitsLength.MICROMETER);
        if (ph == null) {
            notSet.add(PIN_HOLE_SIZE);
        }
        else {
        	f = ph.getValue();
        	details.put(PIN_HOLE_SIZE, f+NONBRSPACE+ph.getSymbol());
        }
        
        s = data.getFluor();
        if (StringUtils.isBlank(s))
            notSet.add(FLUOR);
        details.put(FLUOR, s);
        s = data.getIllumination();
        if (StringUtils.isBlank(s))
            notSet.add(ILLUMINATION);
        details.put(ILLUMINATION, s);
        s = data.getContrastMethod();
        if (StringUtils.isBlank(s))
            notSet.add(CONTRAST_METHOD);
        details.put(CONTRAST_METHOD, s);
        s = data.getMode();

        if (StringUtils.isBlank(s))
            notSet.add(MODE);
        details.put(MODE, s);
        int i = data.getPockelCell();
        if (i < 0) {
            i = 0;
            notSet.add(POCKEL_CELL_SETTINGS);
        }
        details.put(POCKEL_CELL_SETTINGS, i);
        details.put(NOT_SET, notSet);
        return details;
    }

    /**
     * Transforms the passed dichroic.
     *
     * @param data The value to convert.
     * @return See above.
     */
    public static Map<String, Object> transformDichroic(DichroicData data)
    {
        LinkedHashMap<String, Object>
        details = new LinkedHashMap<String, Object>();
        List<String> notSet = new ArrayList<String>();
        details.put(MODEL, "");
        details.put(MANUFACTURER, "");
        details.put(SERIAL_NUMBER, "");
        details.put(LOT_NUMBER, "");

        if (data == null) {
            notSet.add(MODEL);
            notSet.add(MANUFACTURER);
            notSet.add(SERIAL_NUMBER);
            notSet.add(LOT_NUMBER);
            details.put(NOT_SET, notSet);
            return details;
        }
        String s = data.getModel();
        if (StringUtils.isBlank(s))
            notSet.add(MODEL);
        details.put(MODEL, s);
        s = data.getManufacturer();
        if (StringUtils.isBlank(s))
            notSet.add(MANUFACTURER);
        details.put(MANUFACTURER, s);
        s = data.getSerialNumber();
        if (StringUtils.isBlank(s))
            notSet.add(SERIAL_NUMBER);
        details.put(SERIAL_NUMBER, s);
        s = data.getLotNumber();
        if (StringUtils.isBlank(s))
            notSet.add(LOT_NUMBER);
        details.put(LOT_NUMBER, s);
        details.put(NOT_SET, notSet);
        return details;
    }

    /**
     * Transforms the passed microscope.
     *
     * @param data The value to convert.
     * @return See above.
     */
    public static Map<String, Object> transformMicroscope(InstrumentData data)
    {
        LinkedHashMap<String, Object>
        details = new LinkedHashMap<String, Object>();
        List<String> notSet = new ArrayList<String>();
        details.put(MODEL, "");
        details.put(MANUFACTURER, "");
        details.put(SERIAL_NUMBER, "");
        details.put(LOT_NUMBER, "");
        details.put(TYPE, "");

        if (data == null) {
            notSet.add(MODEL);
            notSet.add(MANUFACTURER);
            notSet.add(SERIAL_NUMBER);
            notSet.add(LOT_NUMBER);
            notSet.add(TYPE);
            details.put(NOT_SET, notSet);
            return details;
        }
        String s = data.getMicroscopeModel();
        if (StringUtils.isBlank(s))
            notSet.add(MODEL);
        details.put(MODEL, s);
        s = data.getMicroscopeManufacturer();
        if (StringUtils.isBlank(s))
            notSet.add(MANUFACTURER);
        details.put(MANUFACTURER, s);
        s = data.getMicroscopeSerialNumber();
        if (StringUtils.isBlank(s))
            notSet.add(SERIAL_NUMBER);
        details.put(SERIAL_NUMBER, s);
        s = data.getMicroscopeLotNumber();
        if (StringUtils.isBlank(s))
            notSet.add(LOT_NUMBER);
        details.put(LOT_NUMBER, s);
        s = data.getMicroscopeType();
        if (StringUtils.isBlank(s))
            notSet.add(TYPE);
        details.put(TYPE, s); 
        details.put(NOT_SET, notSet);
        return details;
    }

    /**
     * Transforms the passed objective.
     *
     * @param data The value to convert.
     * @return See above.
     */
    public static Map<String, Object> transformObjective(ObjectiveData data)
    {
        LinkedHashMap<String, Object>
        details = new LinkedHashMap<String, Object>();
        List<String> notSet = new ArrayList<String>();
        details.put(MODEL, "");
        details.put(MANUFACTURER, "");
        details.put(SERIAL_NUMBER, "");
        details.put(LOT_NUMBER, "");
        details.put(NOMINAL_MAGNIFICATION, Integer.valueOf(0));
        details.put(CALIBRATED_MAGNIFICATION,Float.valueOf(0));
        details.put(LENSNA, Float.valueOf(0));
        details.put(IMMERSION, "");
        details.put(CORRECTION, "");
        details.put(WORKING_DISTANCE, Float.valueOf(0));
        details.put(IRIS, null);
        if (data == null) {
            notSet.add(MODEL);
            notSet.add(MANUFACTURER);
            notSet.add(SERIAL_NUMBER);
            notSet.add(LOT_NUMBER);
            notSet.add(NOMINAL_MAGNIFICATION);
            notSet.add(CALIBRATED_MAGNIFICATION);
            notSet.add(LENSNA);
            notSet.add(IMMERSION);
            notSet.add(CORRECTION);
            notSet.add(WORKING_DISTANCE);
            notSet.add(IRIS);
            details.put(NOT_SET, notSet);
            return details;
        }
        Object o = data.hasIris();
        if (o == null) {
            notSet.add(IRIS);
        }
        details.put(IRIS, o);
        String s = data.getModel();
        if (StringUtils.isBlank(s))
            notSet.add(MODEL);
        details.put(MODEL, s);
        s = data.getManufacturer();
        if (StringUtils.isBlank(s))
            notSet.add(MANUFACTURER);
        details.put(MANUFACTURER, s);
        s = data.getSerialNumber();
        if (StringUtils.isBlank(s))
            notSet.add(SERIAL_NUMBER);
        details.put(SERIAL_NUMBER, s);

        s = data.getLotNumber();
        if (StringUtils.isBlank(s))
            notSet.add(LOT_NUMBER);
        details.put(LOT_NUMBER, s);
        double f = data.getNominalMagnification();
        if (f < 0) {
            f = 0;
            notSet.add(NOMINAL_MAGNIFICATION);
        }
        details.put(NOMINAL_MAGNIFICATION, f);
        f = data.getCalibratedMagnification();
        if (f < 0) {
            f = 0;
            notSet.add(CALIBRATED_MAGNIFICATION);
        }
        details.put(CALIBRATED_MAGNIFICATION, f);
        f = data.getLensNA();
        if (f < 0) {
            f = 0;
            notSet.add(LENSNA);
        }
        details.put(LENSNA, f);
        s = data.getImmersion();
        if (StringUtils.isBlank(s))
            notSet.add(IMMERSION);
        details.put(IMMERSION, s);
        s = data.getCorrection();
        if (StringUtils.isBlank(s))
            notSet.add(CORRECTION);
        details.put(CORRECTION, s);
        Length wd = data.getWorkingDistance(UnitsLength.MICROMETER);
        if (wd==null) {
            notSet.add(WORKING_DISTANCE);
        }
        else {
        	f = wd.getValue();
        	details.put(WORKING_DISTANCE, f+NONBRSPACE+wd.getSymbol());
        }
        details.put(NOT_SET, notSet);
        return details;
    }

    /**
     * Transforms the passed objective.
     *
     * @param data The value to convert.
     * @return See above.
     */
    public static Map<String, Object> transformObjectiveAndSettings(
            ImageAcquisitionData data)
   {
        LinkedHashMap<String, Object>
        details = new LinkedHashMap<String, Object>(9);
        Map<String, Object> m;

        if (data == null) m = transformObjective(null);
        else  m = transformObjective(data.getObjective());
        List<String> notSet = (List<String>) m.get(NOT_SET);
        m.remove(NOT_SET);
        details.putAll(m);
        details.put(CORRECTION_COLLAR, Float.valueOf(0));
        details.put(MEDIUM, "");
        details.put(REFRACTIVE_INDEX, Float.valueOf(0));
        details.put(IRIS, null);
        if (data == null) {
            notSet.add(CORRECTION_COLLAR);
            notSet.add(MEDIUM);
            notSet.add(REFRACTIVE_INDEX);
            details.put(NOT_SET, notSet);
            return details;
        }

        double f = data.getCorrectionCollar();
        if (f < 0) {
            f = 0;
            notSet.add(CORRECTION_COLLAR);
        }
        details.put(CORRECTION_COLLAR, f);
        String s = data.getMedium();
        if (StringUtils.isBlank(s))
            notSet.add(MEDIUM);
        details.put(MEDIUM, s);
        f = data.getRefractiveIndex();
        if (f < 0) {
            f = 0;
            notSet.add(REFRACTIVE_INDEX);
        }
        details.put(REFRACTIVE_INDEX, f);
        details.put(NOT_SET, notSet);
        return details;
    }

    /**
     * Transforms the acquisition's condition.
     * 
     * @param data The value to convert.
     * @return See above.
     */
    public static Map<String, Object> transformImageEnvironment(
            ImageAcquisitionData data)
    {
        LinkedHashMap<String, Object>
        details = new LinkedHashMap<String, Object>(4);
        List<String> notSet = new ArrayList<String>();
        details.put(TEMPERATURE, new Double(0));
        details.put(AIR_PRESSURE, new Double(0));
        details.put(HUMIDITY, new Double(0));
        details.put(CO2_PERCENT, new Double(0));

        if (data == null) {
            notSet.add(TEMPERATURE);
            notSet.add(AIR_PRESSURE);
            notSet.add(HUMIDITY);
            notSet.add(CO2_PERCENT);
            details.put(NOT_SET, notSet);
            return details;
        }
        Temperature t = data.getTemperature(null);
        double f = 0;
        if (t == null) {
            notSet.add(TEMPERATURE);
        } else {
        	f = t.getValue();
        	details.put(TEMPERATURE, f+NONBRSPACE+t.getSymbol());
        }
        
        Pressure p = data.getAirPressure(null);
        if (p == null) {
            notSet.add(AIR_PRESSURE);
        }
        else {
        	f = p.getValue();
        	details.put(AIR_PRESSURE, f+NONBRSPACE+p.getSymbol());
        }
        
        f = data.getHumidity();
        if (f < 0) {
            notSet.add(HUMIDITY);
        }
        else {
        	details.put(HUMIDITY, (f*PERCENT_FRACTION)+NONBRSPACE+"%");
        }
        f = data.getCo2Percent();
        if (f < 0) {
            notSet.add(CO2_PERCENT);
        }
        else {
        	details.put(CO2_PERCENT, (f*PERCENT_FRACTION)+NONBRSPACE+"%");
        }
        details.put(NOT_SET, notSet);
        return details;
     }

    /**
     * Transforms the position of the image in the microscope's frame.
     *
     * @param data The value to convert.
     * @return See above.
     */
    public static Map<String, Object> transformStageLabel(
            ImageAcquisitionData data)
    {
        LinkedHashMap<String, Object>
        details = new LinkedHashMap<String, Object>(4);
        List<String> notSet = new ArrayList<String>();
        details.put(NAME, "");
        details.put(POSITION_X, new Double(0));
        details.put(POSITION_Y, new Double(0));
        details.put(POSITION_Z, new Double(0));

        if (data == null) {
            notSet.add(NAME);
            notSet.add(POSITION_X);
            notSet.add(POSITION_Y);
            notSet.add(POSITION_Z);
            details.put(NOT_SET, notSet);
            return details;
        }
        String s = data.getLabelName();
        if (StringUtils.isBlank(s))
            notSet.add(NAME);
        details.put(NAME, s);
        Length p = data.getPositionX(UnitsLength.REFERENCEFRAME);
        double f = 0;
        if (p == null) {
            notSet.add(POSITION_X);
        } else f = p.getValue();
        details.put(POSITION_X, f);
        
        p = data.getPositionY(UnitsLength.REFERENCEFRAME);
        f = 0;
        if (p == null) {
            notSet.add(POSITION_Y);
        } else f = p.getValue();
        details.put(POSITION_Y, f);
        
        p = data.getPositionZ(UnitsLength.REFERENCEFRAME);
        f = 0;
        if (p == null) {
            notSet.add(POSITION_Z);
        } else f = p.getValue();
        details.put(POSITION_Z, f);

        details.put(NOT_SET, notSet);
        return details;
     }

    /**
     * Transforms the manufacturer information of a filter set.
     *
     * @param data The value to convert.
     * @return See above.
     */
    public static Map<String, Object> transformFilterSetManufacturer(
            FilterSetData data)
    {
        LinkedHashMap<String, Object>
        details = new LinkedHashMap<String, Object>();

        List<String> notSet = new ArrayList<String>();
        details.put(MODEL, "");
        details.put(MANUFACTURER, "");
        details.put(SERIAL_NUMBER, "");
        details.put(LOT_NUMBER, "");
        if (data == null) {
            notSet.add(MODEL);
            notSet.add(MANUFACTURER);
            notSet.add(SERIAL_NUMBER);
            notSet.add(LOT_NUMBER);
            details.put(NOT_SET, notSet);
            return details;
        }
        String s = data.getModel();
        if (StringUtils.isBlank(s))
            notSet.add(MODEL);
        details.put(MODEL, s);
        s = data.getManufacturer();
        if (StringUtils.isBlank(s))
            notSet.add(MANUFACTURER);
        details.put(MANUFACTURER, s);
        s = data.getSerialNumber();
        if (StringUtils.isBlank(s))
            notSet.add(SERIAL_NUMBER);
        details.put(SERIAL_NUMBER, s);
        s = data.getLotNumber();
        if (StringUtils.isBlank(s))
            notSet.add(LOT_NUMBER);
        details.put(LOT_NUMBER, s);
        details.put(NOT_SET, notSet);
        return details;
    }

    /**
     * Transforms the filter.
     * 
     * @param data The value to convert.
     * @return See above.
     */
    public static Map<String, Object> transformFilter(FilterData data)
    {
        LinkedHashMap<String, Object>
        details = new LinkedHashMap<String, Object>();

        List<String> notSet = new ArrayList<String>();
        details.put(MODEL, "");
        details.put(MANUFACTURER, "");
        details.put(SERIAL_NUMBER, "");
        details.put(LOT_NUMBER, "");
        details.put(TYPE, "");
        details.put(FILTER_WHEEL, "");
        details.put(CUT_IN, "");
        details.put(CUT_OUT, "");
        details.put(CUT_IN_TOLERANCE, "");
        details.put(CUT_OUT_TOLERANCE, "");
        details.put(TRANSMITTANCE, "");
        if (data == null) {
            notSet.add(MODEL);
            notSet.add(MANUFACTURER);
            notSet.add(SERIAL_NUMBER);
            notSet.add(LOT_NUMBER);
            notSet.add(TYPE);
            notSet.add(FILTER_WHEEL);
            notSet.add(CUT_IN);
            notSet.add(CUT_OUT);
            notSet.add(CUT_IN_TOLERANCE);
            notSet.add(CUT_OUT_TOLERANCE);
            notSet.add(TRANSMITTANCE);
            details.put(NOT_SET, notSet);
            return details;
        }
        String s = data.getModel();
        if (StringUtils.isBlank(s))
            notSet.add(MODEL);
        details.put(MODEL, s);
        s = data.getManufacturer();
        if (StringUtils.isBlank(s))
            notSet.add(MANUFACTURER);
        details.put(MANUFACTURER, s);
        s = data.getSerialNumber();
        if (StringUtils.isBlank(s)) 
            notSet.add(SERIAL_NUMBER);
        details.put(SERIAL_NUMBER, s);
        s = data.getLotNumber();
        if (StringUtils.isBlank(s))
            notSet.add(LOT_NUMBER);
        details.put(LOT_NUMBER, s);
        s = data.getType();
        if (StringUtils.isBlank(s))
            notSet.add(TYPE);
        details.put(TYPE, s); 
        s = data.getFilterWheel();
        if (StringUtils.isBlank(s))
            notSet.add(FILTER_WHEEL);
        details.put(FILTER_WHEEL, s);
        Length wl = data.getCutIn(UnitsLength.NANOMETER);
        int i = 0;
        if (wl == null) 
        	notSet.add(CUT_IN);
        else  {
        	i = (int)wl.getValue();
        	 details.put(CUT_IN, i+NONBRSPACE+wl.getSymbol());
        }
       
        wl = data.getCutOut(UnitsLength.NANOMETER);
        if (wl == null) {
            notSet.add(CUT_OUT);
        } 
        else {
        	i = (int)wl.getValue();
        	details.put(CUT_OUT, i+NONBRSPACE+wl.getSymbol());
        }
       
        wl = data.getCutInTolerance(UnitsLength.NANOMETER);
        if (wl == null) {
            notSet.add(CUT_IN_TOLERANCE);
        } 
        else {
        	i = (int)wl.getValue();
        	details.put(CUT_IN_TOLERANCE, i+NONBRSPACE+wl.getSymbol());
        }
        
        wl = data.getCutOutTolerance(UnitsLength.NANOMETER);
        if (wl == null) {
            notSet.add(CUT_OUT_TOLERANCE);
        }
        else {
        	i = (int)wl.getValue();
        	details.put(CUT_OUT_TOLERANCE, i+NONBRSPACE+wl.getSymbol());
        }
        
        Double d = data.getTransmittance();
        double dv = 0;
        if (d == null) {
            notSet.add(TRANSMITTANCE);
        } else dv = d;

        details.put(TRANSMITTANCE, dv);
        details.put(NOT_SET, notSet);
        return details;
    }

    /**
     * Transforms the light and its settings.
     *
     * @param data The data to transform.
     * @return See above.
     */
    public static Map<String, Object> transformLightSourceAndSetting(
            ChannelAcquisitionData data)
    {
        LinkedHashMap<String, Object> 
        details = new LinkedHashMap<String, Object>();
        Map<String, Object> m;

        if (data == null) m = transformLightSource(null);
        else  m = transformLightSource(data.getLightSource());
        List<String> notSet = (List) m.get(NOT_SET);
        m.remove(NOT_SET);
        details.putAll(m);
        details.put(ATTENUATION, new Double(0));
        if (data == null) {
            details.put(WAVELENGTH, Float.valueOf(0));
            notSet.add(ATTENUATION);
            notSet.add(WAVELENGTH);
            details.put(NOT_SET, notSet);
            return details;
        }
        Double f = data.getLightSettingsAttenuation();
        double v = 0;
        if (f == null) notSet.add(ATTENUATION);
        else v = f;
        details.put(ATTENUATION, v*PERCENT_FRACTION);

        Length wl = data.getLightSettingsWavelength(UnitsLength.NANOMETER);
        if (details.containsKey(WAVELENGTH)) {
            if (wl != null) { //override the value.
                details.put(WAVELENGTH, wl.getValue()+NONBRSPACE+wl.getSymbol());
                notSet.remove(WAVELENGTH);
            }
        } else {
            Double vi = 0.0;
            if (wl == null) 
            	notSet.add(WAVELENGTH);
            else  {
            	vi = wl.getValue();
            	details.put(WAVELENGTH, vi+NONBRSPACE+wl.getSymbol());
            	notSet.remove(WAVELENGTH);
            }
        }
        details.put(NOT_SET, notSet);
        return details;
    }

    /**
     * Transforms the passed source of light.
     *
     * @param data The value to convert.
     * @return See above.
     */
    public static Map<String, Object> transformLightSource(LightSourceData data)
    {
        LinkedHashMap<String, Object>
        details = new LinkedHashMap<String, Object>();

        List<String> notSet = new ArrayList<String>();
        details.put(MODEL, "");
        details.put(MANUFACTURER, "");
        details.put(SERIAL_NUMBER, "");
        details.put(LOT_NUMBER, "");
        details.put(LIGHT_TYPE, "");
        details.put(POWER, new Double(0));
        details.put(TYPE, "");
        if (data == null) {
            notSet.add(MODEL);
            notSet.add(MANUFACTURER);
            notSet.add(SERIAL_NUMBER);
            notSet.add(LOT_NUMBER);
            notSet.add(LIGHT_TYPE);
            notSet.add(POWER);
            notSet.add(TYPE);
            details.put(NOT_SET, notSet);
            return details;
        }
        String s = data.getLightSourceModel();
        if (StringUtils.isBlank(s))
            notSet.add(MODEL);
        details.put(MODEL, s);
        s = data.getManufacturer();
        if (StringUtils.isBlank(s))
            notSet.add(MANUFACTURER);
        details.put(MANUFACTURER, s);
        s = data.getSerialNumber();
        if (StringUtils.isBlank(s))
            notSet.add(SERIAL_NUMBER);
        details.put(SERIAL_NUMBER, s);
        s = data.getLotNumber();
        if (StringUtils.isBlank(s))
            notSet.add(LOT_NUMBER);
        details.put(LOT_NUMBER, s);

        s = data.getKind();
        details.put(LIGHT_TYPE, s);
        Power p = data.getPower(null);
        double f = 0;
        if (p == null) {
            notSet.add(POWER);
        }
        else {
        	f = p.getValue();
        	details.put(POWER, f+NONBRSPACE+p.getSymbol());
        }
        s = data.getType();
        if (StringUtils.isBlank(s))
            notSet.add(TYPE);
        details.put(TYPE, s);
        s = data.getKind();
        if (LightSourceData.LASER.equals(s)) {
            LightSourceData pump = data.getLaserPump();
            if (pump != null) {
                String value = getLightSourceType(pump.getKind());
                s = pump.getLightSourceModel();
                if (StringUtils.isBlank(s)) {
                    s = pump.getManufacturer();
                    if (StringUtils.isBlank(s)) {
                        s = pump.getSerialNumber();
                        if (StringUtils.isBlank(s)) {
                            s = pump.getLotNumber();
                        }
                        if (StringUtils.isBlank(s))
                            s = ""+pump.getId();
                    }
                }
                details.put(PUMP, value+": "+s);
            } else notSet.add(PUMP);
            s = data.getLaserMedium();
            if (StringUtils.isBlank(s))
                notSet.add(MEDIUM);
            details.put(MEDIUM, s);

            Length wl = data.getLaserWavelength(UnitsLength.NANOMETER);
            double wave = 0;
            if (wl == null) {
                notSet.add(WAVELENGTH);
            }
            else {
            	wave = wl.getValue();
            	details.put(WAVELENGTH, (new Float(wave))+NONBRSPACE+wl.getSymbol()); 
            }
            
            int i = data.getLaserFrequencyMultiplication();
            if (i < 0) {
                notSet.add(FREQUENCY_MULTIPLICATION);
            }
            else {
            	details.put(FREQUENCY_MULTIPLICATION, i);
            }
            Object o = data.getLaserTuneable();
            if (o == null) {
                notSet.add(TUNEABLE);
            }
            details.put(TUNEABLE, o);

            s = data.getLaserPulse();
            if (StringUtils.isBlank(s))
                notSet.add(PULSE);
            details.put(PULSE, s);
            Frequency freq = data.getLaserRepetitionRate(null);
            if (freq == null) {
                notSet.add(REPETITION_RATE);
            }
            else {
            	f = freq.getValue();
            	details.put(REPETITION_RATE, f+NONBRSPACE+freq.getSymbol()); 
            }
            o = data.getLaserPockelCell();
            if (o == null) {
                notSet.add(POCKEL_CELL);
            }
            details.put(POCKEL_CELL, o);
        }

        details.put(NOT_SET, notSet);
        return details;
    }

    /**
     * Transforms the detector.
     *
     * @param data The value to convert.
     * @return See above.
     */
    public static Map<String, Object> transformDetector(DetectorData data)
    {

        LinkedHashMap<String, Object> 
        details = new LinkedHashMap<String, Object>();
        details.put(MODEL, "");
        details.put(MANUFACTURER, "");
        details.put(SERIAL_NUMBER, "");
        details.put(LOT_NUMBER, "");
        details.put(TYPE, ""); 
        details.put(GAIN, new Double(0));
        details.put(VOLTAGE, new Double(0));
        details.put(OFFSET, new Double(0));
        details.put(ZOOM, new Double(0));
        details.put(AMPLIFICATION, "");
        List<String> notSet = new ArrayList<String>();
        if (data == null) {
            notSet.add(MODEL);
            notSet.add(MANUFACTURER);
            notSet.add(SERIAL_NUMBER);
            notSet.add(LOT_NUMBER);
            notSet.add(GAIN);
            notSet.add(VOLTAGE);
            notSet.add(ZOOM);
            notSet.add(AMPLIFICATION);
            notSet.add(TYPE);
            notSet.add(OFFSET);
            details.put(NOT_SET, notSet);
            return details;
        }
        String s = data.getModel();
        if (StringUtils.isBlank(s))
            notSet.add(MODEL);
        details.put(MODEL, s);
        s = data.getManufacturer();
        if (StringUtils.isBlank(s))
            notSet.add(MANUFACTURER);
        details.put(MANUFACTURER, s);
        s = data.getSerialNumber();
        if (StringUtils.isBlank(s))
            notSet.add(SERIAL_NUMBER);
        details.put(SERIAL_NUMBER, s);
        s = data.getLotNumber();
        if (StringUtils.isBlank(s))
            notSet.add(LOT_NUMBER);
        details.put(LOT_NUMBER, s);

        Double f = data.getGain();
        double v = 0;
        if (f == null) notSet.add(GAIN);
        else v = f.doubleValue();
        details.put(GAIN, v);
        ElectricPotential p = data.getVoltage(null);
        if (p == null) {
            notSet.add(VOLTAGE);
        } 
        else {
        	v = p.getValue();
        	details.put(VOLTAGE, v+NONBRSPACE+p.getSymbol());
        }
        f = data.getOffset();
        if (f == null) {
            notSet.add(OFFSET);
        } 
        else {
        	v = f.doubleValue();
        	details.put(OFFSET, v);
        }
        f = data.getZoom();
        if (f == null) {
            notSet.add(ZOOM);
        } 
        else {
        	v = f.doubleValue();
        	details.put(ZOOM, v);
        }
        f = data.getAmplificationGain();
        if (f == null) {
            notSet.add(AMPLIFICATION);
        } 
        else {
        	v = f.doubleValue();
        	 details.put(AMPLIFICATION, v);
        }
        s = data.getType();
        if (StringUtils.isBlank(s))
            notSet.add(TYPE);
        else 
        	details.put(TYPE, s); 
        details.put(NOT_SET, notSet);
        return details;
    }

    /**
     * Transforms the detector and the detector settings.
     *
     * @param data The value to convert.
     * @return See above.
     */
    public static Map<String, Object> transformDetectorAndSettings(
            ChannelAcquisitionData data)
    {
        LinkedHashMap<String, Object>
        details = new LinkedHashMap<String, Object>(11);
        Map<String, Object> m;

        if (data == null) m = transformDetector(null);
        else  m = transformDetector(data.getDetector());
        List<String> notSet = (List) m.get(NOT_SET);
        m.remove(NOT_SET);
        details.putAll(m);
        details.put(READ_OUT_RATE, new Double(0));
        details.put(BINNING, "");
        if (data == null) {
            notSet.add(READ_OUT_RATE);
            notSet.add(BINNING);
            details.put(NOT_SET, notSet);
            return details;
        }

        Double f = data.getDetectorSettingsGain();

        if (f != null)  {
            details.put(GAIN, f);
            notSet.remove(GAIN);
        }

        ElectricPotential p = data.getDetectorSettingsVoltage(null);
        if (p != null) {
        	f = p.getValue();
            notSet.remove(VOLTAGE);
            details.put(VOLTAGE, UIUtilities.roundTwoDecimals(f)+NONBRSPACE+p.getSymbol());
        }

        f = data.getDetectorSettingsOffset();
        if (f != null) {
            notSet.remove(OFFSET);
            details.put(OFFSET, UIUtilities.roundTwoDecimals(f));
        }

        Frequency freq = data.getDetectorSettingsReadOutRate(null);
        double v = 0;
        if (freq == null) {
            notSet.add(READ_OUT_RATE);
        } 
        else {
        	v = UIUtilities.roundTwoDecimals(freq.getValue());
        	details.put(READ_OUT_RATE, v+NONBRSPACE+freq.getSymbol());
        }
        String s = data.getDetectorSettingsBinning();
        if (StringUtils.isBlank(s)) {
            notSet.add(BINNING);
        }
        details.put(BINNING, s);
        details.put(NOT_SET, notSet);
        return details;
    }

    /**
     * Formats the passed value in seconds.
     *
     * @param value The value to transform.
     * @return See above.
     */
    public static String formatTimeInSeconds(Double value)
    {
        if (value == null) return "";
        return UIUtilities.formatTimeInSeconds(value.intValue());
    }

    /**
     * Transforms the plane information.
     *
     * @param plane The plane to transform.
     * @return See above.
     */
    public static Map<String, Object> transformPlaneInfo(PlaneInfo plane)
    {
        LinkedHashMap<String, Object> 
        details = new LinkedHashMap<String, Object>(4);
        details.put(DELTA_T, new Double(0));
        details.put(EXPOSURE_TIME, new Double(0));
        details.put(POSITION_X, new Double(0));
        details.put(POSITION_Y, new Double(0));
        details.put(POSITION_Z, new Double(0));
        List<String> notSet = new ArrayList<String>();
        notSet.add(DELTA_T);
        notSet.add(EXPOSURE_TIME);
        notSet.add(POSITION_X);
        notSet.add(POSITION_Y);
        notSet.add(POSITION_Z);
        details.put(NOT_SET, notSet);
        if (plane != null) {
            omero.model.Time t = plane.getDeltaT();
            if (t != null)  {
                notSet.remove(DELTA_T);
                details.put(DELTA_T, roundValue(UnitsFactory.convertTime(t, UNITS.S).getValue()));
            }
            t = plane.getExposureTime();
            if (t != null) {
                notSet.remove(EXPOSURE_TIME);
                details.put(EXPOSURE_TIME, roundValue(UnitsFactory.convertTime(t, UNITS.S).getValue()));
            }

            Length o = plane.getPositionX();
            if (o != null) {
                notSet.remove(POSITION_X);
                details.put(POSITION_X, roundValue(o.getValue()));
            }
            o = plane.getPositionY();
            if (o != null) {
                notSet.remove(POSITION_Y);
                details.put(POSITION_Y, roundValue(o.getValue()));
            }
            o = plane.getPositionZ();
            if (o != null) {
                notSet.remove(POSITION_Z);
                details.put(POSITION_Z, roundValue(o.getValue()));
            }
        }
        return details;
    }

    /**
     * Initializes a <code>JComboBox</code>.
     * 
     * @param values The values to display.
     * @param decrement The value by which the font size is reduced.
     * @param backgoundColor The backgoundColor of the combo box.
     * @return See above.
     */
    public static OMEComboBox createComboBox(Object[] values, int decrement,
            Color backgoundColor)
    {
        OMEComboBox box = new OMEComboBox(values);
        box.setOpaque(true);
        if (backgoundColor != null)
            box.setBackground(backgoundColor);
        OMEComboBoxUI ui = new OMEComboBoxUI();
        ui.setBackgroundColor(box.getBackground());
        ui.installUI(box);
        box.setUI(ui);
        Font f = box.getFont();
        int size = f.getSize()-decrement;
        box.setBorder(null);
        box.setFont(f.deriveFont(Font.ITALIC, size));
        return box;
    }

    /**
     * Initializes a <code>JComboBox</code>.
     * 
     * @param values The values to display.
     * @param decrement The value by which the font size is reduced.
     * @return See above.
     */
    public static OMEComboBox createComboBox(Object[] values, int decrement)
    {
        return createComboBox(values, decrement, UIUtilities.BACKGROUND_COLOR);
    }

    /**
     * Initializes a <code>JComboBox</code>.
     *
     * @param values The values to display.
     * @return See above.
     */
    public static OMEComboBox createComboBox(Object[] values)
    {
        return createComboBox(values, 3);
    }

    /**
     * Initializes a <code>JComboBox</code>.
     *
     * @param values The values to display.
     * @return See above.
     */
    public static OMEComboBox createComboBox(List values)
    {
        if (values == null) return null;
        Iterator<Object> i = values.iterator();
        Object[] array = new Object[values.size()];
        int index = 0;
        while (i.hasNext()) {
            array[index] = i.next();
            index++;
        }
        return createComboBox(array, 3);
    }

    /**
     * Initializes a <code>JXTaskPane</code>.
     *
     * @param title The title of the component.
     * @return See above.
     */
    public static JXTaskPane createTaskPane(String title)
    {
        return UIUtilities.createTaskPane(title, UIUtilities.BACKGROUND_COLOR);
    }

    /**
     * Formats the label for a required field.
     * 
     * @param value The value to display.
     * @param required Pass <code>true</code> if the field is required,
     *                 <code>false</code> otherwise.
     * @return See above
     */
    public static JComponent getLabel(String value, boolean required)
    {
        if (required) {
            JPanel p = new JPanel();
            p.setLayout(new BoxLayout(p, BoxLayout.X_AXIS));
            JLabel l = UIUtilities.setTextFont(value);
            p.add(l);
            l = UIUtilities.setTextFont(MANDATORY_SYMBOL);
            l.setForeground(UIUtilities.REQUIRED_FIELDS_COLOR);
            p.add(l);
            return p;
        }
        return UIUtilities.setTextFont(value);
    }

    /**
     * Formats the workflow.
     *
     * @param value The value to handle.
     * @return See above.
     */
    public static String getWorkflowForDisplay(String value)
    {
        if (value == null) return value;
        String result = value;
        if (value.contains("/")) {
            String[] list = value.split("/");
            result = list[list.length-1];
        }
        return result;
    }


    /**
     * Returns the date.
     *
     * @param object The object to handle.
     * @return See above.
     */
    public static String formatDate(DataObject object)
    {
        String date = "";
        Timestamp time = null;
        if (object == null) return date;
        if (object instanceof AnnotationData)
            time = ((AnnotationData) object).getLastModified();
        else if (object instanceof ImageData) 
            time = getAcquisitionTime((ImageData) object);
        else time = object.getCreated();
        if (time != null) date = UIUtilities.formatShortDateTime(time);
        return date;
    }

    /**
     * Formats the tooltip for an image.
     *
     * @param object The object to handle.
     * @return See above.
     */
    public static List<String> formatObjectTooltip(DataObject object)
    {
        if (object == null) return null;
        if (!(object instanceof ImageData || object instanceof WellSampleData
                || object instanceof PlateData || object instanceof WellData))
            return null;

        List<String> l = new ArrayList<String>();
        String v;
        ImageData img = null;
        if (object instanceof ImageData) img = (ImageData) object;
        else if (object instanceof WellSampleData) {
           img = ((WellSampleData) object).getImage();
        } else if (object instanceof PlateData) {
            PlateData plate = (PlateData) object;
            v = plate.getPlateType();
            if (v != null && v.trim().length() > 0) {
                v = "<b>"+TYPE+": </b>"+v;
                l.add(v);
            }
            v = plate.getExternalIdentifier();
            if (v != null && v.trim().length() > 0) {
                v = "<b>"+EXTERNAL_IDENTIFIER+": </b>"+v;
                l.add(v);
            }
            v = plate.getStatus();
            if (v != null && v.trim().length() > 0) {
                v = "<b>"+STATUS+": </b>"+v;
                l.add(v);
            }
        } else if (object instanceof WellData) {
            WellData well = (WellData) object;
            v = well.getWellType();
            if (v != null && v.trim().length() > 0) {
                v = "<b>"+TYPE+": </b>"+v;
                l.add(v);
            }
            v = well.getExternalDescription();
            if (v != null && v.trim().length() > 0) {
                v = "<b>"+EXTERNAL_IDENTIFIER+": </b>"+v;
                l.add(v);
            }
            v = well.getStatus();
            if (v != null && v.trim().length() > 0) {
                v = "<b>"+STATUS+": </b>"+v;
                l.add(v);
            }
        }
        if (img == null) return l;
        v = "<b>"+ACQUISITION_DATE+": </b>"+formatDate(img);
        l.add(v);
        try {
            v = "<b>"+IMPORTED_DATE+": </b>"+
                    UIUtilities.formatShortDateTime(img.getInserted());
            l.add(v);
        } catch (Exception e) {}
        PixelsData data = null;
        try {
            data = img.getDefaultPixels();
        } catch (Exception e) {}
        if (data == null) return l;
        Map details = transformPixelsData(data);
        v = "<b>"+XY_DIMENSION+": </b>";
        v += (String) details.get(SIZE_X);
        v += " x ";
        v += (String) details.get(SIZE_Y);
        l.add(v);
        v = "<b>"+PIXEL_TYPE+": </b>"+details.get(PIXEL_TYPE);
        l.add(v);
        v = formatPixelsSize(details);
        if (v != null) l.add(v);
        v = "<b>ZxTxC: </b>";
        v += (String) details.get(SECTIONS);
        v += " x ";
        v += (String) details.get(TIMEPOINTS);
        v += " x ";
        v += (String) details.get(CHANNELS);
        l.add(v);
        return l;
    }

    /**
     * Returns the type of light source to handle.
     *
     * @param kind The type of light source.
     * @return See above.
     */
    public static String getLightSourceType(String kind)
    {
        if (LightSourceData.LASER.equals(kind))
            return LASER_TYPE;
        else if (LightSourceData.ARC.equals(kind))
            return ARC_TYPE;
        else if (LightSourceData.FILAMENT.equals(kind))
            return FILAMENT_TYPE;
        else if (LightSourceData.LIGHT_EMITTING_DIODE.equals(kind))
            return EMITTING_DIODE_TYPE;
        return "Light Source";
    }

    /**
     * Returns the node hosting the experimenter passing a child node.
     *
     * @param node The child node.
     * @return See above.
     */
    public static TreeImageDisplay getDataOwner(TreeImageDisplay node)
    {
        if (node == null) return null;
        TreeImageDisplay parent = node.getParentDisplay();
        Object ho;
        if (parent == null) {
            ho = node.getUserObject();
            if (ho instanceof ExperimenterData)
                return node;
            return null;
        }
        ho = parent.getUserObject();
        if (ho instanceof ExperimenterData) return parent;
        return getDataOwner(parent);
    }

    /**
     * Returns the node hosting the experimenter passing a child node.
     *
     * @param node The child node.
     * @return See above.
     */
    public static TreeImageDisplay getDataGroup(TreeImageDisplay node)
    {
        if (node == null) return null;
        TreeImageDisplay parent = node.getParentDisplay();
        Object ho;
        if (parent == null) {
            ho = node.getUserObject();
            if (ho instanceof GroupData)
                return node;
            return null;
        }
        ho = parent.getUserObject();
        if (ho instanceof GroupData) return parent;
        return getDataGroup(parent);
    }

    /**
     * Returns <code>true</code> if the node can be transfered,
     * <code>false</code> otherwise.
     *
     * @param target The target of the D&D action.
     * @param src The node to transfer.
     * @param userID The id of the user currently logged in.
     * @return See above.
     */
    public static boolean isTransferable(Object target, Object src, long userID)
    {
        if (target instanceof ProjectData && src instanceof DatasetData)
            return true;
        else if (target instanceof DatasetData && src instanceof ImageData)
            return true;
        else if (target instanceof ScreenData && src instanceof PlateData)
            return true;
        else if (target instanceof GroupData) {
            if (src instanceof ExperimenterData) return true;
            if (src instanceof DataObject) {
                GroupData g = (GroupData) target;
                DataObject data = (DataObject) src;
                return (g.getId() != data.getGroupId());
            }
        } else if (target instanceof ExperimenterData) {
            ExperimenterData exp = (ExperimenterData) target;
            return exp.getId() == userID;
        } else if (target instanceof TagAnnotationData
                && src instanceof TagAnnotationData) {
            TagAnnotationData tagSet = (TagAnnotationData) target;
            TagAnnotationData tag = (TagAnnotationData) src;
            if (TagAnnotationData.INSIGHT_TAGSET_NS.equals(
                    tagSet.getNameSpace())) {
                return !(TagAnnotationData.INSIGHT_TAGSET_NS.equals(
                        tag.getNameSpace()));
            }
            return false;
        }
        return false;
    }
}<|MERGE_RESOLUTION|>--- conflicted
+++ resolved
@@ -1,5 +1,5 @@
 /*
- * org.openmicroscopy.shoola.agents.util.EditorUtil 
+ * org.openmicroscopy.shoola.agents.util.EditorUtil
  *
  *------------------------------------------------------------------------------
  *  Copyright (C) 2006-2014 University of Dundee. All rights reserved.
@@ -13,7 +13,7 @@
  *  but WITHOUT ANY WARRANTY; without even the implied warranty of
  *  MERCHANTABILITY or FITNESS FOR A PARTICULAR PURPOSE.  See the
  *  GNU General Public License for more details.
- *  
+ *
  *  You should have received a copy of the GNU General Public License along
  *  with this program; if not, write to the Free Software Foundation, Inc.,
  *  51 Franklin Street, Fifth Floor, Boston, MA 02110-1301 USA.
@@ -93,7 +93,7 @@
 import pojos.WellData;
 import pojos.WellSampleData;
 
-/** 
+/**
  * Collection of helper methods to format data objects.
  *
  * @author Jean-Marie Burel &nbsp;&nbsp;&nbsp;&nbsp;
@@ -187,7 +187,7 @@
     public static final String GROUP_VISIBLE = "Collaborative";
 
     /** Text describing the <code>Group</code> permission. */
-    public static final String	 ROUP_DESCRIPTION = 
+    public static final String	 ROUP_DESCRIPTION =
             "Visible to members of the Group only.";
 
     /** Text describing the <code>Private</code> permission. */
@@ -292,7 +292,7 @@
     /** Identifies the Objective's <code>Nominal Magnification</code> field. */
     public static final String NOMINAL_MAGNIFICATION = "Nominal Magnification";
 
-    /** 
+    /**
      * Identifies the Objective's <code>Calibrated Magnification</code> field.
      */
     public static final String CALIBRATED_MAGNIFICATION = "Calibrated " +
@@ -418,7 +418,7 @@
 
     /** Identifies the ROI count field. */
     public static final String ROI_COUNT = "ROI Count";
-    
+
     /** The text for the external identifier. */
     public static final String EXTERNAL_IDENTIFIER = "External Identifier";
 
@@ -514,8 +514,8 @@
 
     /** Unicode character for a non-breaking space */
     public static final String NONBRSPACE = "\u00A0";
-    
-    /** 
+
+    /**
      * The value to multiply the server value by when it is a percent fraction.
      */
     private static final int PERCENT_FRACTION = 100;
@@ -649,9 +649,9 @@
     }
 
     /**
-     * Transforms the specified {@link ExperimenterData} object into 
+     * Transforms the specified {@link ExperimenterData} object into
      * a visualization form.
-     * 
+     *
      * @param data The {@link ExperimenterData} object to transform.
      * @return See above.
      */
@@ -676,9 +676,9 @@
             }
 
     /**
-     * Transforms the specified {@link PixelsData} object into 
+     * Transforms the specified {@link PixelsData} object into
      * a visualization form.
-     * 
+     *
      * @param data The {@link PixelsData} object to transform.
      * @return See above.
      */
@@ -703,21 +703,12 @@
             details.put(SECTIONS, ""+data.getSizeZ());
             details.put(TIMEPOINTS, ""+data.getSizeT());
             details.put(CHANNELS, ""+data.getSizeC());
-<<<<<<< HEAD
             Length l = data.getPixelSizeX(UnitsLength.MICROMETER);
-			details.put(PIXEL_SIZE_X,  l == null ? "0" : ""+l.getValue());
+			details.put(PIXEL_SIZE_X,  l == null ? nullLength : l);
 			l = data.getPixelSizeY(UnitsLength.MICROMETER);
-			details.put(PIXEL_SIZE_Y,  l == null ? "0" : ""+l.getValue());
+			details.put(PIXEL_SIZE_Y,  l == null ? nullLength : l);
 			l = data.getPixelSizeZ(UnitsLength.MICROMETER);
-			details.put(PIXEL_SIZE_Z,  l == null ? "0" : ""+l.getValue());
-=======
-            Length l = data.getPixelSizeX(UnitsLength.MICROM);
-			details.put(PIXEL_SIZE_X,  l == null ? nullLength : l);
-			l = data.getPixelSizeY(UnitsLength.MICROM);
-			details.put(PIXEL_SIZE_Y,  l == null ? nullLength : l);
-			l = data.getPixelSizeZ(UnitsLength.MICROM);
 			details.put(PIXEL_SIZE_Z,  l == null ? nullLength : l);
->>>>>>> fc131c4d
 			details.put(PIXEL_TYPE,
 					PIXELS_TYPE_DESCRIPTION.get("" + data.getPixelType()));
         }
@@ -744,7 +735,7 @@
             details.put(PIXEL_SIZE_X, "");
             details.put(PIXEL_SIZE_Y, "");
             details.put(PIXEL_SIZE_Z, "");
-            details.put(PIXEL_TYPE, "");  
+            details.put(PIXEL_TYPE, "");
             details.put(EMISSION+" "+WAVELENGTH+"s", "");
             details.put(ACQUISITION_DATE, DATE_NOT_AVAILABLE);
             return details;
@@ -779,11 +770,11 @@
                 details.put(PIXEL_TYPE, "");
             }
         }
-        details.put(EMISSION+" "+WAVELENGTH+"s", ""); 
+        details.put(EMISSION+" "+WAVELENGTH+"s", "");
         Timestamp date = getAcquisitionTime(image);
-        if (date == null) 
+        if (date == null)
             details.put(ACQUISITION_DATE, DATE_NOT_AVAILABLE);
-        else 
+        else
             details.put(ACQUISITION_DATE, UIUtilities.formatTime(date));
         return details;
     }
@@ -840,7 +831,7 @@
      *                   <code>false</code> otherwise.
      * @return See above.
      */
-    public static String formatExperimenterInitial(ExperimenterData exp, 
+    public static String formatExperimenterInitial(ExperimenterData exp,
             boolean capitalize)
     {
         if (exp == null) return "";
@@ -864,7 +855,7 @@
     }
 
     /**
-     * Transforms the specified {@link ExperimenterData} object into 
+     * Transforms the specified {@link ExperimenterData} object into
      * a visualization form.
      *
      * @param data The {@link ExperimenterData} object to transform.
@@ -913,7 +904,7 @@
     /**
      * Returns <code>true</code> it the object has been annotated,
      * <code>false</code> otherwise.
-     * 
+     *
      * @param object The object to handle.
      * @return See above.
      */
@@ -946,7 +937,7 @@
             int n = 1;
             try {
                 String format = image.getFormat();
-                if (format != null && 
+                if (format != null &&
                         FORMATS_WITH_COMPANION.contains(format.toLowerCase()))
                     n = 2;
             } catch (Exception e) {
@@ -988,7 +979,7 @@
         Map<Long, Long> counts = null;
         if (object instanceof DatasetData)
             counts = ((DatasetData) object).getAnnotationsCounts();
-        else if (object instanceof ProjectData) 
+        else if (object instanceof ProjectData)
             counts = ((ProjectData) object).getAnnotationsCounts();
         else if (object instanceof ImageData)
             counts = ((ImageData) object).getAnnotationsCounts();
@@ -1050,7 +1041,7 @@
     /**
      * Returns the last characters of the name when the name is longer that the
      * specified value.
-     * 
+     *
      * @param name The name to truncate.
      * @return See above.
      */
@@ -1084,7 +1075,7 @@
     /**
      * Returns the last characters of the name when the name is longer that the
      * specified value.
-     * 
+     *
      * @param name The name to truncate.
      * @param maxLength The maximum length.
      * @return See above.
@@ -1114,7 +1105,7 @@
     /**
      * Returns <code>true</code> if the specified data object is readable,
      * <code>false</code> otherwise, depending on the permission.
-     * 
+     *
      * @param ho The data object to check.
      * @return See above.
      */
@@ -1250,7 +1241,7 @@
         }
 
         double f = data.getNDFilter();
-        if (f < 0) 
+        if (f < 0)
             notSet.add(ND_FILTER);
         else
         	details.put(ND_FILTER, f*100);
@@ -1263,7 +1254,7 @@
         	f = ph.getValue();
         	details.put(PIN_HOLE_SIZE, f+NONBRSPACE+ph.getSymbol());
         }
-        
+
         s = data.getFluor();
         if (StringUtils.isBlank(s))
             notSet.add(FLUOR);
@@ -1380,7 +1371,7 @@
         s = data.getMicroscopeType();
         if (StringUtils.isBlank(s))
             notSet.add(TYPE);
-        details.put(TYPE, s); 
+        details.put(TYPE, s);
         details.put(NOT_SET, notSet);
         return details;
     }
@@ -1534,7 +1525,7 @@
 
     /**
      * Transforms the acquisition's condition.
-     * 
+     *
      * @param data The value to convert.
      * @return See above.
      */
@@ -1565,7 +1556,7 @@
         	f = t.getValue();
         	details.put(TEMPERATURE, f+NONBRSPACE+t.getSymbol());
         }
-        
+
         Pressure p = data.getAirPressure(null);
         if (p == null) {
             notSet.add(AIR_PRESSURE);
@@ -1574,7 +1565,7 @@
         	f = p.getValue();
         	details.put(AIR_PRESSURE, f+NONBRSPACE+p.getSymbol());
         }
-        
+
         f = data.getHumidity();
         if (f < 0) {
             notSet.add(HUMIDITY);
@@ -1628,14 +1619,14 @@
             notSet.add(POSITION_X);
         } else f = p.getValue();
         details.put(POSITION_X, f);
-        
+
         p = data.getPositionY(UnitsLength.REFERENCEFRAME);
         f = 0;
         if (p == null) {
             notSet.add(POSITION_Y);
         } else f = p.getValue();
         details.put(POSITION_Y, f);
-        
+
         p = data.getPositionZ(UnitsLength.REFERENCEFRAME);
         f = 0;
         if (p == null) {
@@ -1694,7 +1685,7 @@
 
     /**
      * Transforms the filter.
-     * 
+     *
      * @param data The value to convert.
      * @return See above.
      */
@@ -1739,7 +1730,7 @@
             notSet.add(MANUFACTURER);
         details.put(MANUFACTURER, s);
         s = data.getSerialNumber();
-        if (StringUtils.isBlank(s)) 
+        if (StringUtils.isBlank(s))
             notSet.add(SERIAL_NUMBER);
         details.put(SERIAL_NUMBER, s);
         s = data.getLotNumber();
@@ -1749,38 +1740,38 @@
         s = data.getType();
         if (StringUtils.isBlank(s))
             notSet.add(TYPE);
-        details.put(TYPE, s); 
+        details.put(TYPE, s);
         s = data.getFilterWheel();
         if (StringUtils.isBlank(s))
             notSet.add(FILTER_WHEEL);
         details.put(FILTER_WHEEL, s);
         Length wl = data.getCutIn(UnitsLength.NANOMETER);
         int i = 0;
-        if (wl == null) 
+        if (wl == null)
         	notSet.add(CUT_IN);
         else  {
         	i = (int)wl.getValue();
         	 details.put(CUT_IN, i+NONBRSPACE+wl.getSymbol());
         }
-       
+
         wl = data.getCutOut(UnitsLength.NANOMETER);
         if (wl == null) {
             notSet.add(CUT_OUT);
-        } 
+        }
         else {
         	i = (int)wl.getValue();
         	details.put(CUT_OUT, i+NONBRSPACE+wl.getSymbol());
         }
-       
+
         wl = data.getCutInTolerance(UnitsLength.NANOMETER);
         if (wl == null) {
             notSet.add(CUT_IN_TOLERANCE);
-        } 
+        }
         else {
         	i = (int)wl.getValue();
         	details.put(CUT_IN_TOLERANCE, i+NONBRSPACE+wl.getSymbol());
         }
-        
+
         wl = data.getCutOutTolerance(UnitsLength.NANOMETER);
         if (wl == null) {
             notSet.add(CUT_OUT_TOLERANCE);
@@ -1789,7 +1780,7 @@
         	i = (int)wl.getValue();
         	details.put(CUT_OUT_TOLERANCE, i+NONBRSPACE+wl.getSymbol());
         }
-        
+
         Double d = data.getTransmittance();
         double dv = 0;
         if (d == null) {
@@ -1810,7 +1801,7 @@
     public static Map<String, Object> transformLightSourceAndSetting(
             ChannelAcquisitionData data)
     {
-        LinkedHashMap<String, Object> 
+        LinkedHashMap<String, Object>
         details = new LinkedHashMap<String, Object>();
         Map<String, Object> m;
 
@@ -1841,7 +1832,7 @@
             }
         } else {
             Double vi = 0.0;
-            if (wl == null) 
+            if (wl == null)
             	notSet.add(WAVELENGTH);
             else  {
             	vi = wl.getValue();
@@ -1946,9 +1937,9 @@
             }
             else {
             	wave = wl.getValue();
-            	details.put(WAVELENGTH, (new Float(wave))+NONBRSPACE+wl.getSymbol()); 
-            }
-            
+            	details.put(WAVELENGTH, (new Float(wave))+NONBRSPACE+wl.getSymbol());
+            }
+
             int i = data.getLaserFrequencyMultiplication();
             if (i < 0) {
                 notSet.add(FREQUENCY_MULTIPLICATION);
@@ -1972,7 +1963,7 @@
             }
             else {
             	f = freq.getValue();
-            	details.put(REPETITION_RATE, f+NONBRSPACE+freq.getSymbol()); 
+            	details.put(REPETITION_RATE, f+NONBRSPACE+freq.getSymbol());
             }
             o = data.getLaserPockelCell();
             if (o == null) {
@@ -1994,13 +1985,13 @@
     public static Map<String, Object> transformDetector(DetectorData data)
     {
 
-        LinkedHashMap<String, Object> 
+        LinkedHashMap<String, Object>
         details = new LinkedHashMap<String, Object>();
         details.put(MODEL, "");
         details.put(MANUFACTURER, "");
         details.put(SERIAL_NUMBER, "");
         details.put(LOT_NUMBER, "");
-        details.put(TYPE, ""); 
+        details.put(TYPE, "");
         details.put(GAIN, new Double(0));
         details.put(VOLTAGE, new Double(0));
         details.put(OFFSET, new Double(0));
@@ -2046,7 +2037,7 @@
         ElectricPotential p = data.getVoltage(null);
         if (p == null) {
             notSet.add(VOLTAGE);
-        } 
+        }
         else {
         	v = p.getValue();
         	details.put(VOLTAGE, v+NONBRSPACE+p.getSymbol());
@@ -2054,7 +2045,7 @@
         f = data.getOffset();
         if (f == null) {
             notSet.add(OFFSET);
-        } 
+        }
         else {
         	v = f.doubleValue();
         	details.put(OFFSET, v);
@@ -2062,7 +2053,7 @@
         f = data.getZoom();
         if (f == null) {
             notSet.add(ZOOM);
-        } 
+        }
         else {
         	v = f.doubleValue();
         	details.put(ZOOM, v);
@@ -2070,7 +2061,7 @@
         f = data.getAmplificationGain();
         if (f == null) {
             notSet.add(AMPLIFICATION);
-        } 
+        }
         else {
         	v = f.doubleValue();
         	 details.put(AMPLIFICATION, v);
@@ -2078,8 +2069,8 @@
         s = data.getType();
         if (StringUtils.isBlank(s))
             notSet.add(TYPE);
-        else 
-        	details.put(TYPE, s); 
+        else
+        	details.put(TYPE, s);
         details.put(NOT_SET, notSet);
         return details;
     }
@@ -2135,7 +2126,7 @@
         double v = 0;
         if (freq == null) {
             notSet.add(READ_OUT_RATE);
-        } 
+        }
         else {
         	v = UIUtilities.roundTwoDecimals(freq.getValue());
         	details.put(READ_OUT_RATE, v+NONBRSPACE+freq.getSymbol());
@@ -2169,7 +2160,7 @@
      */
     public static Map<String, Object> transformPlaneInfo(PlaneInfo plane)
     {
-        LinkedHashMap<String, Object> 
+        LinkedHashMap<String, Object>
         details = new LinkedHashMap<String, Object>(4);
         details.put(DELTA_T, new Double(0));
         details.put(EXPOSURE_TIME, new Double(0));
@@ -2216,7 +2207,7 @@
 
     /**
      * Initializes a <code>JComboBox</code>.
-     * 
+     *
      * @param values The values to display.
      * @param decrement The value by which the font size is reduced.
      * @param backgoundColor The backgoundColor of the combo box.
@@ -2242,7 +2233,7 @@
 
     /**
      * Initializes a <code>JComboBox</code>.
-     * 
+     *
      * @param values The values to display.
      * @param decrement The value by which the font size is reduced.
      * @return See above.
@@ -2295,7 +2286,7 @@
 
     /**
      * Formats the label for a required field.
-     * 
+     *
      * @param value The value to display.
      * @param required Pass <code>true</code> if the field is required,
      *                 <code>false</code> otherwise.
@@ -2347,7 +2338,7 @@
         if (object == null) return date;
         if (object instanceof AnnotationData)
             time = ((AnnotationData) object).getLastModified();
-        else if (object instanceof ImageData) 
+        else if (object instanceof ImageData)
             time = getAcquisitionTime((ImageData) object);
         else time = object.getCreated();
         if (time != null) date = UIUtilities.formatShortDateTime(time);
