--- conflicted
+++ resolved
@@ -1373,15 +1373,10 @@
 			
 			chooser.setFileFilter(currentFilter);
 		}
-<<<<<<< HEAD
-		
+
 		locationDialog.reset(this.selectedContainer, this.type, this.objects, 
 				currentGroupId);
-
-=======
-		locationPane.validate();
-		locationPane.repaint();
->>>>>>> 0fc7e0f1
+		
 		tagsPane.removeAll();
 		tagsMap.clear();
 	}
@@ -1507,32 +1502,7 @@
 	 *            The group to set.
 	 */
 	public void setSelectedGroup(GroupData group) {
-<<<<<<< HEAD
 		locationDialog.setSelectedGroup(group);
-=======
-		this.group = group;
-		if (groupSelection == null) return;
-		JComboBoxImageObject o;
-		JComboBoxImageObject selected = null;
-		GroupData g;
-		for (int i = 0; i < groupSelection.getItemCount(); i++) {
-			o = (JComboBoxImageObject) groupSelection.getItemAt(i);
-			g = (GroupData) o.getData();
-			if (g.getId() == group.getId()) {
-				selected = o;
-			}
-		}
-		if (selected != null) {
-			ActionListener[] listeners = groupSelection.getActionListeners();
-			for (int i = 0; i < listeners.length; i++) {
-				groupSelection.removeActionListener(listeners[i]);
-			}
-			groupSelection.setSelectedItem(selected);
-			for (int i = 0; i < listeners.length; i++) {
-				groupSelection.addActionListener(listeners[i]);
-			}
-		}
->>>>>>> 0fc7e0f1
 	}
 
 	/**
