--- conflicted
+++ resolved
@@ -80,11 +80,7 @@
 	
 	/** The id of the selected group of the current user. */
 	private long					groupId;
-<<<<<<< HEAD
-	
-=======
-
->>>>>>> 0bb1e54c
+
 	/** Initializes the model.*/
 	private void initialize()
 	{
